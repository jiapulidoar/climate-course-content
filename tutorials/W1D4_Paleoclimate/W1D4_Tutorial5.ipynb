{
 "cells": [
  {
<<<<<<< HEAD
=======
   "attachments": {},
>>>>>>> 816e15af
   "cell_type": "markdown",
   "metadata": {
    "execution": {}
   },
   "source": [
<<<<<<< HEAD
    "[![Open In Colab](https://colab.research.google.com/assets/colab-badge.svg)](https://colab.research.google.com/github/ClimateMatchAcademy/course-content/blob/main/tutorials/W1D4_Paleoclimate/W1D4_Tutorial5.ipynb) &nbsp; <a href=\"https://kaggle.com/kernels/welcome?src=https://raw.githubusercontent.com/ClimateMatchAcademy/course-content/main/tutorials/W1D4_Paleoclimate/W1D4_Tutorial5.ipynb\" target=\"_parent\"><img src=\"https://kaggle.com/static/images/open-in-kaggle.svg\" alt=\"Open in Kaggle\"/></a>"
   ]
  },
  {
=======
    "[![Open In Colab](https://colab.research.google.com/assets/colab-badge.svg)](https://colab.research.google.com/github/ClimateMatchAcademy/course-content/blob/main/tutorials/W1D4_Paleoclimate/W1D4_Tutorial5.ipynb) &nbsp; <a href=\"https://kaggle.com/kernels/welcome?src=https://raw.githubusercontent.com/{ORG}/course-content/main/tutorials/W1D4_Paleoclimate/W1D4_Tutorial5.ipynb\" target=\"_parent\"><img src=\"https://kaggle.com/static/images/open-in-kaggle.svg\" alt=\"Open in Kaggle\"/></a>"
   ]
  },
  {
   "attachments": {},
>>>>>>> 816e15af
   "cell_type": "markdown",
   "metadata": {
    "execution": {}
   },
   "source": [
    "# **Tutorial 5: Paleoclimate Data Analysis Tools**\n",
    "**Week 1, Day 4, Paleoclimate**\n",
    "\n",
    "**Content creators:** Sloane Garelick\n",
    "\n",
    "**Content reviewers:** Yosmely Bermúdez, Dionessa Biton, Katrina Dobson, Maria Gonzalez, Will Gregory, Nahid Hasan, Sherry Mi, Beatriz Cosenza Muralles, Brodie Pearson, Jenna Pearson, Chi Zhang, Ohad Zivan \n",
    "\n",
    "**Content editors:** Yosmely Bermúdez, Zahra Khodakaramimaghsoud, Jenna Pearson, Agustina Pesce, Chi Zhang, Ohad Zivan\n",
    "\n",
    "**Production editors:** Wesley Banfield, Jenna Pearson, Chi Zhang, Ohad Zivan\n",
    "\n",
    "**Our 2023 Sponsors:** NASA TOPS and Google DeepMind"
   ]
  },
  {
<<<<<<< HEAD
=======
   "attachments": {},
>>>>>>> 816e15af
   "cell_type": "markdown",
   "metadata": {
    "execution": {}
   },
   "source": [
<<<<<<< HEAD
    "# Tutorial Objectives\n",
=======
    "# **Tutorial Objectives**\n",
>>>>>>> 816e15af
    "\n",
    "In this tutorial, you will explore various computational analyses for interpreting paleoclimate data and understand why these methods are useful. A common issue in paleoclimate is the presence of uneven time spacing between consecutive observations. `Pyleoclim` includes several methods that can deal with uneven sampling effectively, but there are certain applications and analyses for which it's ncessary to place the records on a uniform time axis. In this tutorial you'll learn a few ways to do this with `Pyleoclim`. Additionally, we will explore another useful paleoclimate data analysis tool, Principal Component Analysis (PCA), which allows us to identify a common signal between various paleoclimate reconstructions. \n",
    "\n",
    "By the end of this tutorial you'll be able to perform the following data analysis techniques on proxy-based climate reconstructions:\n",
    "\n",
    "*   Interpolation\n",
    "*   Binning \n",
    "*   Principal component analysis\n"
   ]
  },
  {
<<<<<<< HEAD
=======
   "attachments": {},
>>>>>>> 816e15af
   "cell_type": "markdown",
   "metadata": {
    "execution": {}
   },
   "source": [
    "# Setup"
   ]
  },
  {
   "cell_type": "code",
   "execution_count": null,
   "metadata": {
    "execution": {}
   },
   "outputs": [],
   "source": [
    "# imports\n",
    "import pandas as pd\n",
    "import cartopy\n",
    "import pyleoclim as pyleo\n",
    "import matplotlib.pyplot as plt\n",
<<<<<<< HEAD
    "import pooch"
=======
    "import pooch\n",
    "import os\n",
    "import tempfile"
>>>>>>> 816e15af
   ]
  },
  {
   "cell_type": "code",
   "execution_count": null,
   "metadata": {
    "cellView": "form",
<<<<<<< HEAD
    "execution": {},
    "tags": []
   },
   "outputs": [],
   "source": [
    "# @title Video 1: Proxy Data Analysis Tools\n",
    "\n",
    "from ipywidgets import widgets\n",
    "from IPython.display import YouTubeVideo\n",
    "from IPython.display import IFrame\n",
    "from IPython.display import display\n",
    "\n",
    "\n",
    "class PlayVideo(IFrame):\n",
    "    def __init__(self, id, source, page=1, width=400, height=300, **kwargs):\n",
    "        self.id = id\n",
    "        if source == \"Bilibili\":\n",
    "            src = f\"https://player.bilibili.com/player.html?bvid={id}&page={page}\"\n",
    "        elif source == \"Osf\":\n",
    "            src = f\"https://mfr.ca-1.osf.io/render?url=https://osf.io/download/{id}/?direct%26mode=render\"\n",
    "        super(PlayVideo, self).__init__(src, width, height, **kwargs)\n",
    "\n",
    "\n",
    "def display_videos(video_ids, W=400, H=300, fs=1):\n",
    "    tab_contents = []\n",
    "    for i, video_id in enumerate(video_ids):\n",
    "        out = widgets.Output()\n",
    "        with out:\n",
    "            if video_ids[i][0] == \"Youtube\":\n",
    "                video = YouTubeVideo(\n",
    "                    id=video_ids[i][1], width=W, height=H, fs=fs, rel=0\n",
    "                )\n",
    "                print(f\"Video available at https://youtube.com/watch?v={video.id}\")\n",
    "            else:\n",
    "                video = PlayVideo(\n",
    "                    id=video_ids[i][1],\n",
    "                    source=video_ids[i][0],\n",
    "                    width=W,\n",
    "                    height=H,\n",
    "                    fs=fs,\n",
    "                    autoplay=False,\n",
    "                )\n",
    "                if video_ids[i][0] == \"Bilibili\":\n",
    "                    print(\n",
    "                        f\"Video available at https://www.bilibili.com/video/{video.id}\"\n",
    "                    )\n",
    "                elif video_ids[i][0] == \"Osf\":\n",
    "                    print(f\"Video available at https://osf.io/{video.id}\")\n",
    "            display(video)\n",
    "        tab_contents.append(out)\n",
    "    return tab_contents\n",
    "\n",
    "\n",
    "video_ids = [(\"Youtube\", \"UOunkA_NB1Q\"), (\"Bilibili\", \"BV1rh4y1E7NV\")]\n",
    "tab_contents = display_videos(video_ids, W=730, H=410)\n",
    "tabs = widgets.Tab()\n",
    "tabs.children = tab_contents\n",
    "for i in range(len(tab_contents)):\n",
    "    tabs.set_title(i, video_ids[i][0])\n",
    "display(tabs)"
=======
    "execution": {}
   },
   "outputs": [],
   "source": [
    "# @title Video 1: Speaker Introduction\n",
    "# Tech team will add code to format and display the video"
>>>>>>> 816e15af
   ]
  },
  {
   "cell_type": "code",
   "execution_count": null,
   "metadata": {
<<<<<<< HEAD
    "cellView": "form",
    "execution": {},
    "pycharm": {
     "name": "#%%\n"
    },
    "tags": [
     "remove-input"
    ]
   },
   "outputs": [],
   "source": [
    "# @title Tutorial slides\n",
    "# @markdown These are the slides for the videos in all tutorials today\n",
    "from IPython.display import IFrame\n",
    "\n",
    "link_id = \"ujbqz\""
   ]
  },
  {
=======
    "execution": {}
   },
   "outputs": [],
   "source": [
    "# helper functions\n",
    "\n",
    "\n",
    "def pooch_load(filelocation=None, filename=None, processor=None):\n",
    "    shared_location = \"/home/jovyan/shared/Data/tutorials/W1D4_Paleoclimate\"  # this is different for each day\n",
    "    user_temp_cache = tempfile.gettempdir()\n",
    "\n",
    "    if os.path.exists(os.path.join(shared_location, filename)):\n",
    "        file = os.path.join(shared_location, filename)\n",
    "    else:\n",
    "        file = pooch.retrieve(\n",
    "            filelocation,\n",
    "            known_hash=None,\n",
    "            fname=os.path.join(user_temp_cache, filename),\n",
    "            processor=processor,\n",
    "        )\n",
    "\n",
    "    return file"
   ]
  },
  {
   "attachments": {},
>>>>>>> 816e15af
   "cell_type": "markdown",
   "metadata": {
    "execution": {}
   },
   "source": [
<<<<<<< HEAD
    "# Section 1: Load the sample dataset for analysis\n",
=======
    "# **Section 1: Load the sample dataset for analysis**\n",
>>>>>>> 816e15af
    "\n",
    "For this tutorial, we are going to use an example dataset to practice the various data analysis techniques. The dataset we'll be using is a record of hydrogen isotopes of leaf waxes (δD<sub>wax</sub>) from Lake Tanganyika in East Africa [(Tierney et al., 2008)](https://www.science.org/doi/10.1126/science.1160485?url_ver=Z39.88-2003&rfr_id=ori:rid:crossref.org&rfr_dat=cr_pub%20%200pubmed). Recall from the video that δD<sub>wax</sub> is a proxy that is typically thought to record changes in the amount of precipitation in the tropics via the amount effect. In the previous tutorial, we looked at δD data from high-latitude ice cores. In that case, δD was a proxy for temperature, but in the tropics, δD more commonly reflects rainfall amount, as explained in the introductory video.\n",
    "\n",
    "Let's first read the data from a .csv file."
   ]
  },
  {
   "cell_type": "code",
   "execution_count": null,
   "metadata": {
    "execution": {}
   },
   "outputs": [],
   "source": [
<<<<<<< HEAD
    "url_tang = \"https://osf.io/sujvp/download/\"\n",
    "tang_dD = pd.read_csv(pooch.retrieve(url_tang, known_hash=None))\n",
=======
    "filename_tang = \"tanganyika_dD.csv\"\n",
    "url_tang = \"https://osf.io/sujvp/download/\"\n",
    "tang_dD = pd.read_csv(pooch_load(filelocation=url_tang, filename=filename_tang))\n",
>>>>>>> 816e15af
    "tang_dD.head()"
   ]
  },
  {
<<<<<<< HEAD
=======
   "attachments": {},
>>>>>>> 816e15af
   "cell_type": "markdown",
   "metadata": {
    "execution": {}
   },
   "source": [
    "We can now create a `Series` in Pyleoclim and assign names to different variables so that we can easily plot the data."
   ]
  },
  {
   "cell_type": "code",
   "execution_count": null,
   "metadata": {
    "execution": {},
    "executionInfo": {
     "elapsed": 736,
     "status": "ok",
     "timestamp": 1681484071869,
     "user": {
      "displayName": "Sloane Garelick",
      "userId": "04706287370408131987"
     },
     "user_tz": 240
    }
   },
   "outputs": [],
   "source": [
    "ts_tang = pyleo.Series(\n",
    "    time=tang_dD[\"Age\"],\n",
    "    value=tang_dD[\"dD_IVonly\"],\n",
    "    time_name=\"Age\",\n",
    "    time_unit=\"yr BP\",\n",
    "    value_name=\"dDwax\",\n",
    "    value_unit=\"per mille\",\n",
    "    label=\"Lake Tanganyika dDprecip\",\n",
    ")\n",
    "\n",
    "ts_tang.plot(color=\"C1\", invert_yaxis=True)"
   ]
  },
  {
<<<<<<< HEAD
=======
   "attachments": {},
>>>>>>> 816e15af
   "cell_type": "markdown",
   "metadata": {
    "execution": {}
   },
   "source": [
    "You may notice that the y-axis is inverted. When we're plotting δD data, we typically invert the y-axis because more negative (\"depleted\") values suggest increased rainfall, whereas more positive (\"enriched\") values suggest decreased rainfall."
   ]
  },
  {
<<<<<<< HEAD
=======
   "attachments": {},
>>>>>>> 816e15af
   "cell_type": "markdown",
   "metadata": {
    "execution": {}
   },
   "source": [
<<<<<<< HEAD
    "# Section 2: Uniform Time-Sampling of the Data\n",
=======
    "# **Section 2: Uniform Time-Sampling of the Data**\n",
>>>>>>> 816e15af
    "There are a number of different reasons we might want to assign new values to our data. For example, if the data is not evenly spaced, we might need to resample in order to use a sepcific data analysis technique or to more easily compare to other data of a different sampling resolution. \n",
    "\n",
    "First, let's check whether our data is already evenly spaced using the `.is_evenly_spaced()` method:"
   ]
  },
  {
   "cell_type": "code",
   "execution_count": null,
   "metadata": {
    "execution": {},
    "executionInfo": {
     "elapsed": 138,
     "status": "ok",
     "timestamp": 1681484075182,
     "user": {
      "displayName": "Sloane Garelick",
      "userId": "04706287370408131987"
     },
     "user_tz": 240
    }
   },
   "outputs": [],
   "source": [
    "ts_tang.is_evenly_spaced()"
   ]
  },
  {
<<<<<<< HEAD
=======
   "attachments": {},
>>>>>>> 816e15af
   "cell_type": "markdown",
   "metadata": {
    "execution": {}
   },
   "source": [
    "Our data is not evenly spaced. There are a few different methods available in `pyleoclim` to place the data on a uniform axis, and in this tutorial, we'll explore two methods: interpolating and binning. In general, these methods use the available data near a chosen time to estimate what the value was at that time, but each method differs in which nearby data points it uses and how it uses them.\n"
   ]
  },
  {
<<<<<<< HEAD
=======
   "attachments": {},
>>>>>>> 816e15af
   "cell_type": "markdown",
   "metadata": {
    "execution": {}
   },
   "source": [
<<<<<<< HEAD
    "## Section 2.1: Interpolation\n",
=======
    "## **Section 2.1: Interpolation**\n",
>>>>>>> 816e15af
    "To start out, let's try using interpolation to evenly space our data. Interpolation projects the data onto an evenly spaced time axis with a distance between points (step size) of our choosing. There are a variety of different methods by which the data can be interpolated, these being: `linear`, `nearest`, `zero`, `slinear`, `quadratic`, `cubic`, `previous`, and `next`. More on these and their associated key word arguments can be found in the [documentation](https://pyleoclim-util.readthedocs.io/en/latest/core/api.html#pyleoclim.core.series.Series.interp). By default, the function `.interp()` implements linear interpolation:"
   ]
  },
  {
   "cell_type": "code",
   "execution_count": null,
   "metadata": {
    "execution": {}
   },
   "outputs": [],
   "source": [
    "tang_linear = ts_tang.interp()  # default method = 'linear'"
   ]
  },
  {
   "cell_type": "code",
   "execution_count": null,
   "metadata": {
    "execution": {},
    "executionInfo": {
     "elapsed": 167,
     "status": "ok",
     "timestamp": 1681484080381,
     "user": {
      "displayName": "Sloane Garelick",
      "userId": "04706287370408131987"
     },
     "user_tz": 240
    }
   },
   "outputs": [],
   "source": [
    "# check whether or not the series is now evenly spaced\n",
    "tang_linear.is_evenly_spaced()"
   ]
  },
  {
<<<<<<< HEAD
=======
   "attachments": {},
>>>>>>> 816e15af
   "cell_type": "markdown",
   "metadata": {
    "execution": {}
   },
   "source": [
    "Now that we've interpolated our data, let's compare the original dataset to the linearly interpolated dataset we just created."
   ]
  },
  {
   "cell_type": "code",
   "execution_count": null,
   "metadata": {
    "execution": {},
    "executionInfo": {
     "elapsed": 443,
     "status": "ok",
     "timestamp": 1681484174043,
     "user": {
      "displayName": "Sloane Garelick",
      "userId": "04706287370408131987"
     },
     "user_tz": 240
    }
   },
   "outputs": [],
   "source": [
    "fig, ax = plt.subplots()  # assign a new plot axis\n",
    "ts_tang.plot(ax=ax, label=\"Original\", invert_yaxis=True)\n",
    "tang_linear.plot(ax=ax, label=\"Linear\")"
   ]
  },
  {
<<<<<<< HEAD
=======
   "attachments": {},
>>>>>>> 816e15af
   "cell_type": "markdown",
   "metadata": {
    "execution": {}
   },
   "source": [
    "Notice there are only some minor differences between the original and linearly interpolated data.\n",
    "\n",
    "You can print the data in the original and interpolated time series to see the difference in the ages between the two datasets. The interpolated dataset is now evenly spaced with a δD value every ~290 years."
   ]
  },
  {
   "cell_type": "code",
   "execution_count": null,
   "metadata": {
    "execution": {}
   },
   "outputs": [],
   "source": [
    "ts_tang"
   ]
  },
  {
   "cell_type": "code",
   "execution_count": null,
   "metadata": {
    "execution": {}
   },
   "outputs": [],
   "source": [
    "tang_linear"
   ]
  },
  {
<<<<<<< HEAD
=======
   "attachments": {},
>>>>>>> 816e15af
   "cell_type": "markdown",
   "metadata": {
    "execution": {}
   },
   "source": [
    "Let's compare a few of the different interpolation methods (e.g., quadratic, next, zero) with one another just to see how they are similar and different:"
   ]
  },
  {
   "cell_type": "code",
   "execution_count": null,
   "metadata": {
    "execution": {}
   },
   "outputs": [],
   "source": [
    "fig, ax = plt.subplots()  # assign a new plot axis\n",
    "ts_tang.plot(ax=ax, label=\"original\", invert_yaxis=True)\n",
    "for method in [\"linear\", \"quadratic\", \"next\", \"zero\"]:\n",
    "    ts_tang.interp(method=method).plot(\n",
    "        ax=ax, label=method, alpha=0.9\n",
    "    )  # plot all the method we want"
   ]
  },
  {
<<<<<<< HEAD
=======
   "attachments": {},
>>>>>>> 816e15af
   "cell_type": "markdown",
   "metadata": {
    "execution": {}
   },
   "source": [
    "The methods can produce slightly different results, but mostly reproduce the same overall trend. In this case, the quadractic method may be less appropriate than the other methods."
   ]
  },
  {
<<<<<<< HEAD
=======
   "attachments": {},
>>>>>>> 816e15af
   "cell_type": "markdown",
   "metadata": {
    "execution": {}
   },
   "source": [
<<<<<<< HEAD
    "## Section 2.2: Binning\n",
=======
    "## **Section 2.2: Binning**\n",
>>>>>>> 816e15af
    "Another option for resampling our data onto a uniform time axis is binning. Binning is when a set of time intervals is defined and data is grouped or binned with other data in the same interval, then all those points in a \"bin\" are averaged to get a data value for that bin. The defaults for binning pick a bin size at the coarsest time spacing present in the dataset and average data over a uniform sequence of such intervals. "
   ]
  },
  {
   "cell_type": "code",
   "execution_count": null,
   "metadata": {
    "execution": {}
   },
   "outputs": [],
   "source": [
    "tang_bin = (\n",
    "    ts_tang.bin()\n",
    ")  # default settings pick the coarsest time spacing in the data as the binning period"
   ]
  },
  {
   "cell_type": "code",
   "execution_count": null,
   "metadata": {
    "execution": {},
    "executionInfo": {
     "elapsed": 457,
     "status": "ok",
     "timestamp": 1681484224785,
     "user": {
      "displayName": "Sloane Garelick",
      "userId": "04706287370408131987"
     },
     "user_tz": 240
    }
   },
   "outputs": [],
   "source": [
    "fig, ax = plt.subplots()  # assign a new plot axis\n",
    "ts_tang.plot(ax=ax, label=\"Original\", invert_yaxis=True)\n",
    "tang_bin.plot(ax=ax, label=\"Binned\")"
   ]
  },
  {
<<<<<<< HEAD
=======
   "attachments": {},
>>>>>>> 816e15af
   "cell_type": "markdown",
   "metadata": {
    "execution": {}
   },
   "source": [
    "Again, notice that although there are some minor differences between the original and binned data, the records still capture the same overall trend."
   ]
  },
  {
<<<<<<< HEAD
=======
   "attachments": {},
>>>>>>> 816e15af
   "cell_type": "markdown",
   "metadata": {
    "execution": {}
   },
   "source": [
<<<<<<< HEAD
    "### Coding Exercises 2.2\n",
=======
    "## **Coding Exercises 2.2**\n",
>>>>>>> 816e15af
    "\n",
    "\n",
    "1. Experiment with different bin sizes to see how this affects the resampling. You can do so by adding  `bin_size = ` to `ts_tang.bin()`. Try a bin size of 500 years and 1,000 years and plot both of them on the same graph as the original data and the binned data using the default bin size."
   ]
  },
  {
   "cell_type": "code",
   "execution_count": null,
   "metadata": {
    "execution": {}
   },
   "outputs": [],
   "source": [
    "# bin size of 500\n",
    "tang_bin_500 = ...\n",
    "\n",
    "# bin size of 1000\n",
    "tang_bin_1000 = ...\n",
    "\n",
    "# plot\n",
    "fig, ax = plt.subplots()  # assign a new plot axis\n",
    "_ = ...\n",
    "_ = ...\n",
    "_ = ...\n",
    "_ = ..."
   ]
  },
  {
   "cell_type": "code",
   "execution_count": null,
   "metadata": {
    "execution": {}
   },
   "outputs": [],
   "source": [
    "# to_remove solution\n",
    "\n",
    "# bin size of 500\n",
    "tang_bin_500 = ts_tang.bin(bin_size=500)\n",
    "\n",
    "# bin size of 1000\n",
    "tang_bin_1000 = ts_tang.bin(bin_size=1000)\n",
    "\n",
    "# plot\n",
    "fig, ax = plt.subplots()  # assign a new plot axis\n",
    "_ = ts_tang.plot(ax=ax, label=\"Original\", invert_yaxis=True)\n",
    "_ = tang_bin.plot(ax=ax, label=\"Binned Default\")\n",
    "_ = tang_bin_500.plot(ax=ax, label=\"Binned 500yrs\")\n",
    "_ = tang_bin_1000.plot(ax=ax, label=\"Binned 1000yrs\")"
   ]
  },
  {
<<<<<<< HEAD
=======
   "attachments": {},
>>>>>>> 816e15af
   "cell_type": "markdown",
   "metadata": {
    "execution": {}
   },
   "source": [
<<<<<<< HEAD
    "# Section 3: Principal Component Analysis (PCA)\n",
=======
    "# **Section 3: Principal Component Analysis (PCA)**\n",
>>>>>>> 816e15af
    "Large datasets, such as global climate datasets, are often difficult to interpret due to their multiple dimensions. Although tools such as Xarray help us to organize large, multidimensional climate datasets, it can still sometimes be difficult to interpret certain aspects of such data. Principal Component Analysis (PCA) is a tool for reducing the dimensionality of such datasets and  increasing interpretability with minimal modification or loss of data. In other words, PCA allows us to reduce the number of variables of a dataset, while preserving as much information as possible.\n",
    "\n",
    "The first step in PCA is to calculate a matrix that summarizes how the variables in a dataset all relate to one another. This matrix is then broken down into new uncorrelated variables that are linear combinations or mixtures of the initial variables. These new variables are the **principal components**. The initial dimensions of the dataset determines the number of principal components calculated. Most of the information within the initial variables is compressed into the first components. Additional details about PCA and the calculations involved can be found [here](https://builtin.com/data-science/step-step-explanation-principal-component-analysis).\n",
    "\n",
    "Applied to paleoclimate, PCA can reduce the dimensionality of large paleoclimate datasets with multiple variables and can help us identify a common signal between various paleoclimate reconstructions. An example of a study that applies PCA to paleoclimate is [Otto-Bliesner et al., 2014](https://www.science.org/doi/full/10.1126/science.1259531). This study applies PCA to rainfall reconstructions from models and proxies from throughout Africa to determine common climate signals in these reconstructions.\n",
    "\n",
    "In this section, we will calculate the PCA of four δD paleoclimate records from Africa to assess common climate signals in the four records.  In order to calculate the PCA of multiple paleoclimate time series, all of the records need to be on a common time-step. To do so, we can apply the resampling tools we've learned in this tutorial."
   ]
  },
  {
<<<<<<< HEAD
=======
   "attachments": {},
>>>>>>> 816e15af
   "cell_type": "markdown",
   "metadata": {
    "execution": {}
   },
   "source": [
    "So far, we've been looking at δD data from Lake Tanganyika in tropical East Africa. Let's compare this δD record to other existing δD records from lake and marine sediment cores in tropical Africa from the Gulf of Aden [(Tierney and deMenocal, 2017)](https://doi.org/10.1126/science.1240411), Lake Bosumtwi [(Shanahan et al., 2015)](https://doi.org/10.1038/ngeo2329), and the West African Margin [(Tierney et al., 2017)](https://doi.org/10.1126/sciadv.1601503).\n",
    "\n",
    "First, let's load these datasets:"
   ]
  },
  {
   "cell_type": "code",
   "execution_count": null,
   "metadata": {
    "execution": {},
    "executionInfo": {
     "elapsed": 484,
     "status": "ok",
     "timestamp": 1681484228855,
     "user": {
      "displayName": "Sloane Garelick",
      "userId": "04706287370408131987"
     },
     "user_tz": 240
    }
   },
   "outputs": [],
   "source": [
    "# Gulf of Aden\n",
<<<<<<< HEAD
    "url_aden = \"https://osf.io/gm2v9/download/\"\n",
    "\n",
    "aden_dD = pd.read_csv(pooch.retrieve(url_aden, known_hash=None))\n",
=======
    "filename_aden = \"aden_dD.csv\"\n",
    "url_aden = \"https://osf.io/gm2v9/download/\"\n",
    "aden_dD = pd.read_csv(pooch_load(filelocation=url_aden, filename=filename_aden))\n",
>>>>>>> 816e15af
    "aden_dD.head()"
   ]
  },
  {
   "cell_type": "code",
   "execution_count": null,
   "metadata": {
    "execution": {},
    "executionInfo": {
     "elapsed": 370,
     "status": "ok",
     "timestamp": 1681484235076,
     "user": {
      "displayName": "Sloane Garelick",
      "userId": "04706287370408131987"
     },
     "user_tz": 240
    }
   },
   "outputs": [],
   "source": [
    "# Lake Bosumtwi\n",
<<<<<<< HEAD
    "url_Bosumtwi = \"https://osf.io/mr7d9/download/\"\n",
    "\n",
    "bosumtwi_dD = pd.read_csv(pooch.retrieve(url_Bosumtwi, known_hash=None))\n",
    "\n",
=======
    "filename_Bosumtwi = \"bosumtwi_dD.csv\"\n",
    "url_Bosumtwi = \"https://osf.io/mr7d9/download/\"\n",
    "bosumtwi_dD = pd.read_csv(\n",
    "    pooch_load(filelocation=url_Bosumtwi, filename=filename_Bosumtwi)\n",
    ")\n",
>>>>>>> 816e15af
    "bosumtwi_dD.head()"
   ]
  },
  {
   "cell_type": "code",
   "execution_count": null,
   "metadata": {
    "execution": {},
    "executionInfo": {
     "elapsed": 354,
     "status": "ok",
     "timestamp": 1681484237400,
     "user": {
      "displayName": "Sloane Garelick",
      "userId": "04706287370408131987"
     },
     "user_tz": 240
    }
   },
   "outputs": [],
   "source": [
    "# GC27 (West African Margin)\n",
<<<<<<< HEAD
    "url_GC27 = \"https://osf.io/k6e3a/download/\"\n",
    "\n",
    "gc27_dD = pd.read_csv(pooch.retrieve(url_GC27, known_hash=None))\n",
=======
    "filename_GC27 = \"gc27_dD.csv\"\n",
    "url_GC27 = \"https://osf.io/k6e3a/download/\"\n",
    "gc27_dD = pd.read_csv(pooch_load(filelocation=url_GC27, filename=filename_GC27))\n",
>>>>>>> 816e15af
    "gc27_dD.head()"
   ]
  },
  {
<<<<<<< HEAD
=======
   "attachments": {},
>>>>>>> 816e15af
   "cell_type": "markdown",
   "metadata": {
    "execution": {}
   },
   "source": [
    "Next, let's convert each dataset into a `Series` in Pyleoclim."
   ]
  },
  {
   "cell_type": "code",
   "execution_count": null,
   "metadata": {
    "execution": {}
   },
   "outputs": [],
   "source": [
    "ts_tanganyika = pyleo.Series(\n",
    "    time=tang_dD[\"Age\"],\n",
    "    value=tang_dD[\"dD_IVonly\"],\n",
    "    time_name=\"Age\",\n",
    "    time_unit=\"yr BP\",\n",
    "    value_name=\"dDwax\",\n",
    "    label=\"Lake Tanganyika\",\n",
    ")\n",
    "ts_aden = pyleo.Series(\n",
    "    time=aden_dD[\"age_calBP\"],\n",
    "    value=aden_dD[\"dDwaxIVcorr\"],\n",
    "    time_name=\"Age\",\n",
    "    time_unit=\"yr BP\",\n",
    "    value_name=\"dDwax\",\n",
    "    label=\"Gulf of Aden\",\n",
    ")\n",
    "ts_bosumtwi = pyleo.Series(\n",
    "    time=bosumtwi_dD[\"age_calBP\"],\n",
    "    value=bosumtwi_dD[\"d2HleafwaxC31ivc\"],\n",
    "    time_name=\"Age\",\n",
    "    time_unit=\"yr BP\",\n",
    "    value_name=\"dDwax\",\n",
    "    label=\"Lake Bosumtwi\",\n",
    ")\n",
    "ts_gc27 = pyleo.Series(\n",
    "    time=gc27_dD[\"age_BP\"],\n",
    "    value=gc27_dD[\"dDwax_iv\"],\n",
    "    time_name=\"Age\",\n",
    "    time_unit=\"yr BP\",\n",
    "    value_name=\"dDwax\",\n",
    "    label=\"GC27\",\n",
    ")"
   ]
  },
  {
<<<<<<< HEAD
=======
   "attachments": {},
>>>>>>> 816e15af
   "cell_type": "markdown",
   "metadata": {
    "execution": {}
   },
   "source": [
    "Now let's set up a `MultipleSeries` using Pyleoclim with all four δD datasets. "
   ]
  },
  {
   "cell_type": "code",
   "execution_count": null,
   "metadata": {
    "execution": {}
   },
   "outputs": [],
   "source": [
    "ts_list = [ts_tanganyika, ts_aden, ts_bosumtwi, ts_gc27]\n",
    "ms_africa = pyleo.MultipleSeries(ts_list, label=\"African dDwax\")"
   ]
  },
  {
<<<<<<< HEAD
=======
   "attachments": {},
>>>>>>> 816e15af
   "cell_type": "markdown",
   "metadata": {
    "execution": {}
   },
   "source": [
    "We can now create a stackplot with all four δD records:"
   ]
  },
  {
   "cell_type": "code",
   "execution_count": null,
   "metadata": {
    "execution": {},
    "executionInfo": {
     "elapsed": 756,
     "status": "ok",
     "timestamp": 1681484266500,
     "user": {
      "displayName": "Sloane Garelick",
      "userId": "04706287370408131987"
     },
     "user_tz": 240
    }
   },
   "outputs": [],
   "source": [
    "fig, ax = ms_africa.stackplot()"
   ]
  },
  {
<<<<<<< HEAD
=======
   "attachments": {},
>>>>>>> 816e15af
   "cell_type": "markdown",
   "metadata": {
    "execution": {}
   },
   "source": [
    "By creating a stackplot, we can visually compare between the datasets. However, the four δD records aren't the same resolution and don't span the same time interval.\n",
    "\n",
    "To better compare the records and assess a common trend, we can use PCA. First, we can use [`.common_time()`] to place the records on a shared time axis with a common sampling frequency. This function takes the argument `method`, which can be either `bin`, `interp`, and `gdkernel`. The binning and interpolation methods are what we just covered in the previous section. Let's set the time step to 500 years, the method to `interp`, and standarize the data:"
   ]
  },
  {
   "cell_type": "code",
   "execution_count": null,
   "metadata": {
    "execution": {},
    "executionInfo": {
     "elapsed": 1048,
     "status": "ok",
     "timestamp": 1681484350993,
     "user": {
      "displayName": "Sloane Garelick",
      "userId": "04706287370408131987"
     },
     "user_tz": 240
    }
   },
   "outputs": [],
   "source": [
    "africa_ct = ms_africa.common_time(method=\"interp\", step=0.5).standardize()\n",
    "fig, ax = africa_ct.stackplot()"
   ]
  },
  {
<<<<<<< HEAD
=======
   "attachments": {},
>>>>>>> 816e15af
   "cell_type": "markdown",
   "metadata": {
    "execution": {}
   },
   "source": [
    "We now have standardized δD records that are the same sampling resolution and span the same time interval. Note this meant trimming the longer time series down to around 20,000 years in length.\n",
    "\n",
    "We can now apply PCA which will allow us to quantitatively identify a common signal between the four δD paleoclimate reconstructions through the [`.pca`](https://pyleoclim-util.readthedocs.io/en/latest/core/api.html#pyleoclim.core.multipleseries.MultipleSeries.pca) method. Note that this line of code may take a few minutes to run."
   ]
  },
  {
   "cell_type": "code",
   "execution_count": null,
   "metadata": {
    "execution": {}
   },
   "outputs": [],
   "source": [
    "africa_PCA = africa_ct.pca()"
   ]
  },
  {
<<<<<<< HEAD
=======
   "attachments": {},
>>>>>>> 816e15af
   "cell_type": "markdown",
   "metadata": {
    "execution": {}
   },
   "source": [
    "The result is an object containing multiple outputs, and with two plotting methods attached to it. The two outputs we'll look at are pctvar (the variance) and pcs (the principal components). \n",
    "\n",
    "First, let's print the percentage of variance accounted for by each mode, which is saved as pctvar:"
   ]
  },
  {
   "cell_type": "code",
   "execution_count": null,
   "metadata": {
    "execution": {},
    "executionInfo": {
     "elapsed": 224,
     "status": "ok",
     "timestamp": 1681484449770,
     "user": {
      "displayName": "Sloane Garelick",
      "userId": "04706287370408131987"
     },
     "user_tz": 240
    }
   },
   "outputs": [],
   "source": [
    "print(africa_PCA.pctvar.round())"
   ]
  },
  {
<<<<<<< HEAD
=======
   "attachments": {},
>>>>>>> 816e15af
   "cell_type": "markdown",
   "metadata": {
    "execution": {}
   },
   "source": [
    "This means that 97% of the variance in the four paleoclimate records is explained by the first principal component. The number of datasets in the PCA constrains the number of principal components that can be defined, which is why we only have four components in this example.\n",
    "\n",
    "We can now look at the principal component of the first mode of variance. Let's create a new series for the first mode of variance and plot it against the original datasets:"
   ]
  },
  {
   "cell_type": "code",
   "execution_count": null,
   "metadata": {
    "execution": {}
   },
   "outputs": [],
   "source": [
    "africa_pc1 = africa_PCA.pcs"
   ]
  },
  {
   "cell_type": "code",
   "execution_count": null,
   "metadata": {
    "execution": {}
   },
   "outputs": [],
   "source": [
    "africa_mode1 = pyleo.Series(\n",
    "    time=africa_ct.series_list[0].time,\n",
    "    value=africa_PCA.pcs[:, 0],\n",
    "    label=r\"$PC_1$\",\n",
    "    value_name=\"PC1\",\n",
    "    time_name=\"age\",\n",
    "    time_unit=\"yr BP\",\n",
    ")"
   ]
  },
  {
   "cell_type": "code",
   "execution_count": null,
   "metadata": {
    "execution": {},
    "executionInfo": {
     "elapsed": 1026,
     "status": "ok",
     "timestamp": 1681484506972,
     "user": {
      "displayName": "Sloane Garelick",
      "userId": "04706287370408131987"
     },
     "user_tz": 240
    }
   },
   "outputs": [],
   "source": [
    "fig, ax1 = plt.subplots()\n",
    "\n",
    "ax1.set_ylabel(\"dDwax\")\n",
    "ax2 = ax1.twinx()  # instantiate a second axes that shares the same x-axis\n",
    "ax2.set_ylabel(\"PC1\")  # we already handled the x-label with ax1\n",
    "\n",
    "# plt.plot(mode1.time,pc1_scaled)\n",
    "africa_mode1.plot(color=\"black\", ax=ax2, invert_yaxis=True)\n",
    "africa_ct.plot(ax=ax1, linewidth=0.5)"
   ]
  },
  {
<<<<<<< HEAD
=======
   "attachments": {},
>>>>>>> 816e15af
   "cell_type": "markdown",
   "metadata": {
    "execution": {}
   },
   "source": [
    "The original δD records are shown in the colored lines, and the first principal component (PC1) time series is shown in black. \n",
    "\n",
<<<<<<< HEAD
    "## Questions 3: Climate Connection\n",
=======
    "## **Questions 3: Climate Connection**\n",
>>>>>>> 816e15af
    " \n",
    "\n",
    "1.   How do the original time series compare to the PC1 time series? Do they record similar trends?\n",
    "2.   Which original δD record most closely resembles the PC1 time series? Which is the most different?\n",
    "3.   What changes in climate does the PC1 time series record over the past 20,000 years? *Hint: remember that more depleted (more negative) δD suggests increased rainfall.*"
   ]
  },
  {
   "cell_type": "code",
   "execution_count": null,
   "metadata": {
    "execution": {}
   },
   "outputs": [],
   "source": [
    "# to_remove explanation\n",
    "\n",
    "\"\"\"\n",
    "1. The overall trends are similar. However, there is more variability in the original δD records than in the PC1 time series. This makes sense because the principal component analysis identifies a common signal between original δD reconstructions and therefore is inherently less variable.\n",
    "2. The Gulf of Aden δD record is the most similar to the PC1 time series. The Lake Bosumtwi δD record is the least similar to the PC1 time series. This difference is particularly noticeable between 5,000-10,000 years ago.\n",
    "3. The PC1 time series suggests a drier climate (more positive δD) in Africa over the past 20,000 years. Recall that 20,000 years ago was the last glacial period. African rainfall increased ~15,000 years ago during the deglacial transition. There is a short period of drying ~12,000 years ago, which corresponds to the timing of the Younger Dryas (a millennial-scale, Northern Hemisphere high-latitude cooling event). This is followed by an increase in rainfall associated with what is known as the African Humid Period (a period of wet, humid conditions in northern and equatorial Africa, driven by intensification of the African monsoon). Finally, there is a decrease in rainfall over the past ~8,000 years towards the present. Note: δD only records qualitative changes in rainfall (i.e., wetter or drier relative to another time period), and does not provide quantitative measurements of the amount of rainfall.\n",
<<<<<<< HEAD
    "\"\"\";"
   ]
  },
  {
=======
    "\"\"\""
   ]
  },
  {
   "attachments": {},
>>>>>>> 816e15af
   "cell_type": "markdown",
   "metadata": {
    "execution": {}
   },
   "source": [
<<<<<<< HEAD
    "# Summary\n",
=======
    "# **Summary**\n",
>>>>>>> 816e15af
    "In this tutorial, you explored a variety of computational techniques for analyzing paleoclimate data. You learned how to handle irregular data and place these records on a uniform time axis using interpolation and binning. \n",
    "\n",
    "You then explored Principal Component Analysis (PCA), a method that reveals common signals across various paleoclimate reconstructions. To effectively utilize PCA, it's essential to have all records on the same sampling resolution and same time-step, which can be achieved using the resampling tools you learned in this tutorial.\n",
    "\n",
    "For your practical example, we used a dataset of hydrogen isotopes of leaf waxes (δD<sub>wax</sub>) from Lake Tanganyika in East Africa to further enhance your understanding of the discussed techniques, equipping you to better analyze and understand the complexities of paleoclimate data."
   ]
  },
  {
<<<<<<< HEAD
=======
   "attachments": {},
>>>>>>> 816e15af
   "cell_type": "markdown",
   "metadata": {
    "execution": {}
   },
   "source": [
<<<<<<< HEAD
    "# Resources\n",
=======
    "# **Resources**\n",
>>>>>>> 816e15af
    "\n",
    "Code for this tutorial is based on existing notebooks from LinkedEarth for [anlayzing LiPD datasets](https://github.com/LinkedEarth/paleoHackathon/blob/main/notebooks/PaleoHack-nb03_EDA.ipynb) and [resampling data with `Pyleoclim`](https://github.com/LinkedEarth/PyleoTutorials/blob/main/notebooks/L1_uniform_time_sampling.ipynb).\n",
    "\n",
    "Data from the following sources are used in this tutorial:\n",
    "\n",
    "*   Tierney, J.E., et al. 2008. Northern Hemisphere Controls on Tropical Southeast African Climate During the Past 60,000 Years. Science, Vol. 322, No. 5899, pp. 252-255, 10 October 2008. https://doi.org/10.1126/science.1160485.\n",
    "*   Tierney, J.E., and deMenocal, P.. 2013. Abrupt Shifts in Horn of Africa Hydroclimate Since the Last Glacial Maximum. Science, 342(6160), 843-846. https://doi.org/10.1126/science.1240411.\n",
    "*   Tierney, J.E., Pausata, F., deMenocal, P. 2017. Rainfall Regimes of the Green Sahara. Science Advances, 3(1), e1601503. https://doi.org/10.1126/sciadv.1601503. \n",
    "*   Shanahan, T.M., et al. 2015. The time-transgressive termination of the African Humid Period. Nature Geoscience, 8(2), 140-144. https://doi.org/10.1038/ngeo2329."
   ]
  }
 ],
 "metadata": {
  "colab": {
   "collapsed_sections": [],
   "include_colab_link": true,
   "machine_shape": "hm",
   "name": "W1D4_Tutorial5",
   "provenance": [
    {
     "file_id": "1l594NT5i1ubNU9d5esRFZvwj87ivhusI",
     "timestamp": 1680610931501
    },
    {
     "file_id": "1lHuVrVtAW4fQzc0dFdlZuwY0i71KWw_t",
     "timestamp": 1677637469824
    }
   ],
   "toc_visible": true
  },
  "gpuClass": "standard",
  "kernel": {
   "display_name": "Python 3",
   "language": "python",
   "name": "python3"
  },
  "kernelspec": {
   "display_name": "Python 3 (ipykernel)",
   "language": "python",
   "name": "python3"
  },
  "language_info": {
   "codemirror_mode": {
    "name": "ipython",
    "version": 3
   },
   "file_extension": ".py",
   "mimetype": "text/x-python",
   "name": "python",
   "nbconvert_exporter": "python",
   "pygments_lexer": "ipython3",
<<<<<<< HEAD
   "version": "3.10.8"
=======
   "version": "3.10.12"
>>>>>>> 816e15af
  }
 },
 "nbformat": 4,
 "nbformat_minor": 4
}<|MERGE_RESOLUTION|>--- conflicted
+++ resolved
@@ -1,27 +1,17 @@
 {
  "cells": [
   {
-<<<<<<< HEAD
-=======
-   "attachments": {},
->>>>>>> 816e15af
-   "cell_type": "markdown",
-   "metadata": {
-    "execution": {}
-   },
-   "source": [
-<<<<<<< HEAD
-    "[![Open In Colab](https://colab.research.google.com/assets/colab-badge.svg)](https://colab.research.google.com/github/ClimateMatchAcademy/course-content/blob/main/tutorials/W1D4_Paleoclimate/W1D4_Tutorial5.ipynb) &nbsp; <a href=\"https://kaggle.com/kernels/welcome?src=https://raw.githubusercontent.com/ClimateMatchAcademy/course-content/main/tutorials/W1D4_Paleoclimate/W1D4_Tutorial5.ipynb\" target=\"_parent\"><img src=\"https://kaggle.com/static/images/open-in-kaggle.svg\" alt=\"Open in Kaggle\"/></a>"
-   ]
-  },
-  {
-=======
+   "attachments": {},
+   "cell_type": "markdown",
+   "metadata": {
+    "execution": {}
+   },
+   "source": [
     "[![Open In Colab](https://colab.research.google.com/assets/colab-badge.svg)](https://colab.research.google.com/github/ClimateMatchAcademy/course-content/blob/main/tutorials/W1D4_Paleoclimate/W1D4_Tutorial5.ipynb) &nbsp; <a href=\"https://kaggle.com/kernels/welcome?src=https://raw.githubusercontent.com/{ORG}/course-content/main/tutorials/W1D4_Paleoclimate/W1D4_Tutorial5.ipynb\" target=\"_parent\"><img src=\"https://kaggle.com/static/images/open-in-kaggle.svg\" alt=\"Open in Kaggle\"/></a>"
    ]
   },
   {
    "attachments": {},
->>>>>>> 816e15af
    "cell_type": "markdown",
    "metadata": {
     "execution": {}
@@ -42,20 +32,13 @@
    ]
   },
   {
-<<<<<<< HEAD
-=======
-   "attachments": {},
->>>>>>> 816e15af
-   "cell_type": "markdown",
-   "metadata": {
-    "execution": {}
-   },
-   "source": [
-<<<<<<< HEAD
-    "# Tutorial Objectives\n",
-=======
+   "attachments": {},
+   "cell_type": "markdown",
+   "metadata": {
+    "execution": {}
+   },
+   "source": [
     "# **Tutorial Objectives**\n",
->>>>>>> 816e15af
     "\n",
     "In this tutorial, you will explore various computational analyses for interpreting paleoclimate data and understand why these methods are useful. A common issue in paleoclimate is the presence of uneven time spacing between consecutive observations. `Pyleoclim` includes several methods that can deal with uneven sampling effectively, but there are certain applications and analyses for which it's ncessary to place the records on a uniform time axis. In this tutorial you'll learn a few ways to do this with `Pyleoclim`. Additionally, we will explore another useful paleoclimate data analysis tool, Principal Component Analysis (PCA), which allows us to identify a common signal between various paleoclimate reconstructions. \n",
     "\n",
@@ -67,10 +50,7 @@
    ]
   },
   {
-<<<<<<< HEAD
-=======
-   "attachments": {},
->>>>>>> 816e15af
+   "attachments": {},
    "cell_type": "markdown",
    "metadata": {
     "execution": {}
@@ -92,13 +72,9 @@
     "import cartopy\n",
     "import pyleoclim as pyleo\n",
     "import matplotlib.pyplot as plt\n",
-<<<<<<< HEAD
-    "import pooch"
-=======
     "import pooch\n",
     "import os\n",
     "import tempfile"
->>>>>>> 816e15af
    ]
   },
   {
@@ -106,102 +82,18 @@
    "execution_count": null,
    "metadata": {
     "cellView": "form",
-<<<<<<< HEAD
-    "execution": {},
-    "tags": []
-   },
-   "outputs": [],
-   "source": [
-    "# @title Video 1: Proxy Data Analysis Tools\n",
-    "\n",
-    "from ipywidgets import widgets\n",
-    "from IPython.display import YouTubeVideo\n",
-    "from IPython.display import IFrame\n",
-    "from IPython.display import display\n",
-    "\n",
-    "\n",
-    "class PlayVideo(IFrame):\n",
-    "    def __init__(self, id, source, page=1, width=400, height=300, **kwargs):\n",
-    "        self.id = id\n",
-    "        if source == \"Bilibili\":\n",
-    "            src = f\"https://player.bilibili.com/player.html?bvid={id}&page={page}\"\n",
-    "        elif source == \"Osf\":\n",
-    "            src = f\"https://mfr.ca-1.osf.io/render?url=https://osf.io/download/{id}/?direct%26mode=render\"\n",
-    "        super(PlayVideo, self).__init__(src, width, height, **kwargs)\n",
-    "\n",
-    "\n",
-    "def display_videos(video_ids, W=400, H=300, fs=1):\n",
-    "    tab_contents = []\n",
-    "    for i, video_id in enumerate(video_ids):\n",
-    "        out = widgets.Output()\n",
-    "        with out:\n",
-    "            if video_ids[i][0] == \"Youtube\":\n",
-    "                video = YouTubeVideo(\n",
-    "                    id=video_ids[i][1], width=W, height=H, fs=fs, rel=0\n",
-    "                )\n",
-    "                print(f\"Video available at https://youtube.com/watch?v={video.id}\")\n",
-    "            else:\n",
-    "                video = PlayVideo(\n",
-    "                    id=video_ids[i][1],\n",
-    "                    source=video_ids[i][0],\n",
-    "                    width=W,\n",
-    "                    height=H,\n",
-    "                    fs=fs,\n",
-    "                    autoplay=False,\n",
-    "                )\n",
-    "                if video_ids[i][0] == \"Bilibili\":\n",
-    "                    print(\n",
-    "                        f\"Video available at https://www.bilibili.com/video/{video.id}\"\n",
-    "                    )\n",
-    "                elif video_ids[i][0] == \"Osf\":\n",
-    "                    print(f\"Video available at https://osf.io/{video.id}\")\n",
-    "            display(video)\n",
-    "        tab_contents.append(out)\n",
-    "    return tab_contents\n",
-    "\n",
-    "\n",
-    "video_ids = [(\"Youtube\", \"UOunkA_NB1Q\"), (\"Bilibili\", \"BV1rh4y1E7NV\")]\n",
-    "tab_contents = display_videos(video_ids, W=730, H=410)\n",
-    "tabs = widgets.Tab()\n",
-    "tabs.children = tab_contents\n",
-    "for i in range(len(tab_contents)):\n",
-    "    tabs.set_title(i, video_ids[i][0])\n",
-    "display(tabs)"
-=======
     "execution": {}
    },
    "outputs": [],
    "source": [
     "# @title Video 1: Speaker Introduction\n",
     "# Tech team will add code to format and display the video"
->>>>>>> 816e15af
-   ]
-  },
-  {
-   "cell_type": "code",
-   "execution_count": null,
-   "metadata": {
-<<<<<<< HEAD
-    "cellView": "form",
-    "execution": {},
-    "pycharm": {
-     "name": "#%%\n"
-    },
-    "tags": [
-     "remove-input"
-    ]
-   },
-   "outputs": [],
-   "source": [
-    "# @title Tutorial slides\n",
-    "# @markdown These are the slides for the videos in all tutorials today\n",
-    "from IPython.display import IFrame\n",
-    "\n",
-    "link_id = \"ujbqz\""
-   ]
-  },
-  {
-=======
+   ]
+  },
+  {
+   "cell_type": "code",
+   "execution_count": null,
+   "metadata": {
     "execution": {}
    },
    "outputs": [],
@@ -228,17 +120,12 @@
   },
   {
    "attachments": {},
->>>>>>> 816e15af
-   "cell_type": "markdown",
-   "metadata": {
-    "execution": {}
-   },
-   "source": [
-<<<<<<< HEAD
-    "# Section 1: Load the sample dataset for analysis\n",
-=======
+   "cell_type": "markdown",
+   "metadata": {
+    "execution": {}
+   },
+   "source": [
     "# **Section 1: Load the sample dataset for analysis**\n",
->>>>>>> 816e15af
     "\n",
     "For this tutorial, we are going to use an example dataset to practice the various data analysis techniques. The dataset we'll be using is a record of hydrogen isotopes of leaf waxes (δD<sub>wax</sub>) from Lake Tanganyika in East Africa [(Tierney et al., 2008)](https://www.science.org/doi/10.1126/science.1160485?url_ver=Z39.88-2003&rfr_id=ori:rid:crossref.org&rfr_dat=cr_pub%20%200pubmed). Recall from the video that δD<sub>wax</sub> is a proxy that is typically thought to record changes in the amount of precipitation in the tropics via the amount effect. In the previous tutorial, we looked at δD data from high-latitude ice cores. In that case, δD was a proxy for temperature, but in the tropics, δD more commonly reflects rainfall amount, as explained in the introductory video.\n",
     "\n",
@@ -253,22 +140,14 @@
    },
    "outputs": [],
    "source": [
-<<<<<<< HEAD
-    "url_tang = \"https://osf.io/sujvp/download/\"\n",
-    "tang_dD = pd.read_csv(pooch.retrieve(url_tang, known_hash=None))\n",
-=======
     "filename_tang = \"tanganyika_dD.csv\"\n",
     "url_tang = \"https://osf.io/sujvp/download/\"\n",
     "tang_dD = pd.read_csv(pooch_load(filelocation=url_tang, filename=filename_tang))\n",
->>>>>>> 816e15af
     "tang_dD.head()"
    ]
   },
   {
-<<<<<<< HEAD
-=======
-   "attachments": {},
->>>>>>> 816e15af
+   "attachments": {},
    "cell_type": "markdown",
    "metadata": {
     "execution": {}
@@ -309,10 +188,7 @@
    ]
   },
   {
-<<<<<<< HEAD
-=======
-   "attachments": {},
->>>>>>> 816e15af
+   "attachments": {},
    "cell_type": "markdown",
    "metadata": {
     "execution": {}
@@ -322,20 +198,13 @@
    ]
   },
   {
-<<<<<<< HEAD
-=======
-   "attachments": {},
->>>>>>> 816e15af
-   "cell_type": "markdown",
-   "metadata": {
-    "execution": {}
-   },
-   "source": [
-<<<<<<< HEAD
-    "# Section 2: Uniform Time-Sampling of the Data\n",
-=======
+   "attachments": {},
+   "cell_type": "markdown",
+   "metadata": {
+    "execution": {}
+   },
+   "source": [
     "# **Section 2: Uniform Time-Sampling of the Data**\n",
->>>>>>> 816e15af
     "There are a number of different reasons we might want to assign new values to our data. For example, if the data is not evenly spaced, we might need to resample in order to use a sepcific data analysis technique or to more easily compare to other data of a different sampling resolution. \n",
     "\n",
     "First, let's check whether our data is already evenly spaced using the `.is_evenly_spaced()` method:"
@@ -363,10 +232,7 @@
    ]
   },
   {
-<<<<<<< HEAD
-=======
-   "attachments": {},
->>>>>>> 816e15af
+   "attachments": {},
    "cell_type": "markdown",
    "metadata": {
     "execution": {}
@@ -376,20 +242,13 @@
    ]
   },
   {
-<<<<<<< HEAD
-=======
-   "attachments": {},
->>>>>>> 816e15af
-   "cell_type": "markdown",
-   "metadata": {
-    "execution": {}
-   },
-   "source": [
-<<<<<<< HEAD
-    "## Section 2.1: Interpolation\n",
-=======
+   "attachments": {},
+   "cell_type": "markdown",
+   "metadata": {
+    "execution": {}
+   },
+   "source": [
     "## **Section 2.1: Interpolation**\n",
->>>>>>> 816e15af
     "To start out, let's try using interpolation to evenly space our data. Interpolation projects the data onto an evenly spaced time axis with a distance between points (step size) of our choosing. There are a variety of different methods by which the data can be interpolated, these being: `linear`, `nearest`, `zero`, `slinear`, `quadratic`, `cubic`, `previous`, and `next`. More on these and their associated key word arguments can be found in the [documentation](https://pyleoclim-util.readthedocs.io/en/latest/core/api.html#pyleoclim.core.series.Series.interp). By default, the function `.interp()` implements linear interpolation:"
    ]
   },
@@ -427,10 +286,7 @@
    ]
   },
   {
-<<<<<<< HEAD
-=======
-   "attachments": {},
->>>>>>> 816e15af
+   "attachments": {},
    "cell_type": "markdown",
    "metadata": {
     "execution": {}
@@ -463,10 +319,7 @@
    ]
   },
   {
-<<<<<<< HEAD
-=======
-   "attachments": {},
->>>>>>> 816e15af
+   "attachments": {},
    "cell_type": "markdown",
    "metadata": {
     "execution": {}
@@ -500,10 +353,7 @@
    ]
   },
   {
-<<<<<<< HEAD
-=======
-   "attachments": {},
->>>>>>> 816e15af
+   "attachments": {},
    "cell_type": "markdown",
    "metadata": {
     "execution": {}
@@ -529,10 +379,7 @@
    ]
   },
   {
-<<<<<<< HEAD
-=======
-   "attachments": {},
->>>>>>> 816e15af
+   "attachments": {},
    "cell_type": "markdown",
    "metadata": {
     "execution": {}
@@ -542,20 +389,13 @@
    ]
   },
   {
-<<<<<<< HEAD
-=======
-   "attachments": {},
->>>>>>> 816e15af
-   "cell_type": "markdown",
-   "metadata": {
-    "execution": {}
-   },
-   "source": [
-<<<<<<< HEAD
-    "## Section 2.2: Binning\n",
-=======
+   "attachments": {},
+   "cell_type": "markdown",
+   "metadata": {
+    "execution": {}
+   },
+   "source": [
     "## **Section 2.2: Binning**\n",
->>>>>>> 816e15af
     "Another option for resampling our data onto a uniform time axis is binning. Binning is when a set of time intervals is defined and data is grouped or binned with other data in the same interval, then all those points in a \"bin\" are averaged to get a data value for that bin. The defaults for binning pick a bin size at the coarsest time spacing present in the dataset and average data over a uniform sequence of such intervals. "
    ]
   },
@@ -596,10 +436,7 @@
    ]
   },
   {
-<<<<<<< HEAD
-=======
-   "attachments": {},
->>>>>>> 816e15af
+   "attachments": {},
    "cell_type": "markdown",
    "metadata": {
     "execution": {}
@@ -609,20 +446,13 @@
    ]
   },
   {
-<<<<<<< HEAD
-=======
-   "attachments": {},
->>>>>>> 816e15af
-   "cell_type": "markdown",
-   "metadata": {
-    "execution": {}
-   },
-   "source": [
-<<<<<<< HEAD
-    "### Coding Exercises 2.2\n",
-=======
+   "attachments": {},
+   "cell_type": "markdown",
+   "metadata": {
+    "execution": {}
+   },
+   "source": [
     "## **Coding Exercises 2.2**\n",
->>>>>>> 816e15af
     "\n",
     "\n",
     "1. Experiment with different bin sizes to see how this affects the resampling. You can do so by adding  `bin_size = ` to `ts_tang.bin()`. Try a bin size of 500 years and 1,000 years and plot both of them on the same graph as the original data and the binned data using the default bin size."
@@ -675,20 +505,13 @@
    ]
   },
   {
-<<<<<<< HEAD
-=======
-   "attachments": {},
->>>>>>> 816e15af
-   "cell_type": "markdown",
-   "metadata": {
-    "execution": {}
-   },
-   "source": [
-<<<<<<< HEAD
-    "# Section 3: Principal Component Analysis (PCA)\n",
-=======
+   "attachments": {},
+   "cell_type": "markdown",
+   "metadata": {
+    "execution": {}
+   },
+   "source": [
     "# **Section 3: Principal Component Analysis (PCA)**\n",
->>>>>>> 816e15af
     "Large datasets, such as global climate datasets, are often difficult to interpret due to their multiple dimensions. Although tools such as Xarray help us to organize large, multidimensional climate datasets, it can still sometimes be difficult to interpret certain aspects of such data. Principal Component Analysis (PCA) is a tool for reducing the dimensionality of such datasets and  increasing interpretability with minimal modification or loss of data. In other words, PCA allows us to reduce the number of variables of a dataset, while preserving as much information as possible.\n",
     "\n",
     "The first step in PCA is to calculate a matrix that summarizes how the variables in a dataset all relate to one another. This matrix is then broken down into new uncorrelated variables that are linear combinations or mixtures of the initial variables. These new variables are the **principal components**. The initial dimensions of the dataset determines the number of principal components calculated. Most of the information within the initial variables is compressed into the first components. Additional details about PCA and the calculations involved can be found [here](https://builtin.com/data-science/step-step-explanation-principal-component-analysis).\n",
@@ -699,10 +522,7 @@
    ]
   },
   {
-<<<<<<< HEAD
-=======
-   "attachments": {},
->>>>>>> 816e15af
+   "attachments": {},
    "cell_type": "markdown",
    "metadata": {
     "execution": {}
@@ -732,15 +552,9 @@
    "outputs": [],
    "source": [
     "# Gulf of Aden\n",
-<<<<<<< HEAD
-    "url_aden = \"https://osf.io/gm2v9/download/\"\n",
-    "\n",
-    "aden_dD = pd.read_csv(pooch.retrieve(url_aden, known_hash=None))\n",
-=======
     "filename_aden = \"aden_dD.csv\"\n",
     "url_aden = \"https://osf.io/gm2v9/download/\"\n",
     "aden_dD = pd.read_csv(pooch_load(filelocation=url_aden, filename=filename_aden))\n",
->>>>>>> 816e15af
     "aden_dD.head()"
    ]
   },
@@ -763,18 +577,11 @@
    "outputs": [],
    "source": [
     "# Lake Bosumtwi\n",
-<<<<<<< HEAD
-    "url_Bosumtwi = \"https://osf.io/mr7d9/download/\"\n",
-    "\n",
-    "bosumtwi_dD = pd.read_csv(pooch.retrieve(url_Bosumtwi, known_hash=None))\n",
-    "\n",
-=======
     "filename_Bosumtwi = \"bosumtwi_dD.csv\"\n",
     "url_Bosumtwi = \"https://osf.io/mr7d9/download/\"\n",
     "bosumtwi_dD = pd.read_csv(\n",
     "    pooch_load(filelocation=url_Bosumtwi, filename=filename_Bosumtwi)\n",
     ")\n",
->>>>>>> 816e15af
     "bosumtwi_dD.head()"
    ]
   },
@@ -797,23 +604,14 @@
    "outputs": [],
    "source": [
     "# GC27 (West African Margin)\n",
-<<<<<<< HEAD
-    "url_GC27 = \"https://osf.io/k6e3a/download/\"\n",
-    "\n",
-    "gc27_dD = pd.read_csv(pooch.retrieve(url_GC27, known_hash=None))\n",
-=======
     "filename_GC27 = \"gc27_dD.csv\"\n",
     "url_GC27 = \"https://osf.io/k6e3a/download/\"\n",
     "gc27_dD = pd.read_csv(pooch_load(filelocation=url_GC27, filename=filename_GC27))\n",
->>>>>>> 816e15af
     "gc27_dD.head()"
    ]
   },
   {
-<<<<<<< HEAD
-=======
-   "attachments": {},
->>>>>>> 816e15af
+   "attachments": {},
    "cell_type": "markdown",
    "metadata": {
     "execution": {}
@@ -865,10 +663,7 @@
    ]
   },
   {
-<<<<<<< HEAD
-=======
-   "attachments": {},
->>>>>>> 816e15af
+   "attachments": {},
    "cell_type": "markdown",
    "metadata": {
     "execution": {}
@@ -890,10 +685,7 @@
    ]
   },
   {
-<<<<<<< HEAD
-=======
-   "attachments": {},
->>>>>>> 816e15af
+   "attachments": {},
    "cell_type": "markdown",
    "metadata": {
     "execution": {}
@@ -924,10 +716,7 @@
    ]
   },
   {
-<<<<<<< HEAD
-=======
-   "attachments": {},
->>>>>>> 816e15af
+   "attachments": {},
    "cell_type": "markdown",
    "metadata": {
     "execution": {}
@@ -961,10 +750,7 @@
    ]
   },
   {
-<<<<<<< HEAD
-=======
-   "attachments": {},
->>>>>>> 816e15af
+   "attachments": {},
    "cell_type": "markdown",
    "metadata": {
     "execution": {}
@@ -987,10 +773,7 @@
    ]
   },
   {
-<<<<<<< HEAD
-=======
-   "attachments": {},
->>>>>>> 816e15af
+   "attachments": {},
    "cell_type": "markdown",
    "metadata": {
     "execution": {}
@@ -1023,10 +806,7 @@
    ]
   },
   {
-<<<<<<< HEAD
-=======
-   "attachments": {},
->>>>>>> 816e15af
+   "attachments": {},
    "cell_type": "markdown",
    "metadata": {
     "execution": {}
@@ -1096,10 +876,7 @@
    ]
   },
   {
-<<<<<<< HEAD
-=======
-   "attachments": {},
->>>>>>> 816e15af
+   "attachments": {},
    "cell_type": "markdown",
    "metadata": {
     "execution": {}
@@ -1107,11 +884,7 @@
    "source": [
     "The original δD records are shown in the colored lines, and the first principal component (PC1) time series is shown in black. \n",
     "\n",
-<<<<<<< HEAD
-    "## Questions 3: Climate Connection\n",
-=======
     "## **Questions 3: Climate Connection**\n",
->>>>>>> 816e15af
     " \n",
     "\n",
     "1.   How do the original time series compare to the PC1 time series? Do they record similar trends?\n",
@@ -1133,28 +906,17 @@
     "1. The overall trends are similar. However, there is more variability in the original δD records than in the PC1 time series. This makes sense because the principal component analysis identifies a common signal between original δD reconstructions and therefore is inherently less variable.\n",
     "2. The Gulf of Aden δD record is the most similar to the PC1 time series. The Lake Bosumtwi δD record is the least similar to the PC1 time series. This difference is particularly noticeable between 5,000-10,000 years ago.\n",
     "3. The PC1 time series suggests a drier climate (more positive δD) in Africa over the past 20,000 years. Recall that 20,000 years ago was the last glacial period. African rainfall increased ~15,000 years ago during the deglacial transition. There is a short period of drying ~12,000 years ago, which corresponds to the timing of the Younger Dryas (a millennial-scale, Northern Hemisphere high-latitude cooling event). This is followed by an increase in rainfall associated with what is known as the African Humid Period (a period of wet, humid conditions in northern and equatorial Africa, driven by intensification of the African monsoon). Finally, there is a decrease in rainfall over the past ~8,000 years towards the present. Note: δD only records qualitative changes in rainfall (i.e., wetter or drier relative to another time period), and does not provide quantitative measurements of the amount of rainfall.\n",
-<<<<<<< HEAD
-    "\"\"\";"
-   ]
-  },
-  {
-=======
     "\"\"\""
    ]
   },
   {
    "attachments": {},
->>>>>>> 816e15af
-   "cell_type": "markdown",
-   "metadata": {
-    "execution": {}
-   },
-   "source": [
-<<<<<<< HEAD
-    "# Summary\n",
-=======
+   "cell_type": "markdown",
+   "metadata": {
+    "execution": {}
+   },
+   "source": [
     "# **Summary**\n",
->>>>>>> 816e15af
     "In this tutorial, you explored a variety of computational techniques for analyzing paleoclimate data. You learned how to handle irregular data and place these records on a uniform time axis using interpolation and binning. \n",
     "\n",
     "You then explored Principal Component Analysis (PCA), a method that reveals common signals across various paleoclimate reconstructions. To effectively utilize PCA, it's essential to have all records on the same sampling resolution and same time-step, which can be achieved using the resampling tools you learned in this tutorial.\n",
@@ -1163,20 +925,13 @@
    ]
   },
   {
-<<<<<<< HEAD
-=======
-   "attachments": {},
->>>>>>> 816e15af
-   "cell_type": "markdown",
-   "metadata": {
-    "execution": {}
-   },
-   "source": [
-<<<<<<< HEAD
-    "# Resources\n",
-=======
+   "attachments": {},
+   "cell_type": "markdown",
+   "metadata": {
+    "execution": {}
+   },
+   "source": [
     "# **Resources**\n",
->>>>>>> 816e15af
     "\n",
     "Code for this tutorial is based on existing notebooks from LinkedEarth for [anlayzing LiPD datasets](https://github.com/LinkedEarth/paleoHackathon/blob/main/notebooks/PaleoHack-nb03_EDA.ipynb) and [resampling data with `Pyleoclim`](https://github.com/LinkedEarth/PyleoTutorials/blob/main/notebooks/L1_uniform_time_sampling.ipynb).\n",
     "\n",
@@ -1228,11 +983,7 @@
    "name": "python",
    "nbconvert_exporter": "python",
    "pygments_lexer": "ipython3",
-<<<<<<< HEAD
-   "version": "3.10.8"
-=======
    "version": "3.10.12"
->>>>>>> 816e15af
   }
  },
  "nbformat": 4,
