--- conflicted
+++ resolved
@@ -1,37 +1,21 @@
 {
  "cells": [
   {
-<<<<<<< HEAD
-=======
-   "attachments": {},
->>>>>>> 816e15af
-   "cell_type": "markdown",
-   "metadata": {
-    "execution": {}
-   },
-   "source": [
-<<<<<<< HEAD
+   "cell_type": "markdown",
+   "metadata": {
+    "execution": {}
+   },
+   "source": [
     "[![Open In Colab](https://colab.research.google.com/assets/colab-badge.svg)](https://colab.research.google.com/github/ClimateMatchAcademy/course-content/blob/main/tutorials/W1D5_ClimateModeling/W1D5_Tutorial6.ipynb) &nbsp; <a href=\"https://kaggle.com/kernels/welcome?src=https://raw.githubusercontent.com/ClimateMatchAcademy/course-content/main/tutorials/W1D5_ClimateModeling/W1D5_Tutorial6.ipynb\" target=\"_parent\"><img src=\"https://kaggle.com/static/images/open-in-kaggle.svg\" alt=\"Open in Kaggle\"/></a>"
    ]
   },
   {
-=======
-    "[![Open In Colab](https://colab.research.google.com/assets/colab-badge.svg)](https://colab.research.google.com/github/ClimateMatchAcademy/course-content/blob/main/tutorials/W1D5_ClimateModeling/W1D5_Tutorial6.ipynb) &nbsp; <a href=\"https://kaggle.com/kernels/welcome?src=https://raw.githubusercontent.com/{ORG}/course-content/main/tutorials/W1D5_ClimateModeling/W1D5_Tutorial6.ipynb\" target=\"_parent\"><img src=\"https://kaggle.com/static/images/open-in-kaggle.svg\" alt=\"Open in Kaggle\"/></a>"
-   ]
-  },
-  {
-   "attachments": {},
->>>>>>> 816e15af
-   "cell_type": "markdown",
-   "metadata": {
-    "execution": {}
-   },
-   "source": [
-<<<<<<< HEAD
-    "# **Tutorial 6: Radiative-Convective Equilibrium**\n",
-=======
-    "# **Tutorial 6: Radiative Convective Equilibrium**\n",
->>>>>>> 816e15af
+   "cell_type": "markdown",
+   "metadata": {
+    "execution": {}
+   },
+   "source": [
+    "# Tutorial 6: Radiative-Convective Equilibrium\n",
     "\n",
     "\n",
     "**Week 1, Day 5, Climate Modeling**\n",
@@ -44,29 +28,16 @@
     "\n",
     "**Production editors:** Wesley Banfield, Jenna Pearson, Chi Zhang, Ohad Zivan\n",
     "\n",
-<<<<<<< HEAD
-    "**Our 2023 Sponsors:** NASA TOPS and Google DeepMind\n",
-    "\n"
-   ]
-  },
-  {
-=======
     "**Our 2023 Sponsors:** NASA TOPS and Google DeepMind"
    ]
   },
   {
-   "attachments": {},
->>>>>>> 816e15af
-   "cell_type": "markdown",
-   "metadata": {
-    "execution": {}
-   },
-   "source": [
-<<<<<<< HEAD
+   "cell_type": "markdown",
+   "metadata": {
+    "execution": {}
+   },
+   "source": [
     "# Tutorial Objectives\n",
-=======
-    "# **Tutorial Objectives**\n",
->>>>>>> 816e15af
     "\n",
     "Building on the understanding of a one-dimensional radiative balance model from previous tutorial, in this tutorial students will learn about **radiative-convective-equilibrium**. Much of the code shown here was taken from [The Climate Laboratory](https://brian-rose.github.io/ClimateLaboratoryBook/home.html) by Brian Rose. Students are encouraged to visit this website for more tutorials and background on these models.\n",
     "\n",
@@ -76,20 +47,12 @@
    ]
   },
   {
-<<<<<<< HEAD
-=======
-   "attachments": {},
->>>>>>> 816e15af
-   "cell_type": "markdown",
-   "metadata": {
-    "execution": {}
-   },
-   "source": [
-<<<<<<< HEAD
+   "cell_type": "markdown",
+   "metadata": {
+    "execution": {}
+   },
+   "source": [
     "# Setup"
-=======
-    "# **Setup**"
->>>>>>> 816e15af
    ]
   },
   {
@@ -141,17 +104,6 @@
    "source": [
     "# imports\n",
     "\n",
-<<<<<<< HEAD
-    "import xarray as xr                     # used to manipulate data and open datasets\n",
-    "import numpy as np                      # used for algebra/arrays\n",
-    "import urllib.request                   # used to download data from the internet\n",
-    "import climlab                          # one of the models we are using\n",
-    "import matplotlib.pyplot as plt         # used for plotting\n",
-    "import metpy                            # used to make Skew T Plots of temperature and pressure\n",
-    "from metpy.plots import SkewT           # plotting function used widely in climate science\n",
-    "import pooch\n",
-    "import os\n",
-=======
     "import xarray as xr  # used to manipulate data and open datasets\n",
     "import numpy as np  # used for algebra/arrays\n",
     "import urllib.request  # used to download data from the internet\n",
@@ -162,7 +114,6 @@
     "import pooch\n",
     "import os\n",
     "import tempfile\n",
->>>>>>> 816e15af
     "from IPython.display import HTML\n",
     "from matplotlib import animation"
    ]
@@ -176,12 +127,6 @@
    },
    "outputs": [],
    "source": [
-<<<<<<< HEAD
-    "# @title Figure Settings\n",
-    "import ipywidgets as widgets       # interactive display\n",
-    "%config InlineBackend.figure_format = 'retina'\n",
-    "plt.style.use(\"https://raw.githubusercontent.com/ClimateMatchAcademy/course-content/main/cma.mplstyle\")"
-=======
     "# @title Figure settings\n",
     "import ipywidgets as widgets  # interactive display\n",
     "\n",
@@ -199,11 +144,10 @@
    },
    "outputs": [],
    "source": [
-    "# helper functions\n",
-    "\n",
+    "# @title Helper functions\n",
     "\n",
     "def pooch_load(filelocation=None, filename=None, processor=None):\n",
-    "    shared_location = \"/home/jovyan/shared/Data/tutorials/W1D4_Paleoclimate\"  # this is different for each day\n",
+    "    shared_location = \"/home/jovyan/shared/Data/tutorials/W1D4_ClimateModeling\"  # this is different for each day\n",
     "    user_temp_cache = tempfile.gettempdir()\n",
     "\n",
     "    if os.path.exists(os.path.join(shared_location, filename)):\n",
@@ -217,7 +161,6 @@
     "        )\n",
     "\n",
     "    return file"
->>>>>>> 816e15af
    ]
   },
   {
@@ -239,29 +182,13 @@
    },
    "outputs": [],
    "source": [
-<<<<<<< HEAD
     "# @title Plotting Functions\n",
-=======
-    "# @title Plotting functions\n",
->>>>>>> 816e15af
     "\n",
     "#  make the videos at the end of the tutorial\n",
     "plt.rcParams[\"animation.html\"] = \"jshtml\"\n",
     "\n",
     "# these three functions are used to make videos at the end of the tutorial\n",
     "\n",
-<<<<<<< HEAD
-    "def initial_figure(model):\n",
-    "    with plt.ioff():  # will hide the inital figure which will plot separate from the video otherwise\n",
-    "        fig = plt.figure(figsize=(6,6))\n",
-    "        lines = []\n",
-    "\n",
-    "        skew = SkewT(fig,rotation=30)\n",
-    "        #  plot the observations\n",
-    "        skew.plot(Tglobal.level, Tglobal, color='black', linestyle='-', linewidth=2, label='Observations')\n",
-    "        lines.append(skew.plot(model.lev, model.Tatm - climlab.constants.tempCtoK,\n",
-    "                  linestyle='-', linewidth=2, color='C0', label='RC model (all gases)')[0])\n",
-=======
     "\n",
     "def initial_figure(model):\n",
     "    with plt.ioff():  # will hide the inital figure which will plot separate from the video otherwise\n",
@@ -288,26 +215,10 @@
     "                label=\"RC model (all gases)\",\n",
     "            )[0]\n",
     "        )\n",
->>>>>>> 816e15af
     "        skew.ax.legend()\n",
     "        skew.ax.set_ylim(1050, 10)\n",
     "        skew.ax.set_xlim(-60, 75)\n",
     "        # Add the relevant special lines\n",
-<<<<<<< HEAD
-    "        skew.plot_dry_adiabats(linewidth=1.5, label = 'dry adiabats')\n",
-    "        # skew.plot_moist_adiabats(linewidth=1.5, label = 'moist adiabats')\n",
-    "        skew.ax.set_xlabel('Temperature ($^\\circ$C)', fontsize=14)\n",
-    "        skew.ax.set_ylabel('Pressure (hPa)', fontsize=14)\n",
-    "        lines.append(skew.plot(1000, model.Ts - climlab.constants.tempCtoK, 'o',\n",
-    "                      markersize=8, color='C0', )[0])\n",
-    "\n",
-    "    return fig, lines\n",
-    "\n",
-    "def animate(day, model, lines):\n",
-    "    lines[0].set_xdata(np.array(model.Tatm)-climlab.constants.tempCtoK)\n",
-    "    lines[1].set_xdata(np.array(model.Ts)-climlab.constants.tempCtoK)\n",
-    "    #lines[2].set_xdata(np.array(model.q)*1E3)\n",
-=======
     "        skew.plot_dry_adiabats(linewidth=1.5, label=\"dry adiabats\")\n",
     "        # skew.plot_moist_adiabats(linewidth=1.5, label = 'moist adiabats')\n",
     "        skew.ax.set_xlabel(\"Temperature ($^\\circ$C)\", fontsize=14)\n",
@@ -329,35 +240,17 @@
     "    lines[0].set_xdata(np.array(model.Tatm) - climlab.constants.tempCtoK)\n",
     "    lines[1].set_xdata(np.array(model.Ts) - climlab.constants.tempCtoK)\n",
     "    # lines[2].set_xdata(np.array(model.q)*1E3)\n",
->>>>>>> 816e15af
     "    # lines[-1].set_text('Day {}'.format(int(model.time['days_elapsed'])))\n",
     "    # This is kind of a hack, but without it the initial frame doesn't appear\n",
     "    if day != 0:\n",
     "        model.step_forward()\n",
     "    return lines\n",
     "\n",
-<<<<<<< HEAD
-=======
-    "\n",
->>>>>>> 816e15af
+    "\n",
     "# to setup the skewT and plot observations\n",
     "def make_basic_skewT():\n",
     "    fig = plt.figure(figsize=(9, 9))\n",
     "    skew = SkewT(fig, rotation=30)\n",
-<<<<<<< HEAD
-    "    skew.plot(Tglobal.level, Tglobal, color='black', linestyle='-', linewidth=2, label='Observations')\n",
-    "    skew.ax.set_ylim(1050, 10)\n",
-    "    skew.ax.set_xlim(-90, 45)\n",
-    "    # Add the relevant special lines\n",
-    "    #skew.plot_dry_adiabats(linewidth=1.5, label = 'dry adiabats')\n",
-    "    # skew.plot_moist_adiabats(linewidth=1.5, label = 'moist adiabats')\n",
-    "    #skew.plot_mixing_lines()\n",
-    "    skew.ax.legend()\n",
-    "    skew.ax.set_xlabel('Temperature (degC)', fontsize=14)\n",
-    "    skew.ax.set_ylabel('Pressure (hPa)', fontsize=14)\n",
-    "    return skew\n",
-    "\n",
-=======
     "    skew.plot(\n",
     "        Tglobal.level,\n",
     "        Tglobal,\n",
@@ -378,31 +271,10 @@
     "    return skew\n",
     "\n",
     "\n",
->>>>>>> 816e15af
     "# to setup the skewT and plot observations\n",
     "def make_skewT():\n",
     "    fig = plt.figure(figsize=(9, 9))\n",
     "    skew = SkewT(fig, rotation=30)\n",
-<<<<<<< HEAD
-    "    skew.plot(Tglobal.level, Tglobal, color='black', linestyle='-', linewidth=2, label='Observations')\n",
-    "    skew.ax.set_ylim(1050, 10)\n",
-    "    skew.ax.set_xlim(-90, 45)\n",
-    "    # Add the relevant special lines\n",
-    "    skew.plot_dry_adiabats(linewidth=1.5, label = 'dry adiabats')\n",
-    "    # skew.plot_moist_adiabats(linewidth=1.5, label = 'moist adiabats')\n",
-    "    #skew.plot_mixing_lines()\n",
-    "    skew.ax.legend()\n",
-    "    skew.ax.set_xlabel('Temperature (degC)', fontsize=14)\n",
-    "    skew.ax.set_ylabel('Pressure (hPa)', fontsize=14)\n",
-    "    return skew\n",
-    "\n",
-    "# to add a model derived profile to the skewT figure\n",
-    "def add_profile(skew, model, linestyle='-', color=None):\n",
-    "    line = skew.plot(model.lev, model.Tatm - climlab.constants.tempCtoK,\n",
-    "             label=model.name, linewidth=2)[0]\n",
-    "    skew.plot(1000, model.Ts - climlab.constants.tempCtoK, 'o',\n",
-    "              markersize=8, color=line.get_color())\n",
-=======
     "    skew.plot(\n",
     "        Tglobal.level,\n",
     "        Tglobal,\n",
@@ -438,7 +310,6 @@
     "        markersize=8,\n",
     "        color=line.get_color(),\n",
     "    )\n",
->>>>>>> 816e15af
     "    skew.ax.legend()"
    ]
   },
@@ -447,17 +318,12 @@
    "execution_count": null,
    "metadata": {
     "cellView": "form",
-<<<<<<< HEAD
     "execution": {},
     "tags": []
-=======
-    "execution": {}
->>>>>>> 816e15af
    },
    "outputs": [],
    "source": [
     "# @title Video 1: Radiative-Convective Equilibrium\n",
-<<<<<<< HEAD
     "\n",
     "from ipywidgets import widgets\n",
     "from IPython.display import YouTubeVideo\n",
@@ -527,44 +393,22 @@
    ]
   },
   {
-=======
-    "# Tech team will add code to format and display the video"
-   ]
-  },
-  {
-   "attachments": {},
->>>>>>> 816e15af
-   "cell_type": "markdown",
-   "metadata": {
-    "execution": {}
-   },
-   "source": [
-<<<<<<< HEAD
+   "cell_type": "markdown",
+   "metadata": {
+    "execution": {}
+   },
+   "source": [
     "# Section 1: Reproducing Data from the Last Tutorial's One-dimensional Radiative Equilibrium Model Using Climlab"
-=======
-    "# **Section 1: Reproducing Data from the Last Tutorial's One-dimensional Radiative Equilibrium Model Using Climlab**"
->>>>>>> 816e15af
-   ]
-  },
-  {
-   "cell_type": "code",
-   "execution_count": null,
-   "metadata": {
-    "execution": {}
-   },
-   "outputs": [],
-   "source": [
-<<<<<<< HEAD
-    "url_sq = \"https://osf.io/c6q4j/download/\"\n",
-    "ds = xr.open_dataset(pooch.retrieve(url_sq,known_hash=None)) # ds = dataset\n",
-    "\n",
-    "url_ncep_air = \"https://osf.io/w6cd5/download/\"\n",
-    "ncep_air = xr.open_dataset(pooch.retrieve(url_ncep_air,known_hash=None)) # ds = dataset\n",
-    "\n",
-    "# take global, annual average\n",
-    "weight_factor = ds.gw / ds.gw.mean(dim='lat')\n",
-    "Qglobal = (ds.Q * weight_factor).mean(dim=('lat','lon','time'))\n",
-=======
+   ]
+  },
+  {
+   "cell_type": "code",
+   "execution_count": null,
+   "metadata": {
+    "execution": {}
+   },
+   "outputs": [],
+   "source": [
     "filename_sq = \"cpl_1850_f19-Q-gw-only.cam.h0.nc\"\n",
     "url_sq = \"https://osf.io/c6q4j/download/\"\n",
     "ds = xr.open_dataset(\n",
@@ -580,19 +424,10 @@
     "# take global, annual average\n",
     "weight_factor = ds.gw / ds.gw.mean(dim=\"lat\")\n",
     "Qglobal = (ds.Q * weight_factor).mean(dim=(\"lat\", \"lon\", \"time\"))\n",
->>>>>>> 816e15af
     "\n",
     "# use 'lev=Qglobal.lev' to create an identical vertical grid to water vapor data\n",
     "mystate = climlab.column_state(lev=Qglobal.lev, water_depth=2.5)\n",
     "\n",
-<<<<<<< HEAD
-    "radmodel = climlab.radiation.RRTMG(name='Radiation (all gases)',  # give our model a name!\n",
-    "                              state=mystate,   # give our model an initial condition!\n",
-    "                              specific_humidity=Qglobal.values,  # tell the model how much water vapor there is\n",
-    "                              albedo = 0.25,  # this the SURFACE shortwave albedo\n",
-    "                              timestep = climlab.constants.seconds_per_day,  # set the timestep to one day (measured in seconds)\n",
-    "                             )\n",
-=======
     "radmodel = climlab.radiation.RRTMG(\n",
     "    name=\"Radiation (all gases)\",  # give our model a name!\n",
     "    state=mystate,  # give our model an initial condition!\n",
@@ -600,20 +435,13 @@
     "    albedo=0.25,  # this the SURFACE shortwave albedo\n",
     "    timestep=climlab.constants.seconds_per_day,  # set the timestep to one day (measured in seconds)\n",
     ")\n",
->>>>>>> 816e15af
     "\n",
     "# need to take the average over space and time\n",
     "# the grid cells are not the same size moving towards the poles, so we weight by the cosine of latitude to compensate for this\n",
     "coslat = np.cos(np.deg2rad(ncep_air.lat))\n",
-<<<<<<< HEAD
-    "weight = coslat / coslat.mean(dim='lat')\n",
-    "\n",
-    "Tglobal = (ncep_air.air * weight).mean(dim=('lat','lon','time'))\n",
-=======
     "weight = coslat / coslat.mean(dim=\"lat\")\n",
     "\n",
     "Tglobal = (ncep_air.air * weight).mean(dim=(\"lat\", \"lon\", \"time\"))\n",
->>>>>>> 816e15af
     "\n",
     "# take a single step forward to the diagnostics are updated and there is some energy imbalance\n",
     "radmodel.step_forward()\n",
@@ -624,35 +452,19 @@
     "\n",
     "skew = make_basic_skewT()\n",
     "add_profile(skew, radmodel)\n",
-<<<<<<< HEAD
-    "skew.ax.set_title('Pure Radiative Equilibrium', fontsize=18);"
-   ]
-  },
-  {
-=======
     "skew.ax.set_title(\"Pure Radiative Equilibrium\", fontsize=18);"
    ]
   },
   {
-   "attachments": {},
->>>>>>> 816e15af
-   "cell_type": "markdown",
-   "metadata": {
-    "execution": {}
-   },
-   "source": [
-<<<<<<< HEAD
+   "cell_type": "markdown",
+   "metadata": {
+    "execution": {}
+   },
+   "source": [
     "# Section 2: Radiative-Convective Equilibrium"
    ]
   },
   {
-=======
-    "# **Section 2: Radiative-Convective Equilibrium**"
-   ]
-  },
-  {
-   "attachments": {},
->>>>>>> 816e15af
    "cell_type": "markdown",
    "metadata": {
     "execution": {}
@@ -689,18 +501,10 @@
    "source": [
     "skew = make_skewT()\n",
     "add_profile(skew, radmodel)\n",
-<<<<<<< HEAD
-    "skew.ax.set_title('Pure Radiative Equilibrium', fontsize=18)"
-   ]
-  },
-  {
-=======
     "skew.ax.set_title(\"Pure Radiative Equilibrium\", fontsize=18)"
    ]
   },
   {
-   "attachments": {},
->>>>>>> 816e15af
    "cell_type": "markdown",
    "metadata": {
     "execution": {}
@@ -728,26 +532,6 @@
     "mystate = climlab.column_state(lev=Qglobal.lev, water_depth=2.5)\n",
     "\n",
     "# create the radiation model\n",
-<<<<<<< HEAD
-    "rad = climlab.radiation.RRTMG(name='Radiation (net)',\n",
-    "                              state=mystate,\n",
-    "                              specific_humidity=Qglobal.values,\n",
-    "                              timestep = climlab.constants.seconds_per_day,\n",
-    "                              albedo = 0.25,  # surface albedo, tuned to give reasonable ASR for reference cloud-free model\n",
-    "                             )\n",
-    "\n",
-    "# create the convection model\n",
-    "conv = climlab.convection.ConvectiveAdjustment(name='Convection',\n",
-    "                                               state=mystate,\n",
-    "                                               adj_lapse_rate=6.5,     # the adiabatic lapse rate of the atmopshere\n",
-    "                                               timestep=rad.timestep,  # same timestep as radiation model\n",
-    "                                              )\n",
-    "# couple the two components\n",
-    "rcm = climlab.couple([rad, conv], name='Radiative-Convective Model')"
-   ]
-  },
-  {
-=======
     "rad = climlab.radiation.RRTMG(\n",
     "    name=\"Radiation (net)\",\n",
     "    state=mystate,\n",
@@ -768,8 +552,6 @@
    ]
   },
   {
-   "attachments": {},
->>>>>>> 816e15af
    "cell_type": "markdown",
    "metadata": {
     "execution": {}
@@ -800,11 +582,7 @@
    "source": [
     "# run JUST the radiative component to equilibrium\n",
     "for n in range(1000):\n",
-<<<<<<< HEAD
-    "    rcm.subprocess['Radiation (net)'].step_forward()\n",
-=======
     "    rcm.subprocess[\"Radiation (net)\"].step_forward()\n",
->>>>>>> 816e15af
     "\n",
     "# compute diagnostics\n",
     "rcm.compute_diagnostics()\n",
@@ -817,10 +595,6 @@
    ]
   },
   {
-<<<<<<< HEAD
-=======
-   "attachments": {},
->>>>>>> 816e15af
    "cell_type": "markdown",
    "metadata": {
     "execution": {}
@@ -830,27 +604,15 @@
    ]
   },
   {
-<<<<<<< HEAD
-=======
-   "attachments": {},
->>>>>>> 816e15af
-   "cell_type": "markdown",
-   "metadata": {
-    "execution": {}
-   },
-   "source": [
-<<<<<<< HEAD
+   "cell_type": "markdown",
+   "metadata": {
+    "execution": {}
+   },
+   "source": [
     "## Questions 2: Climate Connection"
    ]
   },
   {
-=======
-    "## **Questions 2: Climate Connection**"
-   ]
-  },
-  {
-   "attachments": {},
->>>>>>> 816e15af
    "cell_type": "markdown",
    "metadata": {
     "execution": {}
@@ -877,27 +639,15 @@
    ]
   },
   {
-<<<<<<< HEAD
-=======
-   "attachments": {},
->>>>>>> 816e15af
-   "cell_type": "markdown",
-   "metadata": {
-    "execution": {}
-   },
-   "source": [
-<<<<<<< HEAD
+   "cell_type": "markdown",
+   "metadata": {
+    "execution": {}
+   },
+   "source": [
     "## Coding Exercises "
    ]
   },
   {
-=======
-    "## **Coding Exercises 2**"
-   ]
-  },
-  {
-   "attachments": {},
->>>>>>> 816e15af
    "cell_type": "markdown",
    "metadata": {
     "execution": {}
@@ -931,15 +681,9 @@
     "_ = ...\n",
     "\n",
     "#  plot initial data\n",
-<<<<<<< HEAD
-    "_ = ...\n",
-    "\n",
-    "# make animation\n",
-=======
     "fig, lines = initial_figure(rcm)\n",
     "\n",
     "# make animation - this animation can take a while\n",
->>>>>>> 816e15af
     "# animation.FuncAnimation(fig, animate, 50, fargs=(rcm, lines))"
    ]
   },
@@ -972,48 +716,27 @@
     "#  plot initial data\n",
     "fig, lines = initial_figure(rcm)\n",
     "\n",
-<<<<<<< HEAD
-    "# make animation\n",
-    "# animation.FuncAnimation(fig, animate, 50, fargs=(rcm, lines))"
-   ]
-  },
-  {
-=======
     "# make animation - this animation can take a while\n",
     "animation.FuncAnimation(fig, animate, 50, fargs=(rcm, lines))"
    ]
   },
   {
-   "attachments": {},
->>>>>>> 816e15af
-   "cell_type": "markdown",
-   "metadata": {
-    "execution": {}
-   },
-   "source": [
-<<<<<<< HEAD
+   "cell_type": "markdown",
+   "metadata": {
+    "execution": {}
+   },
+   "source": [
     "# Summary\n",
-=======
-    "# **Summary**\n",
->>>>>>> 816e15af
     "In this tutorial, you explored the concept of radiative-convective equilibrium, learning to implement a Python model using the `climlab` package. You learned the limitations of a pure radiation model and the necessity to include atmospheric dynamics such as convection. Through coupling a radiation model with a convective model, you have simulated a more realistic atmospheric temperature profile. Even though the model does not directly resolve the vertical motion during convection, it incorporates a parameterization to automatically account for mixing in statically unstable regions. By the end of the tutorial, you could comprehend how this model expands on the previous energy balance models from tutorials 1-4."
    ]
   },
   {
-<<<<<<< HEAD
-=======
-   "attachments": {},
->>>>>>> 816e15af
-   "cell_type": "markdown",
-   "metadata": {
-    "execution": {}
-   },
-   "source": [
-<<<<<<< HEAD
+   "cell_type": "markdown",
+   "metadata": {
+    "execution": {}
+   },
+   "source": [
     "# Resources\n",
-=======
-    "# **Resources**\n",
->>>>>>> 816e15af
     "\n",
     "Data from this tutorial can be accessed for specific humidity [here](http://thredds.atmos.albany.edu:8080/thredds/fileServer/CESMA/cpl_1850_f19/concatenated/cpl_1850_f19.cam.h0.nc) and reanalysis temperature [here](https://downloads.psl.noaa.gov/Datasets/ncep.reanalysis/Monthlies/pressure/air.mon.1981-2010.ltm.nc)."
    ]
@@ -1047,11 +770,7 @@
    "name": "python",
    "nbconvert_exporter": "python",
    "pygments_lexer": "ipython3",
-<<<<<<< HEAD
    "version": "3.10.8"
-=======
-   "version": "3.10.12"
->>>>>>> 816e15af
   }
  },
  "nbformat": 4,
