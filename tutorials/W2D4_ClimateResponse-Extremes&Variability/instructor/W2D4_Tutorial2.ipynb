{
 "cells": [
  {
   "cell_type": "markdown",
   "metadata": {
    "execution": {}
   },
   "source": [
    "[![Open In Colab](https://colab.research.google.com/assets/colab-badge.svg)](https://colab.research.google.com/github/ClimateMatchAcademy/course-content/blob/main/tutorials/W2D4_ClimateResponse-Extremes&Variability/W2D4_Tutorial2.ipynb) &nbsp; <a href=\"https://kaggle.com/kernels/welcome?src=https://raw.githubusercontent.com/{ORG}/course-content/main/tutorials/W2D4_ClimateResponse-Extremes&Variability/W2D4_Tutorial2.ipynb\" target=\"_parent\"><img src=\"https://kaggle.com/static/images/open-in-kaggle.svg\" alt=\"Open in Kaggle\"/></a>"
   ]
  },
  {
   "cell_type": "markdown",
   "metadata": {
    "execution": {}
   },
   "source": [
    "# **Tutorial 2: What is an Extreme Event? Empirical Return Levels**\n",
    "\n",
    "**Week 2, Day 4, Extremes & Vulnerability**\n",
    "\n",
    "**Content creators:** Matthias Aengenheyster, Joeri Reinders\n",
    "\n",
    "**Content reviewers:** Younkap Nina Duplex, Sloane Garelick, Zahra Khodakaramimaghsoud, Peter Ohue, Laura Paccini, Jenna Pearson, Agustina Pesce, Derick Temfack, Peizhen Yang, Cheng Zhang, Chi Zhang, Ohad Zivan\n",
    "\n",
    "**Content editors:** Jenna Pearson, Chi Zhang, Ohad Zivan\n",
    "\n",
    "**Production editors:** Wesley Banfield, Jenna Pearson, Chi Zhang, Ohad Zivan\n",
    "\n",
    "**Our 2023 Sponsors:** NASA TOPS and Google DeepMind"
   ]
  },
  {
   "cell_type": "markdown",
   "metadata": {
    "execution": {}
   },
   "source": [
    "# **Tutorial Objectives**"
   ]
  },
  {
   "cell_type": "markdown",
   "metadata": {
    "execution": {}
   },
   "source": [
    "In this second tutorial, you will calculate the precipitation levels associated with the 50, 100, and 500-year events using the empirical method.\n",
    "\n",
    "By the end of this tutorial, you will have the ability to:\n",
    "\n",
    "- Calculate empirical return levels\n",
    "- Visualize a data record using a return-level plot"
   ]
  },
  {
   "cell_type": "markdown",
   "metadata": {
    "execution": {}
   },
   "source": [
    "# **Setup**"
   ]
  },
  {
   "cell_type": "code",
   "execution_count": null,
   "metadata": {
    "execution": {},
    "executionInfo": {
     "elapsed": 2068,
     "status": "ok",
     "timestamp": 1681923641610,
     "user": {
      "displayName": "Matthias Aengenheyster",
      "userId": "16322208118439170907"
     },
     "user_tz": -60
    },
    "tags": []
   },
   "outputs": [],
   "source": [
    "# imports\n",
    "import numpy as np\n",
    "import matplotlib.pyplot as plt\n",
    "import pandas as pd\n",
    "from scipy import stats\n",
    "import os\n",
    "import pooch\n",
    "import tempfile"
   ]
  },
  {
   "cell_type": "code",
   "execution_count": null,
   "metadata": {
    "cellView": "form",
    "execution": {},
    "tags": []
   },
   "outputs": [],
   "source": [
    "# @title Figure Settings\n",
    "import ipywidgets as widgets  # interactive display\n",
    "\n",
    "%config InlineBackend.figure_format = 'retina'\n",
    "plt.style.use(\n",
    "    \"https://raw.githubusercontent.com/ClimateMatchAcademy/course-content/main/cma.mplstyle\"\n",
    ")"
   ]
  },
  {
   "cell_type": "code",
   "execution_count": null,
   "metadata": {
    "cellView": "form",
    "execution": {},
    "tags": []
   },
   "outputs": [],
   "source": [
    "# @title Video 1: Speaker Introduction\n",
    "# Tech team will add code to format and display the video"
<<<<<<< HEAD
=======
   ]
  },
  {
   "cell_type": "code",
   "execution_count": null,
   "metadata": {
    "execution": {},
    "tags": []
   },
   "outputs": [],
   "source": [
    "# helper functions\n",
    "\n",
    "\n",
    "def pooch_load(filelocation=None, filename=None, processor=None):\n",
    "    shared_location = \"/home/jovyan/shared/Data/tutorials/W2D4_ClimateResponse-Extremes&Variability\"  # this is different for each day\n",
    "    user_temp_cache = tempfile.gettempdir()\n",
    "\n",
    "    if os.path.exists(os.path.join(shared_location, filename)):\n",
    "        file = os.path.join(shared_location, filename)\n",
    "    else:\n",
    "        file = pooch.retrieve(\n",
    "            filelocation,\n",
    "            known_hash=None,\n",
    "            fname=os.path.join(user_temp_cache, filename),\n",
    "            processor=processor,\n",
    "        )\n",
    "\n",
    "    return file"
>>>>>>> 816e15af
   ]
  },
  {
   "cell_type": "markdown",
   "metadata": {
    "execution": {}
   },
   "source": [
    "# **Section 1: Calculating Return Levels**"
   ]
  },
  {
   "cell_type": "markdown",
   "metadata": {
    "execution": {}
   },
   "source": [
    "The 100-year event represents a precipitation level that is expected to occur only once every 100 years, indicating an event with a 1% chance of occurring in any given year. Similarly, the 2-year event has a 50% chance of occurring annually. These return periods, as they are commonly referred to, play a crucial role in policymaking and infrastructure design. For instance, bridges are constructed to withstand 100-year flood events, evacuation plans are tailored for 50-year earthquakes, and nuclear power plants are engineered to withstand 10,000-year storms.\n",
    "\n",
    "To determine the return levels associated with a specific return period, there are two approaches: empirical calculation and the use of probability density functions (PDF) within a distribution. In this tutorial, we will first focus on the empirical method.\n",
    "\n",
    "First download and open the precipitation record in Germany (from the last tutorial) and plot it over time: "
   ]
  },
  {
   "cell_type": "code",
   "execution_count": null,
   "metadata": {
    "execution": {},
    "executionInfo": {
     "elapsed": 26698,
     "status": "ok",
     "timestamp": 1681923676549,
     "user": {
      "displayName": "Matthias Aengenheyster",
      "userId": "16322208118439170907"
     },
     "user_tz": -60
    },
    "tags": []
   },
   "outputs": [],
   "source": [
    "# download file: 'precipitationGermany_1920-2022.csv'\n",
    "filename_precipitationGermany = \"precipitationGermany_1920-2022.csv\"\n",
    "url_precipitationGermany = \"https://osf.io/xs7h6/download\"\n",
<<<<<<< HEAD
    "\n",
    "\n",
    "data = pd.read_csv(\n",
    "    pooch.retrieve(url_precipitationGermany, known_hash=None), index_col=0\n",
=======
    "data = pd.read_csv(\n",
    "    pooch_load(url_precipitationGermany, filename_precipitationGermany), index_col=0\n",
>>>>>>> 816e15af
    ").set_index(\"years\")\n",
    "data.columns = [\"precipitation\"]\n",
    "precipitation = data.precipitation"
   ]
  },
  {
   "cell_type": "code",
   "execution_count": null,
   "metadata": {
    "execution": {},
    "executionInfo": {
     "elapsed": 12,
     "status": "ok",
     "timestamp": 1681923683775,
     "user": {
      "displayName": "Matthias Aengenheyster",
      "userId": "16322208118439170907"
     },
     "user_tz": -60
    },
    "tags": []
   },
   "outputs": [],
   "source": [
<<<<<<< HEAD
    "precipitation.plot.line(style=\".-\")\n",
    "plt.ylabel(\"Annual Maximum Daily Precipitation \\n(mm/day)\")"
=======
    "precipitation.plot.line(\n",
    "    style=\".-\", ylabel=\"Annual Maximum Daily Precipitation \\n(mm/day)\"\n",
    ")"
>>>>>>> 816e15af
   ]
  },
  {
   "cell_type": "markdown",
   "metadata": {
    "execution": {}
   },
   "source": [
    "In this tutorial, we will calculate the return period for each event in the dataset, specifically for each maximum precipitation value recorded in a given year. To accomplish this, we will begin by ranking the precipitation levels in descending order using the sort function. The sorted data will be saved in the first column of a matrix named \"precip\" with four columns, and the number of rows will correspond to the number of data entries.\n",
    "\n",
    "In the second column of the matrix, we will store the ranks assigned to each precipitation value, with the highest value assigned a rank of 1 and the lowest value assigned a rank corresponding to the total number of entries (e.g., 103)."
   ]
  },
  {
   "cell_type": "code",
   "execution_count": null,
   "metadata": {
    "execution": {},
    "executionInfo": {
     "elapsed": 3,
     "status": "ok",
     "timestamp": 1681923686323,
     "user": {
      "displayName": "Matthias Aengenheyster",
      "userId": "16322208118439170907"
     },
     "user_tz": -60
    },
    "tags": []
   },
   "outputs": [],
   "source": [
    "# create a data frame from precipitation data\n",
    "precip_df = pd.DataFrame(index=np.arange(data.precipitation.size))"
   ]
  },
  {
   "cell_type": "code",
   "execution_count": null,
   "metadata": {
    "execution": {},
    "executionInfo": {
     "elapsed": 2,
     "status": "ok",
     "timestamp": 1681923686323,
     "user": {
      "displayName": "Matthias Aengenheyster",
      "userId": "16322208118439170907"
     },
     "user_tz": -60
    },
    "tags": []
   },
   "outputs": [],
   "source": [
    "# sort the data\n",
    "precip_df[\"sorted\"] = np.sort(data.precipitation)[::-1]"
   ]
  },
  {
   "cell_type": "code",
   "execution_count": null,
   "metadata": {
    "execution": {},
    "executionInfo": {
     "elapsed": 5,
     "status": "ok",
     "timestamp": 1681923686680,
     "user": {
      "displayName": "Matthias Aengenheyster",
      "userId": "16322208118439170907"
     },
     "user_tz": -60
    },
    "tags": []
   },
   "outputs": [],
   "source": [
    "# assign the ranks\n",
    "precip_df[\"ranks\"] = np.arange(data.precipitation.size)"
   ]
  },
  {
   "cell_type": "code",
   "execution_count": null,
   "metadata": {
    "execution": {},
    "tags": []
   },
   "outputs": [],
   "source": [
    "# len() gives the length of the list\n",
    "len(precip_df)"
   ]
  },
  {
   "cell_type": "code",
   "execution_count": null,
   "metadata": {
    "execution": {},
    "tags": []
   },
   "outputs": [],
   "source": [
    "# the command np.unique gives back only unique values, and len() gives the length.\n",
    "# Thus len(np.unique()) shows how many unique values can be found in the data in question.\n",
    "len(np.unique(precip_df[\"sorted\"]))"
   ]
  },
  {
   "cell_type": "markdown",
   "metadata": {
    "execution": {}
   },
   "source": [
    "\n",
    "Since we have 103 precipitation values but only 87 unique ones, we have a few instances where values are duplicated. It is important to ensure that these duplicate values are assigned the same rank. To address this, we can utilize the `rankdata` function from the `scipy` library. This function assigns similar values the same rank. After obtaining the ranks, we need to sort them before incorporating them into our matrix.\n"
   ]
  },
  {
   "cell_type": "code",
   "execution_count": null,
   "metadata": {
    "execution": {},
    "executionInfo": {
     "elapsed": 9,
     "status": "ok",
     "timestamp": 1681923688272,
     "user": {
      "displayName": "Matthias Aengenheyster",
      "userId": "16322208118439170907"
     },
     "user_tz": -60
    },
    "tags": []
   },
   "outputs": [],
   "source": [
    "# rank via scipy instead to deal with duplicate values\n",
    "precip_df[\"ranks_sp\"] = np.sort(stats.rankdata(-data.precipitation))"
   ]
  },
  {
   "cell_type": "code",
   "execution_count": null,
   "metadata": {
    "execution": {},
    "tags": []
   },
   "outputs": [],
   "source": [
    "# the command set gives back only unique values.\n",
    "len(np.unique(precip_df[\"ranks_sp\"]))"
   ]
  },
  {
   "cell_type": "markdown",
   "metadata": {
    "execution": {}
   },
   "source": [
    "Now, the length of ranks is the same as the length of unique values. \n",
    "Next we compute the empirical probability of exceedance by dividing the rank (r) by the total\n",
    "amount of values (n) plus 1.\n"
   ]
  },
  {
   "cell_type": "code",
   "execution_count": null,
   "metadata": {
    "execution": {},
    "executionInfo": {
     "elapsed": 4,
     "status": "ok",
     "timestamp": 1681923688272,
     "user": {
      "displayName": "Matthias Aengenheyster",
      "userId": "16322208118439170907"
     },
     "user_tz": -60
    },
    "tags": []
   },
   "outputs": [],
   "source": [
    "# find exceedance probability\n",
    "n = data.precipitation.size\n",
    "precip_df[\"exceedance\"] = precip_df[\"ranks_sp\"] / (n + 1)"
   ]
  },
  {
   "cell_type": "markdown",
   "metadata": {
    "execution": {}
   },
   "source": [
    "The return period and the chance of exceedance are related through T = 1/P"
   ]
  },
  {
   "cell_type": "code",
   "execution_count": null,
   "metadata": {
    "execution": {},
    "executionInfo": {
     "elapsed": 6,
     "status": "ok",
     "timestamp": 1681923689933,
     "user": {
      "displayName": "Matthias Aengenheyster",
      "userId": "16322208118439170907"
     },
     "user_tz": -60
    },
    "tags": []
   },
   "outputs": [],
   "source": [
    "# find return period\n",
    "precip_df[\"period\"] = 1 / precip_df[\"exceedance\"]"
   ]
  },
  {
   "cell_type": "code",
   "execution_count": null,
   "metadata": {
    "execution": {},
    "executionInfo": {
     "elapsed": 5,
     "status": "ok",
     "timestamp": 1681923689933,
     "user": {
      "displayName": "Matthias Aengenheyster",
      "userId": "16322208118439170907"
     },
     "user_tz": -60
    },
    "tags": []
   },
   "outputs": [],
   "source": [
    "precip_df"
   ]
  },
  {
   "cell_type": "markdown",
   "metadata": {
    "execution": {}
   },
   "source": [
    "Now that we know the return periods of each annual maximum precipitation level we can create\n",
    "a return level plot - a plot of return levels against return periods:"
   ]
  },
  {
   "cell_type": "code",
   "execution_count": null,
   "metadata": {
    "execution": {},
    "executionInfo": {
     "elapsed": 373,
     "status": "ok",
     "timestamp": 1681923690608,
     "user": {
      "displayName": "Matthias Aengenheyster",
      "userId": "16322208118439170907"
     },
     "user_tz": -60
    },
    "tags": []
   },
   "outputs": [],
   "source": [
    "# plot the results\n",
    "fig, ax = plt.subplots()\n",
    "ax.plot(precip_df[\"period\"], precip_df[\"sorted\"], \"o\")\n",
    "ax.set_xlabel(\"Return Period (years)\")\n",
    "ax.set_ylabel(\"Return Level (mm/day)\")\n",
    "ax.set_xscale(\"linear\")  # notice the xscale"
   ]
  },
  {
   "cell_type": "markdown",
   "metadata": {
    "execution": {}
   },
   "source": [
    "Frequently, we discuss return periods using a logarithmic scale, referring to events with return periods of 1 year, 10 years, and 100 years. Let's modify the plot above by changing the x-axis to a logarithmic scale."
   ]
  },
  {
   "cell_type": "code",
   "execution_count": null,
   "metadata": {
    "execution": {},
    "tags": []
   },
   "outputs": [],
   "source": [
    "fig, ax = plt.subplots()\n",
    "ax.plot(precip_df[\"period\"], precip_df[\"sorted\"], \"o\")\n",
    "ax.set_xlabel(\"Return Period (years)\")\n",
    "ax.set_ylabel(\"Return Level (mm/day)\")\n",
    "ax.set_xscale(\"log\")  # change the xscale"
   ]
  },
  {
   "cell_type": "markdown",
   "metadata": {
    "execution": {}
   },
   "source": [
    "## Questions 1: \n",
    "\n",
    "1. From the figure, what is the return level associated with the 1, 10, and 100 year return periods.\n",
    "\n",
    "2. It is important to note that the plots we have just made represent a single data record, which means our estimate of \"extreme values\" relies on a limited number of data points. Considering this, how confident can we be about the return periods or levels of extreme values based on this plot?"
   ]
  },
  {
   "cell_type": "code",
   "execution_count": null,
   "metadata": {
    "execution": {},
    "tags": []
   },
   "outputs": [],
   "source": [
    "# to_remove explanation\n",
    "\"\"\"\n",
    "1. 10, 40 and 70 mm/day.\n",
    "2. Our data only spans from 1920 to 2022. If we are truly interested in 100-year events we need to work with a longer dataset perhaps using paleo proxies or other instrumentation. The longer the dataset, the more frequently we would expect to observe the long return period events and increase our confidence in them. Other ideas would be estimating probability/cumulative density functions (next few tutorials) or to use resampling methods (coding exercise below).\n",
    "\"\"\";"
   ]
  },
  {
   "cell_type": "markdown",
   "metadata": {
    "execution": {}
   },
   "source": [
    "## Coding Exercise 1: \n",
    "\n",
    "We would like to have as much data as possible, because then we can sample more of what is possible, and be more sure we have not missed anything important. However, often we are limited by the available data, which is less than we would like.\n",
    "\n",
    "Fortunately, there is a trick that allows us to use the data itself to tell us about its own uncertainty. This method is called \"bootstrapping\", in reference to the saying of \"pulling oneself up by one's bootstraps\". \n",
    "\n",
    "This method works by assuming that while we have limited data, the data that we do have is nevertheless a representative sample of possible events - that is we assume that we did not miss anything systematic. Then, we use the data as a distribution to draw \"fake\" observations from, and compute uncertainties using those:\n",
    "\n",
    "1. We pull artificial observations from our data - with replacement.\n",
    "2. We draw as many observations as our data record is long. This record will now only include data points that we observed before, but some will show up several times, some not at all.\n",
    "3. We compute our statistics over this artifical record - just as we did to the record itself.\n",
    "4. We repeat this process many times.\n",
    "5. Thus we compute our statistics over many artificial records, which can give us an indication of the uncertainty.\n",
    "\n",
    "Remember, this only works under the assumption that our data is representative of the process - that we did not systematically miss something about the data. We cannot use this to estimate how hot it could get during noon if we only recorded the temperature at night. \n",
    "\n",
    "In this exercise, you may now:\n",
    "1. Define a function to calculate the empirical return period, then take 1000 resamples with replacement (each value could be sampled more than once) and plot the associated return level curves for each sample, together with the return period of the original data set."
   ]
  },
  {
   "cell_type": "code",
   "execution_count": null,
   "metadata": {
    "execution": {}
   },
   "outputs": [],
   "source": [
    "# define a function to calculate the empirical return period by using the code from the cells above.\n",
    "# add period and sorted to a dataframe as before\n",
    "def empirical_period(data):\n",
    "    ...\n",
    "\n",
    "    return df[[\"period\", \"sorted\"]].set_index(\"period\")[\"sorted\"]\n",
    "\n",
    "\n",
    "# setup figure\n",
    "fix, ax = plt.subplots()\n",
    "\n",
    "# create 1000 resamples of the data, with replacement set to tru.\n",
    "for i in range(1000):\n",
    "    ...\n",
    "\n",
    "# aesthetics\n",
    "ax.plot(precip_df[\"period\"], precip_df[\"sorted\"], \"ko\")\n",
    "ax.set_xlabel(\"Return Period (years)\")\n",
    "ax.set_ylabel(\"Return Level (mm/day)\")\n",
    "ax.set_xscale(\"log\")"
   ]
  },
  {
   "cell_type": "code",
   "execution_count": null,
   "metadata": {
    "execution": {},
    "tags": []
   },
   "outputs": [],
   "source": [
    "# to remove solution\n",
    "\n",
    "# define a function to calculate the empirical return period by using the code from the cells above.\n",
    "# add period and sorted to a dataframe as before\n",
    "def empirical_period(data):\n",
    "    df = pd.DataFrame(index=np.arange(data.size))\n",
    "    df[\"sorted\"] = np.sort(data)[::-1]\n",
    "    df[\"ranks\"] = np.arange(data.size)\n",
    "    df[\"ranks_sp\"] = np.sort(stats.rankdata(-data))\n",
    "    n = data.size\n",
    "    P = df[\"ranks_sp\"] / (n + 1)\n",
    "    df[\"exceedance\"] = P\n",
    "    df[\"period\"] = 1 / df[\"exceedance\"]\n",
    "\n",
    "    return df[[\"period\", \"sorted\"]].set_index(\"period\")[\"sorted\"]\n",
    "\n",
    "\n",
    "# setup figure\n",
    "fix, ax = plt.subplots()\n",
    "\n",
    "# create 1000 resamples of the data, with replacement set to tru.\n",
    "for i in range(1000):\n",
    "    empirical_period(\n",
    "        # select the randome sample with replacement and plot\n",
    "        np.random.choice(\n",
    "            data.precipitation.values, size=data.precipitation.size, replace=True\n",
    "        )\n",
    "    ).plot(style=\"C0-\", alpha=0.1, ax=ax)\n",
    "\n",
    "# aesthetics\n",
    "ax.plot(precip_df[\"period\"], precip_df[\"sorted\"], \"ko\")\n",
    "ax.set_xlabel(\"Return Period (years)\")\n",
    "ax.set_ylabel(\"Return Level (mm/day)\")\n",
    "ax.set_xscale(\"log\")"
   ]
  },
  {
   "cell_type": "markdown",
   "metadata": {
    "execution": {}
   },
   "source": [
    "# **Summary**\n",
    "In this tutorial, you've explored how to calculate empirical return periods and visualized these using a return-level plot. You also considered the limitations of estimating extreme values based on a single data record."
   ]
  },
  {
   "cell_type": "markdown",
   "metadata": {
    "execution": {}
   },
   "source": [
    "# **Resources**\n",
    "\n",
    "Data from this tutorial uses the 0.25 degree precipitation dataset E-OBS. It combines precipitation observations to generate a gridded (i.e. no \"holes\") precipitation over Europe. We used the precipitation data from the gridpoint at 51 N, 6 E. \n",
    "\n",
    "The dataset can be accessed using the KNMI Climate Explorer [here](https://climexp.knmi.nl/select.cgi?id=someone@somewhere&field=ensembles_025_rr). The Climate Explorer is a great resource to access, manipulate and visualize climate data, including observations and climate model simulations. It is freely accessible - feel free to explore!"
   ]
  }
 ],
 "metadata": {
  "colab": {
   "collapsed_sections": [],
   "include_colab_link": true,
   "name": "W2D4_Tutorial2",
   "provenance": [],
   "toc_visible": true
  },
  "kernel": {
   "display_name": "Python 3",
   "language": "python",
   "name": "python3"
  },
  "kernelspec": {
   "display_name": "Python 3 (ipykernel)",
   "language": "python",
   "name": "python3"
  },
  "language_info": {
   "codemirror_mode": {
    "name": "ipython",
    "version": 3
   },
   "file_extension": ".py",
   "mimetype": "text/x-python",
   "name": "python",
   "nbconvert_exporter": "python",
   "pygments_lexer": "ipython3",
   "version": "3.10.12"
  }
 },
 "nbformat": 4,
 "nbformat_minor": 4
}<|MERGE_RESOLUTION|>--- conflicted
+++ resolved
@@ -122,8 +122,6 @@
    "source": [
     "# @title Video 1: Speaker Introduction\n",
     "# Tech team will add code to format and display the video"
-<<<<<<< HEAD
-=======
    ]
   },
   {
@@ -153,7 +151,6 @@
     "        )\n",
     "\n",
     "    return file"
->>>>>>> 816e15af
    ]
   },
   {
@@ -200,15 +197,8 @@
     "# download file: 'precipitationGermany_1920-2022.csv'\n",
     "filename_precipitationGermany = \"precipitationGermany_1920-2022.csv\"\n",
     "url_precipitationGermany = \"https://osf.io/xs7h6/download\"\n",
-<<<<<<< HEAD
-    "\n",
-    "\n",
-    "data = pd.read_csv(\n",
-    "    pooch.retrieve(url_precipitationGermany, known_hash=None), index_col=0\n",
-=======
     "data = pd.read_csv(\n",
     "    pooch_load(url_precipitationGermany, filename_precipitationGermany), index_col=0\n",
->>>>>>> 816e15af
     ").set_index(\"years\")\n",
     "data.columns = [\"precipitation\"]\n",
     "precipitation = data.precipitation"
@@ -233,14 +223,9 @@
    },
    "outputs": [],
    "source": [
-<<<<<<< HEAD
-    "precipitation.plot.line(style=\".-\")\n",
-    "plt.ylabel(\"Annual Maximum Daily Precipitation \\n(mm/day)\")"
-=======
     "precipitation.plot.line(\n",
     "    style=\".-\", ylabel=\"Annual Maximum Daily Precipitation \\n(mm/day)\"\n",
     ")"
->>>>>>> 816e15af
    ]
   },
   {
