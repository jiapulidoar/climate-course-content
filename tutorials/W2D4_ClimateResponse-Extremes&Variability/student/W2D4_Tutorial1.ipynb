{
 "cells": [
  {
   "cell_type": "markdown",
   "metadata": {
    "execution": {}
   },
   "source": [
    "[![Open In Colab](https://colab.research.google.com/assets/colab-badge.svg)](https://colab.research.google.com/github/ClimateMatchAcademy/course-content/blob/main/tutorials/W2D4_ClimateResponse-Extremes&amp;Variability/W2D4_Tutorial1.ipynb)   <a href=\"https://kaggle.com/kernels/welcome?src=https://raw.githubusercontent.com/{ORG}/course-content/main/tutorials/W2D4_ClimateResponse-Extremes&amp;Variability/W2D4_Tutorial1.ipynb\" target=\"_blank\"><img alt=\"Open in Kaggle\" src=\"https://kaggle.com/static/images/open-in-kaggle.svg\"/></a>"
   ]
  },
  {
   "cell_type": "markdown",
   "metadata": {
    "execution": {}
   },
   "source": [
    "# **Tutorial 1: Distributions**\n",
    "\n",
    "**Week 2, Day 4, Extremes & Vulnerability**\n",
    "\n",
    "**Content creators:** Matthias Aengenheyster, Joeri Reinders\n",
    "\n",
    "**Content reviewers:** Younkap Nina Duplex, Sloane Garelick, Zahra Khodakaramimaghsoud, Peter Ohue, Laura Paccini, Jenna Pearson, Agustina Pesce, Derick Temfack, Peizhen Yang, Cheng Zhang, Chi Zhang, Ohad Zivan\n",
    "\n",
    "**Content editors:** Jenna Pearson, Chi Zhang, Ohad Zivan\n",
    "\n",
    "**Production editors:** Wesley Banfield, Jenna Pearson, Chi Zhang, Ohad Zivan\n",
    "\n",
    "**Our 2023 Sponsors:** NASA TOPS and Google DeepMind"
   ]
  },
  {
   "cell_type": "markdown",
   "metadata": {
    "execution": {}
   },
   "source": [
    "# **Tutorial Objectives**"
   ]
  },
  {
   "cell_type": "markdown",
   "metadata": {
    "execution": {}
   },
   "source": [
    "In this initial tutorial, your focus will be on examining the distribution of annual extreme precipitation levels in Germany. Your objective is to explore various aspects of the distribution, including the mean, variance, and skewness. By the end of this tutorial, you will be able to:\n",
    "\n",
    "- Visualize an observational record as both a timeseries and a distribution.\n",
    "- Compute the *moments* of a record.\n",
    "- Generate and plot a distribution with predefined *moments*."
   ]
  },
  {
   "cell_type": "markdown",
   "metadata": {
    "execution": {}
   },
   "source": [
    "# **Setup**"
   ]
  },
  {
   "cell_type": "code",
   "execution_count": null,
   "metadata": {
    "execution": {},
    "tags": []
   },
   "outputs": [],
   "source": [
    "# imports\n",
    "import numpy as np\n",
    "import matplotlib.pyplot as plt\n",
    "import seaborn as sns\n",
    "import pandas as pd\n",
    "import os\n",
    "import pooch\n",
    "import tempfile\n",
    "from scipy import stats"
   ]
  },
  {
   "cell_type": "markdown",
   "metadata": {},
   "source": [
    "##  Figure Settings\n"
   ]
  },
  {
   "cell_type": "code",
   "execution_count": null,
   "metadata": {
    "cellView": "form",
    "execution": {},
    "tags": [
     "hide-input"
    ]
   },
   "outputs": [],
   "source": [
    "# @title Figure Settings\n",
    "import ipywidgets as widgets  # interactive display\n",
    "\n",
    "%config InlineBackend.figure_format = 'retina'\n",
    "plt.style.use(\n",
    "    \"https://raw.githubusercontent.com/ClimateMatchAcademy/course-content/main/cma.mplstyle\"\n",
    ")"
<<<<<<< HEAD
=======
   ]
  },
  {
   "cell_type": "markdown",
   "metadata": {},
   "source": [
    "##  Video 1: Speaker Introduction\n"
>>>>>>> 816e15af
   ]
  },
  {
   "cell_type": "code",
   "execution_count": null,
   "metadata": {
    "cellView": "form",
    "execution": {},
    "tags": [
     "hide-input"
    ]
   },
   "outputs": [],
   "source": [
    "# @title Video 1: Speaker Introduction\n",
    "# Tech team will add code to format and display the video"
<<<<<<< HEAD
=======
   ]
  },
  {
   "cell_type": "code",
   "execution_count": null,
   "metadata": {
    "execution": {}
   },
   "outputs": [],
   "source": [
    "# helper functions\n",
    "\n",
    "\n",
    "def pooch_load(filelocation=None, filename=None, processor=None):\n",
    "    shared_location = \"/home/jovyan/shared/Data/tutorials/W2D4_ClimateResponse-Extremes&Variability\"  # this is different for each day\n",
    "    user_temp_cache = tempfile.gettempdir()\n",
    "\n",
    "    if os.path.exists(os.path.join(shared_location, filename)):\n",
    "        file = os.path.join(shared_location, filename)\n",
    "    else:\n",
    "        file = pooch.retrieve(\n",
    "            filelocation,\n",
    "            known_hash=None,\n",
    "            fname=os.path.join(user_temp_cache, filename),\n",
    "            processor=processor,\n",
    "        )\n",
    "\n",
    "    return file"
>>>>>>> 816e15af
   ]
  },
  {
   "cell_type": "markdown",
   "metadata": {
    "execution": {}
   },
   "source": [
    "# **Section 1: Inspect a Precipitation Record and Plot it Over Time**"
   ]
  },
  {
   "cell_type": "markdown",
   "metadata": {
    "execution": {}
   },
   "source": [
    "Extreme rainfall can pose flood hazards with disasterous consequences for society, the economy, and ecosystems. Annual maximum daily precipitation is a valuable measurement for assessing flood risks, and in this tutorial you will start the journey of statistically analyzing a dataset of annual maximum daily precipitation records for Germany. \n",
    "\n",
    "First, download the precipitation files:"
   ]
  },
  {
   "cell_type": "code",
   "execution_count": null,
   "metadata": {
    "execution": {},
    "tags": []
   },
   "outputs": [],
   "source": [
    "# download file: 'precipitationGermany_1920-2022.csv'\n",
    "filename_precipitationGermany = \"precipitationGermany_1920-2022.csv\"\n",
    "url_precipitationGermany = \"https://osf.io/xs7h6/download\"\n",
<<<<<<< HEAD
    "\n",
    "\n",
    "data = pd.read_csv(\n",
    "    pooch.retrieve(url_precipitationGermany, known_hash=None), index_col=0\n",
=======
    "data = pd.read_csv(\n",
    "    pooch_load(url_precipitationGermany, filename_precipitationGermany), index_col=0\n",
>>>>>>> 816e15af
    ").set_index(\"years\")\n",
    "data.columns = [\"precipitation\"]\n",
    "precipitation = data.precipitation"
   ]
  },
  {
   "cell_type": "code",
   "execution_count": null,
   "metadata": {
    "execution": {},
    "tags": []
   },
   "outputs": [],
   "source": [
    "precipitation"
   ]
  },
  {
   "cell_type": "markdown",
   "metadata": {
    "execution": {}
   },
   "source": [
    "You can see that for each year between 1920 and 2022, there is one number. This represents the largest amount of precipitation that was observed at a point in Germany at 51 N 6 E. In other words, for each year one looked at each day's precipitation and included the highest amount in this timeseries. "
   ]
  },
  {
   "cell_type": "markdown",
   "metadata": {
    "execution": {}
   },
   "source": [
    "Now we can plot a time series of the data from 1920-2022."
   ]
  },
  {
   "cell_type": "code",
   "execution_count": null,
   "metadata": {
    "execution": {},
    "tags": []
   },
   "outputs": [],
   "source": [
    "precipitation.plot.line(style=\".-\")\n",
    "plt.ylabel(\"Annual Maximum Daily Precipitation \\n(mm/day)\")"
   ]
  },
  {
   "cell_type": "markdown",
   "metadata": {
    "execution": {}
   },
   "source": [
    "To make this dataset more interpretable, we can plot a histogram of the data. Recall that we can make a histogram of this data by plotting the y-axis from the previous figure on the x-axis of this new figure versus the count of how many data points fall within a 'bin' on the x-axis. "
   ]
  },
  {
   "cell_type": "code",
   "execution_count": null,
   "metadata": {
    "execution": {},
    "tags": []
   },
   "outputs": [],
   "source": [
    "# create the bins (x axis) for the data\n",
    "fig, ax = plt.subplots()\n",
    "bins = np.arange(0, precipitation.max(), 2)\n",
    "\n",
    "# make the histogram\n",
    "sns.histplot(precipitation, bins=bins, ax=ax)\n",
    "\n",
    "# set limits and labels\n",
    "ax.set_xlim(bins[0], bins[-1])\n",
    "ax.set_xlabel(\"Annual Maximum Daily Precipitation \\n(mm/day)\")"
   ]
  },
  {
   "cell_type": "markdown",
   "metadata": {
    "execution": {}
   },
   "source": [
    "Next let's calculate the moments of our dataset. A [moment](https://glossary.ametsoc.org/wiki/Moment) helps us define the center of mass ([mean](https://glossary.ametsoc.org/wiki/Expected_value)), scale ([variance](https://glossary.ametsoc.org/wiki/Variance)), and shape ([skewness](https://glossary.ametsoc.org/wiki/Skewness) and [kurtosis](https://glossary.ametsoc.org/wiki/Kurtosis)) of a distribution. The scale is how the data is stretched or compressed along the x-axis, while the shape parameters help us answer questions about the geometry of the distribution, for example if data points lie more frequently to one side of the mean than the other or if the tails are 'heavy' (i.e. larger chance of getting extreme values).\n",
    "\n",
    "Let's compute the mean, the variance and the [standard deviation](https://glossary.ametsoc.org/wiki/Standard_deviation) of your precipitation data. Plot the mean as a vertical line on the histogram."
   ]
  },
  {
   "cell_type": "code",
   "execution_count": null,
   "metadata": {
    "execution": {},
    "tags": []
   },
   "outputs": [],
   "source": [
    "# mean\n",
    "mean_pr = precipitation.mean()\n",
    "\n",
    "# variance\n",
    "var_pr = precipitation.var()\n",
    "\n",
    "# standard deviation\n",
    "std_pr = precipitation.std()"
   ]
  },
  {
   "cell_type": "code",
   "execution_count": null,
   "metadata": {
    "execution": {},
    "tags": []
   },
   "outputs": [],
   "source": [
    "mean_pr, var_pr, std_pr"
   ]
  },
  {
   "cell_type": "code",
   "execution_count": null,
   "metadata": {
    "execution": {},
    "tags": []
   },
   "outputs": [],
   "source": [
    "# re-plot histogram from above\n",
    "fig, ax = plt.subplots()\n",
    "bins = np.arange(0, precipitation.max(), 2)\n",
    "sns.histplot(precipitation, bins=bins, ax=ax)  # this will plot the counts for each bin\n",
    "ax.set_xlim(bins[0], bins[-1])\n",
    "\n",
    "ylim = ax.get_ylim()\n",
    "\n",
    "# add in vertical line at mean\n",
    "ax.vlines(mean_pr, ymin=ylim[0], ymax=ylim[1], color=\"C3\", lw=3, label=\"mean\")\n",
    "ax.set_xlabel(\"Annual Maximum Daily Precipitation \\n(mm/day)\")\n",
    "ax.legend()"
   ]
  },
  {
   "cell_type": "markdown",
   "metadata": {
    "execution": {}
   },
   "source": [
    "As you can observe, the range of values on either side of the mean-line you added earlier is unequal, suggesting a skewed distribution. To assess the extent of the potential [skewness](https://glossary.ametsoc.org/wiki/Skewness), we will use the [`.skew()`](https://pandas.pydata.org/docs/reference/api/pandas.DataFrame.skew.html#pandas-dataframe-skew) function. We will also generate a set of 100 random values from a normal distribution (mean = 0, standard deviation = 1) and compare its skewness to that of the precipitation data."
   ]
  },
  {
   "cell_type": "code",
   "execution_count": null,
   "metadata": {
    "execution": {},
    "tags": []
   },
   "outputs": [],
   "source": [
    "# calculate the skewness of our precip data\n",
    "precipitation.skew()"
   ]
  },
  {
   "cell_type": "code",
   "execution_count": null,
   "metadata": {
    "execution": {},
    "tags": []
   },
   "outputs": [],
   "source": [
    "# generate data following a normal distribution (mean = 0, standard deviation = 1)\n",
    "normal_data = np.random.normal(0, 1, size=data.index.size)"
   ]
  },
  {
   "cell_type": "code",
   "execution_count": null,
   "metadata": {
    "execution": {},
    "tags": []
   },
   "outputs": [],
   "source": [
    "# calculate the skewness of a normal distribution\n",
    "stats.skew(normal_data)"
   ]
  },
  {
   "cell_type": "markdown",
   "metadata": {
    "execution": {}
   },
   "source": [
    "Note that a more positive value of skewness means the tail on the right is longer/heavier and extends more towards the positive values, and vice versa for a more negative skewness. An unskewed dataset would have a value of zero - such as the normal distribution.\n",
    "\n",
    "By comparing the precipitation data to the skewness of the normal distribution, we can see that our data is positively skewed, meaning that the right tail of the distribution contains more data than the left. This is in keeping with our finding from the histogram.\n",
    "\n",
    "To delve deeper into this observation, let's try fitting a normal distribution to our precipitation data. This entails computing the mean and standard deviation of the 'precipitation' variable, which serve as the two parameters for a normal distribution. \n",
    "\n",
    "By utilizing the `scipy` function `norm.pdf`, we can generate a probability density function (pdf) that accompanies our histogram. The pdf provides insight into the probability of encountering various levels of precipitation based on the available data. For a normal distribution the mean value exhibits the highest probability (this is not the case for all distributions!)."
   ]
  },
  {
   "cell_type": "code",
   "execution_count": null,
   "metadata": {
    "execution": {},
    "tags": []
   },
   "outputs": [],
   "source": [
    "fig, ax = plt.subplots()\n",
    "bins = np.arange(0, precipitation.max(), 2)\n",
    "sns.histplot(\n",
    "    precipitation, bins=bins, ax=ax, stat=\"density\"\n",
    ")  # notice the different stat being ploted\n",
    "ax.set_xlim(bins[0], bins[-1])\n",
    "\n",
    "ylim = ax.get_ylim()\n",
    "\n",
    "# add in vertical line at mean\n",
    "ax.vlines(mean_pr, ymin=ylim[0], ymax=ylim[1], color=\"C3\", lw=3, label=\"mean\")\n",
    "\n",
    "# add PDF\n",
    "x_r100 = np.arange(0, 100, 1)\n",
    "ax.plot(x_r100, stats.norm.pdf(x_r100, mean_pr, std_pr), c=\"k\", lw=3)\n",
    "\n",
    "ax.set_xlabel(\"Annual Maximum Daily Precipitation \\n(mm/day)\")\n",
    "ax.legend()"
   ]
  },
  {
   "cell_type": "markdown",
   "metadata": {
    "execution": {}
   },
   "source": [
    "## Coding Exercises 1\n",
    "\n",
    "Add uncertainty bands to the distribution.\n",
    "\n",
    "1. Create 1000 records of 100 samples each that are drawn from a normal distribution with the mean and standard deviation of the precipitation record.\n",
    "2. Compute the 5-th and 95-th percentiles across the 1000-member ensemble and add them to the figure above to get an idea of the uncertainty."
   ]
  },
  {
   "cell_type": "markdown",
   "metadata": {
    "execution": {}
   },
   "source": [
    "Hint: you can use the function `np.random.normal` to draw from a normal distribution. Call `np.random.normal` or `help(np.random.normal)` to understand how to use it. `np.quantile` is useful for computing quantiles. "
   ]
  },
  {
   "cell_type": "code",
   "execution_count": null,
   "metadata": {
    "execution": {},
    "tags": []
   },
   "outputs": [],
   "source": [
    "# take 1000 records of 100 samples\n",
    "random_samples = ...\n",
    "\n",
    "# create placeholder for pdfs\n",
    "pdfs = np.zeros([x_r100.size, 1000])\n",
    "\n",
    "# loop through all 1000 records and create a pdf of each sample\n",
    "for i in range(1000):\n",
    "    # find pdfs\n",
    "    pdfi = ...\n",
    "\n",
    "    # add to array\n",
    "    ..."
   ]
  },
  {
   "cell_type": "markdown",
   "metadata": {
    "colab_type": "text",
    "execution": {},
    "tags": []
   },
   "source": [
    "[*Click for solution*](https://github.com/ClimateMatchAcademy/course-content/tree/main/tutorials/W2D4_ClimateResponse-Extremes&Variability/solutions/W2D4_Tutorial1_Solution_a8307b5a.py)\n",
    "\n"
   ]
  },
  {
   "cell_type": "code",
   "execution_count": null,
   "metadata": {
    "execution": {}
   },
   "outputs": [],
   "source": [
    "fig, ax = plt.subplots()\n",
    "\n",
    "# make histogram\n",
    "_ = ...\n",
    "\n",
    "# set x limits\n",
    "_ = ...\n",
    "\n",
    "# get y lims for plotting mean line\n",
    "ylim = ...\n",
    "\n",
    "# add vertical line with mean\n",
    "_ = ...\n",
    "\n",
    "# plot pdf\n",
    "_ = ...\n",
    "\n",
    "# plot 95th percentile\n",
    "_ = ...\n",
    "\n",
    "# plot 5th percentile\n",
    "_ = ...\n",
    "\n",
    "# set xlabel\n",
    "ax.set_xlabel(\"Annual Maximum Daily Precipitation \\n(mm/day)\")"
   ]
  },
  {
   "cell_type": "markdown",
   "metadata": {
    "colab_type": "text",
    "execution": {},
    "tags": []
   },
   "source": [
    "[*Click for solution*](https://github.com/ClimateMatchAcademy/course-content/tree/main/tutorials/W2D4_ClimateResponse-Extremes&Variability/solutions/W2D4_Tutorial1_Solution_e35d1bc8.py)\n",
    "\n",
    "*Example output:*\n",
    "\n",
    "<img alt='Solution hint' align='left' width=775.0 height=575.0 src=https://raw.githubusercontent.com/ClimateMatchAcademy/course-content/main/tutorials/W2D4_ClimateResponse-Extremes&Variability/static/W2D4_Tutorial1_Solution_e35d1bc8_1.png>\n",
    "\n"
   ]
  },
  {
   "cell_type": "markdown",
   "metadata": {
    "execution": {}
   },
   "source": [
    "## Questions 1\n",
    "1. Based on the current plot, does a normal distribution accurately describe your model? Why or why not? "
   ]
  },
  {
   "cell_type": "markdown",
   "metadata": {
    "colab_type": "text",
    "execution": {}
   },
   "source": [
    "[*Click for solution*](https://github.com/ClimateMatchAcademy/course-content/tree/main/tutorials/W2D4_ClimateResponse-Extremes&Variability/solutions/W2D4_Tutorial1_Solution_f6a9acfe.py)\n",
    "\n"
   ]
  },
  {
   "cell_type": "markdown",
   "metadata": {
    "execution": {}
   },
   "source": [
    "# **Summary**\n",
    "In this tutorial, you focused on the analysis of annual maximu daily precipitation levels in Germany. You started by visualizing the observational record as both a timeseries and a distribution. This led you to compute the moments of the record, specifically, the mean, variance, and standard deviation. You then compared the skewness of the precipitation data to a normally distributed set of values. Finally you assessed the fit of a normal distribution to your dataset."
   ]
  },
  {
   "cell_type": "markdown",
   "metadata": {
    "execution": {}
   },
   "source": [
    "# **Resources**\n",
    "\n",
    "Data from this tutorial uses the 0.25 degree precipitation dataset E-OBS. It combines precipitation observations to generate a gridded (i.e. no \"holes\") precipitation over Europe. We used the precipitation data from the gridpoint at 51 N, 6 E. \n",
    "\n",
    "The dataset can be accessed using the KNMI Climate Explorer [here](https://climexp.knmi.nl/select.cgi?id=someone@somewhere&field=ensembles_025_rr). The Climate Explorer is a great resource to access, manipulate and visualize climate data, including observations and climate model simulations. It is freely accessible - feel free to explore!"
   ]
  }
 ],
 "metadata": {
  "colab": {
   "collapsed_sections": [],
   "include_colab_link": true,
   "name": "W2D4_Tutorial1",
   "provenance": [],
   "toc_visible": true
  },
  "kernel": {
   "display_name": "Python 3",
   "language": "python",
   "name": "python3"
  },
  "kernelspec": {
   "display_name": "Python 3 (ipykernel)",
   "language": "python",
   "name": "python3"
  },
  "language_info": {
   "codemirror_mode": {
    "name": "ipython",
    "version": 3
   },
   "file_extension": ".py",
   "mimetype": "text/x-python",
   "name": "python",
   "nbconvert_exporter": "python",
   "pygments_lexer": "ipython3",
   "version": "3.10.12"
  }
 },
 "nbformat": 4,
 "nbformat_minor": 4
}<|MERGE_RESOLUTION|>--- conflicted
+++ resolved
@@ -107,8 +107,6 @@
     "plt.style.use(\n",
     "    \"https://raw.githubusercontent.com/ClimateMatchAcademy/course-content/main/cma.mplstyle\"\n",
     ")"
-<<<<<<< HEAD
-=======
    ]
   },
   {
@@ -116,7 +114,6 @@
    "metadata": {},
    "source": [
     "##  Video 1: Speaker Introduction\n"
->>>>>>> 816e15af
    ]
   },
   {
@@ -133,8 +130,6 @@
    "source": [
     "# @title Video 1: Speaker Introduction\n",
     "# Tech team will add code to format and display the video"
-<<<<<<< HEAD
-=======
    ]
   },
   {
@@ -163,7 +158,6 @@
     "        )\n",
     "\n",
     "    return file"
->>>>>>> 816e15af
    ]
   },
   {
@@ -198,15 +192,8 @@
     "# download file: 'precipitationGermany_1920-2022.csv'\n",
     "filename_precipitationGermany = \"precipitationGermany_1920-2022.csv\"\n",
     "url_precipitationGermany = \"https://osf.io/xs7h6/download\"\n",
-<<<<<<< HEAD
-    "\n",
-    "\n",
-    "data = pd.read_csv(\n",
-    "    pooch.retrieve(url_precipitationGermany, known_hash=None), index_col=0\n",
-=======
     "data = pd.read_csv(\n",
     "    pooch_load(url_precipitationGermany, filename_precipitationGermany), index_col=0\n",
->>>>>>> 816e15af
     ").set_index(\"years\")\n",
     "data.columns = [\"precipitation\"]\n",
     "precipitation = data.precipitation"
