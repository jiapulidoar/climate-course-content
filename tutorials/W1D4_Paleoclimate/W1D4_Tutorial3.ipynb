{
 "cells": [
  {
<<<<<<< HEAD
=======
   "attachments": {},
>>>>>>> 816e15af
   "cell_type": "markdown",
   "metadata": {
    "execution": {}
   },
   "source": [
<<<<<<< HEAD
    "[![Open In Colab](https://colab.research.google.com/assets/colab-badge.svg)](https://colab.research.google.com/github/ClimateMatchAcademy/course-content/blob/main/tutorials/W1D4_Paleoclimate/W1D4_Tutorial3.ipynb) &nbsp; <a href=\"https://kaggle.com/kernels/welcome?src=https://raw.githubusercontent.com/ClimateMatchAcademy/course-content/main/tutorials/W1D4_Paleoclimate/W1D4_Tutorial3.ipynb\" target=\"_parent\"><img src=\"https://kaggle.com/static/images/open-in-kaggle.svg\" alt=\"Open in Kaggle\"/></a>"
   ]
  },
  {
=======
    "[![Open In Colab](https://colab.research.google.com/assets/colab-badge.svg)](https://colab.research.google.com/github/ClimateMatchAcademy/course-content/blob/main/tutorials/W1D4_Paleoclimate/W1D4_Tutorial3.ipynb) &nbsp; <a href=\"https://kaggle.com/kernels/welcome?src=https://raw.githubusercontent.com/{ORG}/course-content/main/tutorials/W1D4_Paleoclimate/W1D4_Tutorial3.ipynb\" target=\"_parent\"><img src=\"https://kaggle.com/static/images/open-in-kaggle.svg\" alt=\"Open in Kaggle\"/></a>"
   ]
  },
  {
   "attachments": {},
>>>>>>> 816e15af
   "cell_type": "markdown",
   "metadata": {
    "execution": {}
   },
   "source": [
    "# **Tutorial 3: Reconstructing Past Changes in Terrestrial Climate**\n",
    "**Week 1, Day 4, Paleoclimate**\n",
    "\n",
    "**Content creators:** Sloane Garelick\n",
    "\n",
    "**Content reviewers:** Yosmely Bermúdez, Dionessa Biton, Katrina Dobson, Maria Gonzalez, Will Gregory, Nahid Hasan, Sherry Mi, Beatriz Cosenza Muralles, Brodie Pearson, Jenna Pearson, Chi Zhang, Ohad Zivan \n",
    "\n",
    "**Content editors:** Yosmely Bermúdez, Zahra Khodakaramimaghsoud, Jenna Pearson, Agustina Pesce, Chi Zhang, Ohad Zivan\n",
    "\n",
    "**Production editors:** Wesley Banfield, Jenna Pearson, Chi Zhang, Ohad Zivan\n",
    "\n",
    "**Our 2023 Sponsors:** NASA TOPS and Google DeepMind"
   ]
  },
  {
<<<<<<< HEAD
=======
   "attachments": {},
>>>>>>> 816e15af
   "cell_type": "markdown",
   "metadata": {
    "execution": {}
   },
   "source": [
<<<<<<< HEAD
    "# Tutorial Objectives\n",
=======
    "# **Tutorial Objectives**\n",
>>>>>>> 816e15af
    "\n",
    "In this tutorial, we’ll explore the Euro2K proxy network, which is a subset of PAGES2K, the database we explored in the first tutorial. We will specifically focus on interpreting temperature change over the past 2,000 years as recorded by proxy records from tree rings, speleothems, and lake sediments. To analyze these datasets, we will group them by archive and create time series plots to assess temperature variations.\n",
    "\n",
    "During this tutorial you will:\n",
    "\n",
    "*   Plot temperature records based on three different terrestrial proxies\n",
    "*   Assess similarities and differences between the temperature records\n",
    "\n",
    "\n",
    "\n",
    "\n"
   ]
  },
  {
<<<<<<< HEAD
=======
   "attachments": {},
>>>>>>> 816e15af
   "cell_type": "markdown",
   "metadata": {
    "execution": {}
   },
   "source": [
    "# Setup"
   ]
  },
  {
   "cell_type": "code",
   "execution_count": null,
   "metadata": {
    "execution": {}
   },
   "outputs": [],
   "source": [
    "# imports\n",
    "import pyleoclim as pyleo\n",
    "import pandas as pd\n",
    "import numpy as np\n",
    "import os\n",
    "import pooch\n",
<<<<<<< HEAD
=======
    "import tempfile\n",
>>>>>>> 816e15af
    "import matplotlib.pyplot as plt\n",
    "import cartopy\n",
    "import cartopy.crs as ccrs\n",
    "import cartopy.feature as cfeature"
   ]
  },
  {
   "cell_type": "code",
   "execution_count": null,
   "metadata": {
    "cellView": "form",
<<<<<<< HEAD
    "execution": {},
    "tags": []
   },
   "outputs": [],
   "source": [
    "# @title Video 1: Terrestrial Climate Proxies\n",
    "\n",
    "from ipywidgets import widgets\n",
    "from IPython.display import YouTubeVideo\n",
    "from IPython.display import IFrame\n",
    "from IPython.display import display\n",
    "\n",
    "\n",
    "class PlayVideo(IFrame):\n",
    "    def __init__(self, id, source, page=1, width=400, height=300, **kwargs):\n",
    "        self.id = id\n",
    "        if source == \"Bilibili\":\n",
    "            src = f\"https://player.bilibili.com/player.html?bvid={id}&page={page}\"\n",
    "        elif source == \"Osf\":\n",
    "            src = f\"https://mfr.ca-1.osf.io/render?url=https://osf.io/download/{id}/?direct%26mode=render\"\n",
    "        super(PlayVideo, self).__init__(src, width, height, **kwargs)\n",
    "\n",
    "\n",
    "def display_videos(video_ids, W=400, H=300, fs=1):\n",
    "    tab_contents = []\n",
    "    for i, video_id in enumerate(video_ids):\n",
    "        out = widgets.Output()\n",
    "        with out:\n",
    "            if video_ids[i][0] == \"Youtube\":\n",
    "                video = YouTubeVideo(\n",
    "                    id=video_ids[i][1], width=W, height=H, fs=fs, rel=0\n",
    "                )\n",
    "                print(f\"Video available at https://youtube.com/watch?v={video.id}\")\n",
    "            else:\n",
    "                video = PlayVideo(\n",
    "                    id=video_ids[i][1],\n",
    "                    source=video_ids[i][0],\n",
    "                    width=W,\n",
    "                    height=H,\n",
    "                    fs=fs,\n",
    "                    autoplay=False,\n",
    "                )\n",
    "                if video_ids[i][0] == \"Bilibili\":\n",
    "                    print(\n",
    "                        f\"Video available at https://www.bilibili.com/video/{video.id}\"\n",
    "                    )\n",
    "                elif video_ids[i][0] == \"Osf\":\n",
    "                    print(f\"Video available at https://osf.io/{video.id}\")\n",
    "            display(video)\n",
    "        tab_contents.append(out)\n",
    "    return tab_contents\n",
    "\n",
    "\n",
    "video_ids = [(\"Youtube\", \"wU2gNOYOXrQ\"), (\"Bilibili\", \"BV1s94y1B7Yx\")]\n",
    "tab_contents = display_videos(video_ids, W=730, H=410)\n",
    "tabs = widgets.Tab()\n",
    "tabs.children = tab_contents\n",
    "for i in range(len(tab_contents)):\n",
    "    tabs.set_title(i, video_ids[i][0])\n",
    "display(tabs)"
=======
    "execution": {}
   },
   "outputs": [],
   "source": [
    "# @title Video 1: Speaker Introduction\n",
    "# Tech team will add code to format and display the video"
>>>>>>> 816e15af
   ]
  },
  {
   "cell_type": "code",
   "execution_count": null,
   "metadata": {
<<<<<<< HEAD
    "cellView": "form",
    "execution": {},
    "pycharm": {
     "name": "#%%\n"
    },
    "tags": [
     "remove-input"
    ]
   },
   "outputs": [],
   "source": [
    "# @title Tutorial slides\n",
    "# @markdown These are the slides for the videos in all tutorials today\n",
    "from IPython.display import IFrame\n",
    "\n",
    "link_id = \"6gcsh\""
   ]
  },
  {
=======
    "execution": {}
   },
   "outputs": [],
   "source": [
    "# helper functions\n",
    "\n",
    "\n",
    "def pooch_load(filelocation=None, filename=None, processor=None):\n",
    "    shared_location = \"/home/jovyan/shared/Data/tutorials/W1D4_Paleoclimate\"  # this is different for each day\n",
    "    user_temp_cache = tempfile.gettempdir()\n",
    "\n",
    "    if os.path.exists(os.path.join(shared_location, filename)):\n",
    "        file = os.path.join(shared_location, filename)\n",
    "    else:\n",
    "        file = pooch.retrieve(\n",
    "            filelocation,\n",
    "            known_hash=None,\n",
    "            fname=os.path.join(user_temp_cache, filename),\n",
    "            processor=processor,\n",
    "        )\n",
    "\n",
    "    return file"
   ]
  },
  {
   "attachments": {},
>>>>>>> 816e15af
   "cell_type": "markdown",
   "metadata": {
    "execution": {}
   },
   "source": [
    "# Section 1: Loading Terrestrial Paleoclimate Records\n",
    "\n",
    "First, we need to download the data. Similar to Tutorial 1, the data is stored as a LiPD file, and we will be using Pyleoclim to format and interpret the data."
   ]
  },
  {
   "cell_type": "code",
   "execution_count": null,
   "metadata": {
    "execution": {}
   },
   "outputs": [],
   "source": [
    "# set the name to save the Euro2k data\n",
    "fname = \"euro2k_data\"\n",
    "\n",
    "# download the data\n",
    "lipd_file_path = pooch.retrieve(\n",
    "    url=\"https://osf.io/7ezp3/download/\",\n",
    "    known_hash=None,\n",
    "    path=\"./\",\n",
    "    fname=fname,\n",
    "    processor=pooch.Unzip(),\n",
    ")"
   ]
  },
  {
   "cell_type": "code",
   "execution_count": null,
   "metadata": {
    "execution": {}
   },
   "outputs": [],
   "source": [
    "# the LiPD object can be used to load datasets stored in the LiPD format.\n",
    "# in this first case study, we will load an entire library of LiPD files:\n",
    "d_euro = pyleo.Lipd(os.path.join(\".\", f\"{fname}.unzip\", \"Euro2k\"))"
   ]
  },
  {
<<<<<<< HEAD
=======
   "attachments": {},
>>>>>>> 816e15af
   "cell_type": "markdown",
   "metadata": {
    "execution": {}
   },
   "source": [
    "# Section 2: Temperature Reconstructions"
   ]
  },
  {
<<<<<<< HEAD
=======
   "attachments": {},
>>>>>>> 816e15af
   "cell_type": "markdown",
   "metadata": {
    "execution": {}
   },
   "source": [
    "Before plotting, let's narrow the data down a bit. We can filter all of the data so that we only keep reconstructions of temperature from terrestrial archives (e.g. tree rings, speleothems and lake sediments). This is accomplished with the function below."
   ]
  },
  {
   "cell_type": "code",
   "execution_count": null,
   "metadata": {
    "execution": {}
   },
   "outputs": [],
   "source": [
    "def filter_data(dataset, archive_type, variable_name):\n",
    "    \"\"\"\n",
    "    Return a MultipleSeries object with the variable record (variable_name) for a given archive_type and coordinates.\n",
    "    \"\"\"\n",
    "    # Create a list of dictionary that can be iterated upon using Lipd.to_tso method\n",
    "    ts_list = dataset.to_tso()\n",
    "    # Append the correct indices for a given value of archive_type and variable_name\n",
    "    indices = []\n",
    "    lat = []\n",
    "    lon = []\n",
    "    for idx, item in enumerate(ts_list):\n",
    "        # Check that it is available to avoid errors on the loop\n",
    "        if \"archiveType\" in item.keys():\n",
    "            # If it's a archive_type, then proceed to the next step\n",
    "            if item[\"archiveType\"] == archive_type:\n",
    "                if item[\"paleoData_variableName\"] == variable_name:\n",
    "                    indices.append(idx)\n",
    "    print(indices)\n",
    "    # Create a list of LipdSeries for the given indices\n",
    "    ts_list_archive_type = []\n",
    "    for indice in indices:\n",
    "        ts_list_archive_type.append(pyleo.LipdSeries(ts_list[indice]))\n",
    "\n",
    "        # save lat and lons of proxies\n",
    "        lat.append(ts_list[indice][\"geo_meanLat\"])\n",
    "        lon.append(ts_list[indice][\"geo_meanLon\"])\n",
    "\n",
    "    return pyleo.MultipleSeries(ts_list_archive_type), lat, lon"
   ]
  },
  {
<<<<<<< HEAD
=======
   "attachments": {},
>>>>>>> 816e15af
   "cell_type": "markdown",
   "metadata": {
    "execution": {}
   },
   "source": [
    "In the function above, the [`Lipd.to_tso`](https://pyleoclim-util.readthedocs.io/en/latest/core/api.html#pyleoclim.core.lipd.Lipd.to_tso) method is used to obtain a list of dictionaries that can be iterated upon. "
   ]
  },
  {
   "cell_type": "code",
   "execution_count": null,
   "metadata": {
    "execution": {}
   },
   "outputs": [],
   "source": [
    "ts_list = d_euro.to_tso()"
   ]
  },
  {
<<<<<<< HEAD
=======
   "attachments": {},
>>>>>>> 816e15af
   "cell_type": "markdown",
   "metadata": {
    "execution": {}
   },
   "source": [
    "Dictionaries are native to Python and can be explored as shown below. "
   ]
  },
  {
   "cell_type": "code",
   "execution_count": null,
   "metadata": {
    "execution": {}
   },
   "outputs": [],
   "source": [
    "# look at available entries for just one time-series\n",
    "ts_list[0].keys()"
   ]
  },
  {
   "cell_type": "code",
   "execution_count": null,
   "metadata": {
    "execution": {}
   },
   "outputs": [],
   "source": [
    "# print relevant information for all entries\n",
    "for idx, item in enumerate(ts_list):\n",
    "    print(str(idx) + \": \" + item[\"dataSetName\"] + \": \" + item[\"paleoData_variableName\"])"
   ]
  },
  {
<<<<<<< HEAD
=======
   "attachments": {},
>>>>>>> 816e15af
   "cell_type": "markdown",
   "metadata": {
    "execution": {}
   },
   "source": [
    "Now let's use our pre-defined function to create a new list that only has temperature reconstructions based on proxies from **lake sediments**:"
   ]
  },
  {
   "cell_type": "code",
   "execution_count": null,
   "metadata": {
    "execution": {},
    "executionInfo": {
     "elapsed": 163,
     "status": "ok",
     "timestamp": 1680674812384,
     "user": {
      "displayName": "Brodie Pearson",
      "userId": "05269028596972519847"
     },
     "user_tz": 420
    }
   },
   "outputs": [],
   "source": [
    "ms_euro_lake, euro_lake_lat, euro_lake_lon = filter_data(\n",
    "    d_euro, \"lake sediment\", \"temperature\"\n",
    ")"
   ]
  },
  {
<<<<<<< HEAD
=======
   "attachments": {},
>>>>>>> 816e15af
   "cell_type": "markdown",
   "metadata": {
    "execution": {}
   },
   "source": [
    "And a new list that only has temperature reconstructions based on proxies from **tree rings**:"
   ]
  },
  {
   "cell_type": "code",
   "execution_count": null,
   "metadata": {
    "execution": {},
    "executionInfo": {
     "elapsed": 187,
     "status": "ok",
     "timestamp": 1680674816989,
     "user": {
      "displayName": "Brodie Pearson",
      "userId": "05269028596972519847"
     },
     "user_tz": 420
<<<<<<< HEAD
    }
   },
   "outputs": [],
   "source": [
    "ms_euro_tree, euro_tree_lat, euro_tree_lon = filter_data(d_euro, \"tree\", \"temperature\")"
   ]
  },
  {
   "cell_type": "markdown",
   "metadata": {
    "execution": {}
   },
   "source": [
    "And finally, a new list that only has temperature information based on proxies from **speleothems**:"
   ]
  },
  {
   "cell_type": "code",
   "execution_count": null,
   "metadata": {
    "execution": {},
    "executionInfo": {
     "elapsed": 200,
     "status": "ok",
     "timestamp": 1680674825774,
     "user": {
      "displayName": "Brodie Pearson",
      "userId": "05269028596972519847"
     },
     "user_tz": 420
    }
   },
   "outputs": [],
   "source": [
    "ms_euro_spel, euro_spel_lat, euro_spel_lon = filter_data(d_euro, \"speleothem\", \"d18O\")"
   ]
  },
  {
   "cell_type": "markdown",
   "metadata": {
    "execution": {}
   },
   "source": [
    "## Coding Exercises 2\n",
    "\n",
    "Using the coordinate information output from the `filter_data()` function, make a plot of the locations of the proxies using the markers and colors from Tutorial 1. Note that data close together may not be very visible."
   ]
  },
  {
   "cell_type": "code",
   "execution_count": null,
   "metadata": {
    "execution": {}
   },
   "outputs": [],
   "source": [
    "# initate plot with the specific figure size\n",
    "fig = plt.figure(figsize=(9, 6))\n",
    "\n",
    "# set base map projection\n",
    "ax = plt.axes(projection=ccrs.Robinson())\n",
    "\n",
    "ax.set_global()\n",
    "\n",
    "# add land fratures using gray color\n",
    "ax.add_feature(cfeature.LAND, facecolor=\"k\")\n",
    "\n",
    "# add coastlines\n",
    "ax.add_feature(cfeature.COASTLINE)\n",
    "\n",
    "# add the proxy locations\n",
    "# Uncomment and complete following line\n",
    "# ax.scatter(...,transform=ccrs.Geodetic(),label = ...,\n",
    "#           s= 50, marker = 'd',color = [ 0.52734375, 0.8046875 , 0.97916667],edgecolor='k', zorder = 2)\n",
    "# ax.scatter(...,transform=ccrs.Geodetic(),label = ...,\n",
    "#           s= 50, marker = 'p',color = [ 0.73828125, 0.71484375, 0.41796875],edgecolor='k', zorder = 2)\n",
    "# ax.scatter(...,transform=ccrs.Geodetic(),label = ...,\n",
    "#           s= 50, marker = '8',color = [ 1, 0, 0],edgecolor='k', zorder = 2)\n",
    "\n",
    "# change the map view to zoom in on central Pacific\n",
    "ax.set_extent((0, 360, 0, 90), crs=ccrs.PlateCarree())\n",
    "\n",
    "ax.legend(\n",
    "    scatterpoints=1,\n",
    "    bbox_to_anchor=(0, -0.4),\n",
    "    loc=\"lower left\",\n",
    "    ncol=3,\n",
    "    fontsize=15,\n",
    ")"
   ]
  },
  {
   "cell_type": "code",
   "execution_count": null,
   "metadata": {
    "execution": {}
   },
   "outputs": [],
   "source": [
    "# to_remove solution\n",
    "\n",
    "# initate plot with the specific figure size\n",
    "fig = plt.figure(figsize=(9, 6))\n",
    "\n",
    "# set base map projection\n",
    "ax = plt.axes(projection=ccrs.Robinson())\n",
    "\n",
    "ax.set_global()\n",
    "\n",
    "# add land fratures using gray color\n",
    "ax.add_feature(cfeature.LAND, facecolor=\"k\")\n",
    "\n",
    "# add coastlines\n",
    "ax.add_feature(cfeature.COASTLINE)\n",
    "\n",
    "# add the proxy locations\n",
    "# Uncomment and complete following line\n",
    "ax.scatter(\n",
    "    euro_lake_lon,\n",
    "    euro_lake_lat,\n",
    "    transform=ccrs.Geodetic(),\n",
    "    label=\"lake sediment\",\n",
    "    s=50,\n",
    "    marker=\"d\",\n",
    "    color=[0.52734375, 0.8046875, 0.97916667],\n",
    "    edgecolor=\"k\",\n",
    "    zorder=2,\n",
    ")\n",
    "ax.scatter(\n",
    "    euro_tree_lon,\n",
    "    euro_tree_lat,\n",
    "    transform=ccrs.Geodetic(),\n",
    "    label=\"tree ring\",\n",
    "    s=50,\n",
    "    marker=\"p\",\n",
    "    color=[0.73828125, 0.71484375, 0.41796875],\n",
    "    edgecolor=\"k\",\n",
    "    zorder=2,\n",
    ")\n",
    "ax.scatter(\n",
    "    euro_spel_lon,\n",
    "    euro_spel_lat,\n",
    "    transform=ccrs.Geodetic(),\n",
    "    label=\"speleothem\",\n",
    "    s=50,\n",
    "    marker=\"8\",\n",
    "    color=[1, 0, 0],\n",
    "    edgecolor=\"k\",\n",
    "    zorder=2,\n",
    ")\n",
    "\n",
    "# change the map view to zoom in on central Pacific\n",
    "ax.set_extent((0, 360, 0, 90), crs=ccrs.PlateCarree())\n",
    "\n",
    "ax.legend(\n",
    "    scatterpoints=1,\n",
    "    bbox_to_anchor=(0, -0.4),\n",
    "    loc=\"lower left\",\n",
    "    ncol=3,\n",
    "    fontsize=15,\n",
    ")"
   ]
  },
  {
   "cell_type": "markdown",
   "metadata": {
    "execution": {}
   },
   "source": [
    "Since we are going to compare temperature datasets based on different terrestrial climate archives (lake sediments, tree rings and speleothems), the quantitative values of the measurements in each record will differ (i.e., the lake sediment and tree ring data are temperature in degrees C, but the speleothem data is oxygen isotopes in per mille). Therefore, to more easily and accurately compare temperature between the records, it's helpful to standardize the data as we did in tutorial 2. The `.standardize()` function removes the estimated mean of the time series and divides by its estimated standard deviation."
   ]
  },
  {
   "cell_type": "code",
   "execution_count": null,
   "metadata": {
    "execution": {}
   },
   "outputs": [],
   "source": [
    "# standardize the data\n",
    "spel_stnd = ms_euro_spel.standardize()\n",
    "lake_stnd = ms_euro_lake.standardize()\n",
    "tree_stnd = ms_euro_tree.standardize()"
   ]
  },
  {
   "cell_type": "markdown",
   "metadata": {
    "execution": {}
   },
   "source": [
    "Now we can use Pyleoclim functions to create three stacked plots of this data with lake sediment records on top, tree ring reconstructions in the middle and speleothem records on the bottom. \n",
    "\n",
    "\n",
    "Note that the colors used for the time series in each plot are the default colors generated by the function, so the corresponding colors in each of the three plots are not relevant."
   ]
  },
  {
   "cell_type": "code",
   "execution_count": null,
   "metadata": {
    "execution": {},
    "executionInfo": {
     "elapsed": 4905,
     "status": "ok",
     "timestamp": 1680674844494,
     "user": {
      "displayName": "Brodie Pearson",
      "userId": "05269028596972519847"
     },
     "user_tz": 420
    }
   },
   "outputs": [],
   "source": [
    "# note the x axis is years before present, so read from left to right moving back in time\n",
    "\n",
    "ax = lake_stnd.stackplot(\n",
    "    label_x_loc=1.7,\n",
    "    xlim=[0, 2000],\n",
    "    v_shift_factor=1,\n",
    "    figsize=[9, 5],\n",
    "    time_unit=\"yrs BP\",\n",
    ")\n",
    "ax[0].suptitle(\"Lake Cores\", y=1.2)\n",
    "\n",
    "ax = tree_stnd.stackplot(\n",
    "    label_x_loc=1.7,\n",
    "    xlim=[0, 2000],\n",
    "    v_shift_factor=1,\n",
    "    figsize=[9, 5],\n",
    "    time_unit=\"yrs BP\",\n",
    ")\n",
    "ax[0].suptitle(\"Tree Rings\", y=1.2)\n",
    "\n",
    "# recall d18O is a proxy for SST, and that more positive d18O means colder SST\n",
    "ax = spel_stnd.stackplot(\n",
    "    label_x_loc=1.7,\n",
    "    xlim=[0, 2000],\n",
    "    v_shift_factor=1,\n",
    "    figsize=[9, 5],\n",
    "    time_unit=\"yrs BP\",\n",
    ")\n",
    "ax[0].suptitle(\"Speleothems\", y=1.2)"
   ]
  },
  {
   "cell_type": "markdown",
   "metadata": {
    "execution": {}
   },
   "source": [
    "## Questions 2"
   ]
  },
  {
   "cell_type": "markdown",
   "metadata": {
    "execution": {}
   },
   "source": [
    "Using the plots we just made (and recalling that all of these records are from Europe), let's make some inferences about the temperature data over the past 2,000 years:\n",
    "\n",
    "1.   Recall that &delta;<sup>18</sup>O is a proxy for SST, and that more positive &delta;<sup>18</sup>O means colder SST. Do the temperature records based on a single proxy type record similar patterns?\n",
    "2.   Do the three proxy types collectively record similar patterns? \n",
    "3.   What might be causing the more frequent variations in temperature?"
   ]
  },
  {
   "cell_type": "code",
   "execution_count": null,
   "metadata": {
    "execution": {}
   },
   "outputs": [],
   "source": [
    "# to_remove explanation\n",
    "\n",
    "\"\"\"\n",
    "1. The proxy measurements for tree rings seem to be the most similar to each other, while there are notable differences in the other two archives.\n",
    "2. By just looking at the temperature records from each proxy type, the reconstructions don't appear to record the same temperature patterns due to the intra-archive variability. However, more quantitative comparisons would help to clarify the similarities and differences between the temperature reconstructions based on the three proxy types.\n",
    "3. The frequency at which we can obtain information between the proxies varies between archive type. As you learned in the video, for example, tree rings can provide seasonal information while speleothems provide at most annual information. The variability on those shorter timescales will likely correspond with temperature fluctuations on the same timescales.\n",
    "\n",
    "\"\"\";"
   ]
  },
  {
   "cell_type": "markdown",
   "metadata": {
    "execution": {}
   },
   "source": [
    "# Summary\n",
    "In this tutorial, we explored how to use the Euro2k proxy network to investigate changes in temperature over the past 2,000 years from tree rings, speleothems, and lake sediments. To analyze these diverse datasets, we categorized them based on their archive type and constructed time series plots."
   ]
  },
  {
   "cell_type": "markdown",
   "metadata": {
    "execution": {}
   },
   "source": [
    "# Resources\n",
    "\n",
    "Code for this tutorial is based on an existing notebook from LinkedEarth that provides instruction on [working with LiPD files](https://github.com/LinkedEarth/PyleoTutorials/blob/main/notebooks/L1_working_with_LiPD.ipynb). \n",
    "\n",
    "Data from the following sources are used in this tutorial:\n",
    "\n",
    "*   Euro2k database: PAGES2k Consortium., Emile-Geay, J., McKay, N. et al. A global multiproxy database for temperature reconstructions of the Common Era. Sci Data 4, 170088 (2017). https://doi.org/10.1038/sdata.2017.88"
   ]
  }
 ],
 "metadata": {
  "colab": {
   "collapsed_sections": [],
   "include_colab_link": true,
   "name": "W1D4_Tutorial3",
   "provenance": [
    {
     "file_id": "1lHuVrVtAW4fQzc0dFdlZuwY0i71KWw_t",
     "timestamp": 1677637469824
    }
=======
    }
   },
   "outputs": [],
   "source": [
    "ms_euro_tree, euro_tree_lat, euro_tree_lon = filter_data(d_euro, \"tree\", \"temperature\")"
   ]
  },
  {
   "attachments": {},
   "cell_type": "markdown",
   "metadata": {
    "execution": {}
   },
   "source": [
    "And finally, a new list that only has temperature information based on proxies from **speleothems**:"
   ]
  },
  {
   "cell_type": "code",
   "execution_count": null,
   "metadata": {
    "execution": {},
    "executionInfo": {
     "elapsed": 200,
     "status": "ok",
     "timestamp": 1680674825774,
     "user": {
      "displayName": "Brodie Pearson",
      "userId": "05269028596972519847"
     },
     "user_tz": 420
    }
   },
   "outputs": [],
   "source": [
    "ms_euro_spel, euro_spel_lat, euro_spel_lon = filter_data(d_euro, \"speleothem\", \"d18O\")"
   ]
  },
  {
   "attachments": {},
   "cell_type": "markdown",
   "metadata": {
    "execution": {}
   },
   "source": [
    "## Coding Exercises 2\n",
    "\n",
    "Using the coordinate information output from the `filter_data()` function, make a plot of the locations of the proxies using the markers and colors from Tutorial 1. Note that data close together may not be very visible."
   ]
  },
  {
   "cell_type": "code",
   "execution_count": null,
   "metadata": {
    "execution": {}
   },
   "outputs": [],
   "source": [
    "# initate plot with the specific figure size\n",
    "fig = plt.figure(figsize=(9, 6))\n",
    "\n",
    "# set base map projection\n",
    "ax = plt.axes(projection=ccrs.Robinson())\n",
    "\n",
    "ax.set_global()\n",
    "\n",
    "# add land fratures using gray color\n",
    "ax.add_feature(cfeature.LAND, facecolor=\"k\")\n",
    "\n",
    "# add coastlines\n",
    "ax.add_feature(cfeature.COASTLINE)\n",
    "\n",
    "# add the proxy locations\n",
    "# Uncomment and complete following line\n",
    "# ax.scatter(\n",
    "#     ...,\n",
    "#     ...,\n",
    "#     transform=ccrs.Geodetic(),\n",
    "#     label=...,\n",
    "#     s=50,\n",
    "#     marker=\"d\",\n",
    "#     color=[0.52734375, 0.8046875, 0.97916667],\n",
    "#     edgecolor=\"k\",\n",
    "#     zorder=2,\n",
    "# )\n",
    "# ax.scatter(\n",
    "#     ...,\n",
    "#     ...,\n",
    "#     transform=ccrs.Geodetic(),\n",
    "#     label=...,\n",
    "#     s=50,\n",
    "#     marker=\"p\",\n",
    "#     color=[0.73828125, 0.71484375, 0.41796875],\n",
    "#     edgecolor=\"k\",\n",
    "#     zorder=2,\n",
    "# )\n",
    "# ax.scatter(\n",
    "#     ...,\n",
    "#     ...,\n",
    "#     transform=ccrs.Geodetic(),\n",
    "#     label=...,\n",
    "#     s=50,\n",
    "#     marker=\"8\",\n",
    "#     color=[1, 0, 0],\n",
    "#     edgecolor=\"k\",\n",
    "#     zorder=2,\n",
    "# )\n",
    "\n",
    "# change the map view to zoom in on central Pacific\n",
    "ax.set_extent((0, 360, 0, 90), crs=ccrs.PlateCarree())\n",
    "\n",
    "ax.legend(\n",
    "    scatterpoints=1,\n",
    "    bbox_to_anchor=(0, -0.4),\n",
    "    loc=\"lower left\",\n",
    "    ncol=3,\n",
    "    fontsize=15,\n",
    ")"
   ]
  },
  {
   "cell_type": "code",
   "execution_count": null,
   "metadata": {
    "execution": {}
   },
   "outputs": [],
   "source": [
    "# to_remove solution\n",
    "\n",
    "# initate plot with the specific figure size\n",
    "fig = plt.figure(figsize=(9, 6))\n",
    "\n",
    "# set base map projection\n",
    "ax = plt.axes(projection=ccrs.Robinson())\n",
    "\n",
    "ax.set_global()\n",
    "\n",
    "# add land fratures using gray color\n",
    "ax.add_feature(cfeature.LAND, facecolor=\"k\")\n",
    "\n",
    "# add coastlines\n",
    "ax.add_feature(cfeature.COASTLINE)\n",
    "\n",
    "# add the proxy locations\n",
    "# Uncomment and complete following line\n",
    "_ = ax.scatter(\n",
    "    euro_lake_lon,\n",
    "    euro_lake_lat,\n",
    "    transform=ccrs.Geodetic(),\n",
    "    label=\"lake sediment\",\n",
    "    s=50,\n",
    "    marker=\"d\",\n",
    "    color=[0.52734375, 0.8046875, 0.97916667],\n",
    "    edgecolor=\"k\",\n",
    "    zorder=2,\n",
    ")\n",
    "_ = ax.scatter(\n",
    "    euro_tree_lon,\n",
    "    euro_tree_lat,\n",
    "    transform=ccrs.Geodetic(),\n",
    "    label=\"tree ring\",\n",
    "    s=50,\n",
    "    marker=\"p\",\n",
    "    color=[0.73828125, 0.71484375, 0.41796875],\n",
    "    edgecolor=\"k\",\n",
    "    zorder=2,\n",
    ")\n",
    "_ = ax.scatter(\n",
    "    euro_spel_lon,\n",
    "    euro_spel_lat,\n",
    "    transform=ccrs.Geodetic(),\n",
    "    label=\"speleothem\",\n",
    "    s=50,\n",
    "    marker=\"8\",\n",
    "    color=[1, 0, 0],\n",
    "    edgecolor=\"k\",\n",
    "    zorder=2,\n",
    ")\n",
    "\n",
    "# change the map view to zoom in on central Pacific\n",
    "ax.set_extent((0, 360, 0, 90), crs=ccrs.PlateCarree())\n",
    "\n",
    "ax.legend(\n",
    "    scatterpoints=1,\n",
    "    bbox_to_anchor=(0, -0.4),\n",
    "    loc=\"lower left\",\n",
    "    ncol=3,\n",
    "    fontsize=15,\n",
    ")"
   ]
  },
  {
   "attachments": {},
   "cell_type": "markdown",
   "metadata": {
    "execution": {}
   },
   "source": [
    "Since we are going to compare temperature datasets based on different terrestrial climate archives (lake sediments, tree rings and speleothems), the quantitative values of the measurements in each record will differ (i.e., the lake sediment and tree ring data are temperature in degrees C, but the speleothem data is oxygen isotopes in per mille). Therefore, to more easily and accurately compare temperature between the records, it's helpful to standardize the data as we did in tutorial 2. The `.standardize()` function removes the estimated mean of the time series and divides by its estimated standard deviation."
   ]
  },
  {
   "cell_type": "code",
   "execution_count": null,
   "metadata": {
    "execution": {}
   },
   "outputs": [],
   "source": [
    "# standardize the data\n",
    "spel_stnd = ms_euro_spel.standardize()\n",
    "lake_stnd = ms_euro_lake.standardize()\n",
    "tree_stnd = ms_euro_tree.standardize()"
   ]
  },
  {
   "attachments": {},
   "cell_type": "markdown",
   "metadata": {
    "execution": {}
   },
   "source": [
    "Now we can use Pyleoclim functions to create three stacked plots of this data with lake sediment records on top, tree ring reconstructions in the middle and speleothem records on the bottom. \n",
    "\n",
    "\n",
    "Note that the colors used for the time series in each plot are the default colors generated by the function, so the corresponding colors in each of the three plots are not relevant."
   ]
  },
  {
   "cell_type": "code",
   "execution_count": null,
   "metadata": {
    "execution": {},
    "executionInfo": {
     "elapsed": 4905,
     "status": "ok",
     "timestamp": 1680674844494,
     "user": {
      "displayName": "Brodie Pearson",
      "userId": "05269028596972519847"
     },
     "user_tz": 420
    }
   },
   "outputs": [],
   "source": [
    "# note the x axis is years before present, so read from left to right moving back in time\n",
    "\n",
    "ax = lake_stnd.stackplot(\n",
    "    label_x_loc=1.7,\n",
    "    xlim=[0, 2000],\n",
    "    v_shift_factor=1,\n",
    "    figsize=[9, 5],\n",
    "    time_unit=\"yrs BP\",\n",
    ")\n",
    "ax[0].suptitle(\"Lake Cores\", y=1.2)\n",
    "\n",
    "ax = tree_stnd.stackplot(\n",
    "    label_x_loc=1.7,\n",
    "    xlim=[0, 2000],\n",
    "    v_shift_factor=1,\n",
    "    figsize=[9, 5],\n",
    "    time_unit=\"yrs BP\",\n",
    ")\n",
    "ax[0].suptitle(\"Tree Rings\", y=1.2)\n",
    "\n",
    "# recall d18O is a proxy for SST, and that more positive d18O means colder SST\n",
    "ax = spel_stnd.stackplot(\n",
    "    label_x_loc=1.7,\n",
    "    xlim=[0, 2000],\n",
    "    v_shift_factor=1,\n",
    "    figsize=[9, 5],\n",
    "    time_unit=\"yrs BP\",\n",
    ")\n",
    "ax[0].suptitle(\"Speleothems\", y=1.2)"
   ]
  },
  {
   "attachments": {},
   "cell_type": "markdown",
   "metadata": {
    "execution": {}
   },
   "source": [
    "## Questions 2"
   ]
  },
  {
   "attachments": {},
   "cell_type": "markdown",
   "metadata": {
    "execution": {}
   },
   "source": [
    "Using the plots we just made (and recalling that all of these records are from Europe), let's make some inferences about the temperature data over the past 2,000 years:\n",
    "\n",
    "1.   Recall that &delta;<sup>18</sup>O is a proxy for SST, and that more positive &delta;<sup>18</sup>O means colder SST. Do the temperature records based on a single proxy type record similar patterns?\n",
    "2.   Do the three proxy types collectively record similar patterns? \n",
    "3.   What might be causing the more frequent variations in temperature?"
   ]
  },
  {
   "cell_type": "code",
   "execution_count": null,
   "metadata": {
    "execution": {}
   },
   "outputs": [],
   "source": [
    "# to_remove explanation\n",
    "\n",
    "\"\"\"\n",
    "1. The proxy measurements for tree rings seem to be the most similar to each other, while there are notable differences in the other two archives.\n",
    "2. By just looking at the temperature records from each proxy type, the reconstructions don't appear to record the same temperature patterns due to the intra-archive variability. However, more quantitative comparisons would help to clarify the similarities and differences between the temperature reconstructions based on the three proxy types.\n",
    "3. The frequency at which we can obtain information between the proxies varies between archive type. As you learned in the video, for example, tree rings can provide seasonal information while speleothems provide at most annual information. The variability on those shorter timescales will likely correspond with temperature fluctuations on the same timescales.\n",
    "\n",
    "\"\"\";"
   ]
  },
  {
   "attachments": {},
   "cell_type": "markdown",
   "metadata": {
    "execution": {}
   },
   "source": [
    "# **Summary**\n",
    "In this tutorial, we explored how to use the Euro2k proxy network to investigate changes in temperature over the past 2,000 years from tree rings, speleothems, and lake sediments. To analyze these diverse datasets, we categorized them based on their archive type and constructed time series plots."
   ]
  },
  {
   "attachments": {},
   "cell_type": "markdown",
   "metadata": {
    "execution": {}
   },
   "source": [
    "# **Resources**\n",
    "\n",
    "Code for this tutorial is based on an existing notebook from LinkedEarth that provides instruction on [working with LiPD files](https://github.com/LinkedEarth/PyleoTutorials/blob/main/notebooks/L1_working_with_LiPD.ipynb). \n",
    "\n",
    "Data from the following sources are used in this tutorial:\n",
    "\n",
    "*   Euro2k database: PAGES2k Consortium., Emile-Geay, J., McKay, N. et al. A global multiproxy database for temperature reconstructions of the Common Era. Sci Data 4, 170088 (2017). https://doi.org/10.1038/sdata.2017.88"
   ]
  }
 ],
 "metadata": {
  "colab": {
   "collapsed_sections": [],
   "include_colab_link": true,
   "name": "W1D4_Tutorial3",
   "provenance": [
    {
     "file_id": "1lHuVrVtAW4fQzc0dFdlZuwY0i71KWw_t",
     "timestamp": 1677637469824
    }
>>>>>>> 816e15af
   ],
   "toc_visible": true
  },
  "kernel": {
   "display_name": "Python 3",
   "language": "python",
   "name": "python3"
  },
  "kernelspec": {
   "display_name": "Python 3 (ipykernel)",
   "language": "python",
   "name": "python3"
  },
  "language_info": {
   "codemirror_mode": {
    "name": "ipython",
    "version": 3
   },
   "file_extension": ".py",
   "mimetype": "text/x-python",
   "name": "python",
   "nbconvert_exporter": "python",
   "pygments_lexer": "ipython3",
<<<<<<< HEAD
   "version": "3.10.8"
=======
   "version": "3.10.12"
>>>>>>> 816e15af
  }
 },
 "nbformat": 4,
 "nbformat_minor": 4
}<|MERGE_RESOLUTION|>--- conflicted
+++ resolved
@@ -1,27 +1,17 @@
 {
  "cells": [
   {
-<<<<<<< HEAD
-=======
-   "attachments": {},
->>>>>>> 816e15af
-   "cell_type": "markdown",
-   "metadata": {
-    "execution": {}
-   },
-   "source": [
-<<<<<<< HEAD
-    "[![Open In Colab](https://colab.research.google.com/assets/colab-badge.svg)](https://colab.research.google.com/github/ClimateMatchAcademy/course-content/blob/main/tutorials/W1D4_Paleoclimate/W1D4_Tutorial3.ipynb) &nbsp; <a href=\"https://kaggle.com/kernels/welcome?src=https://raw.githubusercontent.com/ClimateMatchAcademy/course-content/main/tutorials/W1D4_Paleoclimate/W1D4_Tutorial3.ipynb\" target=\"_parent\"><img src=\"https://kaggle.com/static/images/open-in-kaggle.svg\" alt=\"Open in Kaggle\"/></a>"
-   ]
-  },
-  {
-=======
+   "attachments": {},
+   "cell_type": "markdown",
+   "metadata": {
+    "execution": {}
+   },
+   "source": [
     "[![Open In Colab](https://colab.research.google.com/assets/colab-badge.svg)](https://colab.research.google.com/github/ClimateMatchAcademy/course-content/blob/main/tutorials/W1D4_Paleoclimate/W1D4_Tutorial3.ipynb) &nbsp; <a href=\"https://kaggle.com/kernels/welcome?src=https://raw.githubusercontent.com/{ORG}/course-content/main/tutorials/W1D4_Paleoclimate/W1D4_Tutorial3.ipynb\" target=\"_parent\"><img src=\"https://kaggle.com/static/images/open-in-kaggle.svg\" alt=\"Open in Kaggle\"/></a>"
    ]
   },
   {
    "attachments": {},
->>>>>>> 816e15af
    "cell_type": "markdown",
    "metadata": {
     "execution": {}
@@ -42,20 +32,13 @@
    ]
   },
   {
-<<<<<<< HEAD
-=======
-   "attachments": {},
->>>>>>> 816e15af
-   "cell_type": "markdown",
-   "metadata": {
-    "execution": {}
-   },
-   "source": [
-<<<<<<< HEAD
-    "# Tutorial Objectives\n",
-=======
+   "attachments": {},
+   "cell_type": "markdown",
+   "metadata": {
+    "execution": {}
+   },
+   "source": [
     "# **Tutorial Objectives**\n",
->>>>>>> 816e15af
     "\n",
     "In this tutorial, we’ll explore the Euro2K proxy network, which is a subset of PAGES2K, the database we explored in the first tutorial. We will specifically focus on interpreting temperature change over the past 2,000 years as recorded by proxy records from tree rings, speleothems, and lake sediments. To analyze these datasets, we will group them by archive and create time series plots to assess temperature variations.\n",
     "\n",
@@ -70,10 +53,7 @@
    ]
   },
   {
-<<<<<<< HEAD
-=======
-   "attachments": {},
->>>>>>> 816e15af
+   "attachments": {},
    "cell_type": "markdown",
    "metadata": {
     "execution": {}
@@ -96,10 +76,7 @@
     "import numpy as np\n",
     "import os\n",
     "import pooch\n",
-<<<<<<< HEAD
-=======
     "import tempfile\n",
->>>>>>> 816e15af
     "import matplotlib.pyplot as plt\n",
     "import cartopy\n",
     "import cartopy.crs as ccrs\n",
@@ -111,102 +88,18 @@
    "execution_count": null,
    "metadata": {
     "cellView": "form",
-<<<<<<< HEAD
-    "execution": {},
-    "tags": []
-   },
-   "outputs": [],
-   "source": [
-    "# @title Video 1: Terrestrial Climate Proxies\n",
-    "\n",
-    "from ipywidgets import widgets\n",
-    "from IPython.display import YouTubeVideo\n",
-    "from IPython.display import IFrame\n",
-    "from IPython.display import display\n",
-    "\n",
-    "\n",
-    "class PlayVideo(IFrame):\n",
-    "    def __init__(self, id, source, page=1, width=400, height=300, **kwargs):\n",
-    "        self.id = id\n",
-    "        if source == \"Bilibili\":\n",
-    "            src = f\"https://player.bilibili.com/player.html?bvid={id}&page={page}\"\n",
-    "        elif source == \"Osf\":\n",
-    "            src = f\"https://mfr.ca-1.osf.io/render?url=https://osf.io/download/{id}/?direct%26mode=render\"\n",
-    "        super(PlayVideo, self).__init__(src, width, height, **kwargs)\n",
-    "\n",
-    "\n",
-    "def display_videos(video_ids, W=400, H=300, fs=1):\n",
-    "    tab_contents = []\n",
-    "    for i, video_id in enumerate(video_ids):\n",
-    "        out = widgets.Output()\n",
-    "        with out:\n",
-    "            if video_ids[i][0] == \"Youtube\":\n",
-    "                video = YouTubeVideo(\n",
-    "                    id=video_ids[i][1], width=W, height=H, fs=fs, rel=0\n",
-    "                )\n",
-    "                print(f\"Video available at https://youtube.com/watch?v={video.id}\")\n",
-    "            else:\n",
-    "                video = PlayVideo(\n",
-    "                    id=video_ids[i][1],\n",
-    "                    source=video_ids[i][0],\n",
-    "                    width=W,\n",
-    "                    height=H,\n",
-    "                    fs=fs,\n",
-    "                    autoplay=False,\n",
-    "                )\n",
-    "                if video_ids[i][0] == \"Bilibili\":\n",
-    "                    print(\n",
-    "                        f\"Video available at https://www.bilibili.com/video/{video.id}\"\n",
-    "                    )\n",
-    "                elif video_ids[i][0] == \"Osf\":\n",
-    "                    print(f\"Video available at https://osf.io/{video.id}\")\n",
-    "            display(video)\n",
-    "        tab_contents.append(out)\n",
-    "    return tab_contents\n",
-    "\n",
-    "\n",
-    "video_ids = [(\"Youtube\", \"wU2gNOYOXrQ\"), (\"Bilibili\", \"BV1s94y1B7Yx\")]\n",
-    "tab_contents = display_videos(video_ids, W=730, H=410)\n",
-    "tabs = widgets.Tab()\n",
-    "tabs.children = tab_contents\n",
-    "for i in range(len(tab_contents)):\n",
-    "    tabs.set_title(i, video_ids[i][0])\n",
-    "display(tabs)"
-=======
     "execution": {}
    },
    "outputs": [],
    "source": [
     "# @title Video 1: Speaker Introduction\n",
     "# Tech team will add code to format and display the video"
->>>>>>> 816e15af
-   ]
-  },
-  {
-   "cell_type": "code",
-   "execution_count": null,
-   "metadata": {
-<<<<<<< HEAD
-    "cellView": "form",
-    "execution": {},
-    "pycharm": {
-     "name": "#%%\n"
-    },
-    "tags": [
-     "remove-input"
-    ]
-   },
-   "outputs": [],
-   "source": [
-    "# @title Tutorial slides\n",
-    "# @markdown These are the slides for the videos in all tutorials today\n",
-    "from IPython.display import IFrame\n",
-    "\n",
-    "link_id = \"6gcsh\""
-   ]
-  },
-  {
-=======
+   ]
+  },
+  {
+   "cell_type": "code",
+   "execution_count": null,
+   "metadata": {
     "execution": {}
    },
    "outputs": [],
@@ -233,7 +126,6 @@
   },
   {
    "attachments": {},
->>>>>>> 816e15af
    "cell_type": "markdown",
    "metadata": {
     "execution": {}
@@ -279,10 +171,7 @@
    ]
   },
   {
-<<<<<<< HEAD
-=======
-   "attachments": {},
->>>>>>> 816e15af
+   "attachments": {},
    "cell_type": "markdown",
    "metadata": {
     "execution": {}
@@ -292,10 +181,7 @@
    ]
   },
   {
-<<<<<<< HEAD
-=======
-   "attachments": {},
->>>>>>> 816e15af
+   "attachments": {},
    "cell_type": "markdown",
    "metadata": {
     "execution": {}
@@ -343,10 +229,7 @@
    ]
   },
   {
-<<<<<<< HEAD
-=======
-   "attachments": {},
->>>>>>> 816e15af
+   "attachments": {},
    "cell_type": "markdown",
    "metadata": {
     "execution": {}
@@ -367,10 +250,7 @@
    ]
   },
   {
-<<<<<<< HEAD
-=======
-   "attachments": {},
->>>>>>> 816e15af
+   "attachments": {},
    "cell_type": "markdown",
    "metadata": {
     "execution": {}
@@ -405,10 +285,7 @@
    ]
   },
   {
-<<<<<<< HEAD
-=======
-   "attachments": {},
->>>>>>> 816e15af
+   "attachments": {},
    "cell_type": "markdown",
    "metadata": {
     "execution": {}
@@ -441,10 +318,7 @@
    ]
   },
   {
-<<<<<<< HEAD
-=======
-   "attachments": {},
->>>>>>> 816e15af
+   "attachments": {},
    "cell_type": "markdown",
    "metadata": {
     "execution": {}
@@ -467,331 +341,6 @@
       "userId": "05269028596972519847"
      },
      "user_tz": 420
-<<<<<<< HEAD
-    }
-   },
-   "outputs": [],
-   "source": [
-    "ms_euro_tree, euro_tree_lat, euro_tree_lon = filter_data(d_euro, \"tree\", \"temperature\")"
-   ]
-  },
-  {
-   "cell_type": "markdown",
-   "metadata": {
-    "execution": {}
-   },
-   "source": [
-    "And finally, a new list that only has temperature information based on proxies from **speleothems**:"
-   ]
-  },
-  {
-   "cell_type": "code",
-   "execution_count": null,
-   "metadata": {
-    "execution": {},
-    "executionInfo": {
-     "elapsed": 200,
-     "status": "ok",
-     "timestamp": 1680674825774,
-     "user": {
-      "displayName": "Brodie Pearson",
-      "userId": "05269028596972519847"
-     },
-     "user_tz": 420
-    }
-   },
-   "outputs": [],
-   "source": [
-    "ms_euro_spel, euro_spel_lat, euro_spel_lon = filter_data(d_euro, \"speleothem\", \"d18O\")"
-   ]
-  },
-  {
-   "cell_type": "markdown",
-   "metadata": {
-    "execution": {}
-   },
-   "source": [
-    "## Coding Exercises 2\n",
-    "\n",
-    "Using the coordinate information output from the `filter_data()` function, make a plot of the locations of the proxies using the markers and colors from Tutorial 1. Note that data close together may not be very visible."
-   ]
-  },
-  {
-   "cell_type": "code",
-   "execution_count": null,
-   "metadata": {
-    "execution": {}
-   },
-   "outputs": [],
-   "source": [
-    "# initate plot with the specific figure size\n",
-    "fig = plt.figure(figsize=(9, 6))\n",
-    "\n",
-    "# set base map projection\n",
-    "ax = plt.axes(projection=ccrs.Robinson())\n",
-    "\n",
-    "ax.set_global()\n",
-    "\n",
-    "# add land fratures using gray color\n",
-    "ax.add_feature(cfeature.LAND, facecolor=\"k\")\n",
-    "\n",
-    "# add coastlines\n",
-    "ax.add_feature(cfeature.COASTLINE)\n",
-    "\n",
-    "# add the proxy locations\n",
-    "# Uncomment and complete following line\n",
-    "# ax.scatter(...,transform=ccrs.Geodetic(),label = ...,\n",
-    "#           s= 50, marker = 'd',color = [ 0.52734375, 0.8046875 , 0.97916667],edgecolor='k', zorder = 2)\n",
-    "# ax.scatter(...,transform=ccrs.Geodetic(),label = ...,\n",
-    "#           s= 50, marker = 'p',color = [ 0.73828125, 0.71484375, 0.41796875],edgecolor='k', zorder = 2)\n",
-    "# ax.scatter(...,transform=ccrs.Geodetic(),label = ...,\n",
-    "#           s= 50, marker = '8',color = [ 1, 0, 0],edgecolor='k', zorder = 2)\n",
-    "\n",
-    "# change the map view to zoom in on central Pacific\n",
-    "ax.set_extent((0, 360, 0, 90), crs=ccrs.PlateCarree())\n",
-    "\n",
-    "ax.legend(\n",
-    "    scatterpoints=1,\n",
-    "    bbox_to_anchor=(0, -0.4),\n",
-    "    loc=\"lower left\",\n",
-    "    ncol=3,\n",
-    "    fontsize=15,\n",
-    ")"
-   ]
-  },
-  {
-   "cell_type": "code",
-   "execution_count": null,
-   "metadata": {
-    "execution": {}
-   },
-   "outputs": [],
-   "source": [
-    "# to_remove solution\n",
-    "\n",
-    "# initate plot with the specific figure size\n",
-    "fig = plt.figure(figsize=(9, 6))\n",
-    "\n",
-    "# set base map projection\n",
-    "ax = plt.axes(projection=ccrs.Robinson())\n",
-    "\n",
-    "ax.set_global()\n",
-    "\n",
-    "# add land fratures using gray color\n",
-    "ax.add_feature(cfeature.LAND, facecolor=\"k\")\n",
-    "\n",
-    "# add coastlines\n",
-    "ax.add_feature(cfeature.COASTLINE)\n",
-    "\n",
-    "# add the proxy locations\n",
-    "# Uncomment and complete following line\n",
-    "ax.scatter(\n",
-    "    euro_lake_lon,\n",
-    "    euro_lake_lat,\n",
-    "    transform=ccrs.Geodetic(),\n",
-    "    label=\"lake sediment\",\n",
-    "    s=50,\n",
-    "    marker=\"d\",\n",
-    "    color=[0.52734375, 0.8046875, 0.97916667],\n",
-    "    edgecolor=\"k\",\n",
-    "    zorder=2,\n",
-    ")\n",
-    "ax.scatter(\n",
-    "    euro_tree_lon,\n",
-    "    euro_tree_lat,\n",
-    "    transform=ccrs.Geodetic(),\n",
-    "    label=\"tree ring\",\n",
-    "    s=50,\n",
-    "    marker=\"p\",\n",
-    "    color=[0.73828125, 0.71484375, 0.41796875],\n",
-    "    edgecolor=\"k\",\n",
-    "    zorder=2,\n",
-    ")\n",
-    "ax.scatter(\n",
-    "    euro_spel_lon,\n",
-    "    euro_spel_lat,\n",
-    "    transform=ccrs.Geodetic(),\n",
-    "    label=\"speleothem\",\n",
-    "    s=50,\n",
-    "    marker=\"8\",\n",
-    "    color=[1, 0, 0],\n",
-    "    edgecolor=\"k\",\n",
-    "    zorder=2,\n",
-    ")\n",
-    "\n",
-    "# change the map view to zoom in on central Pacific\n",
-    "ax.set_extent((0, 360, 0, 90), crs=ccrs.PlateCarree())\n",
-    "\n",
-    "ax.legend(\n",
-    "    scatterpoints=1,\n",
-    "    bbox_to_anchor=(0, -0.4),\n",
-    "    loc=\"lower left\",\n",
-    "    ncol=3,\n",
-    "    fontsize=15,\n",
-    ")"
-   ]
-  },
-  {
-   "cell_type": "markdown",
-   "metadata": {
-    "execution": {}
-   },
-   "source": [
-    "Since we are going to compare temperature datasets based on different terrestrial climate archives (lake sediments, tree rings and speleothems), the quantitative values of the measurements in each record will differ (i.e., the lake sediment and tree ring data are temperature in degrees C, but the speleothem data is oxygen isotopes in per mille). Therefore, to more easily and accurately compare temperature between the records, it's helpful to standardize the data as we did in tutorial 2. The `.standardize()` function removes the estimated mean of the time series and divides by its estimated standard deviation."
-   ]
-  },
-  {
-   "cell_type": "code",
-   "execution_count": null,
-   "metadata": {
-    "execution": {}
-   },
-   "outputs": [],
-   "source": [
-    "# standardize the data\n",
-    "spel_stnd = ms_euro_spel.standardize()\n",
-    "lake_stnd = ms_euro_lake.standardize()\n",
-    "tree_stnd = ms_euro_tree.standardize()"
-   ]
-  },
-  {
-   "cell_type": "markdown",
-   "metadata": {
-    "execution": {}
-   },
-   "source": [
-    "Now we can use Pyleoclim functions to create three stacked plots of this data with lake sediment records on top, tree ring reconstructions in the middle and speleothem records on the bottom. \n",
-    "\n",
-    "\n",
-    "Note that the colors used for the time series in each plot are the default colors generated by the function, so the corresponding colors in each of the three plots are not relevant."
-   ]
-  },
-  {
-   "cell_type": "code",
-   "execution_count": null,
-   "metadata": {
-    "execution": {},
-    "executionInfo": {
-     "elapsed": 4905,
-     "status": "ok",
-     "timestamp": 1680674844494,
-     "user": {
-      "displayName": "Brodie Pearson",
-      "userId": "05269028596972519847"
-     },
-     "user_tz": 420
-    }
-   },
-   "outputs": [],
-   "source": [
-    "# note the x axis is years before present, so read from left to right moving back in time\n",
-    "\n",
-    "ax = lake_stnd.stackplot(\n",
-    "    label_x_loc=1.7,\n",
-    "    xlim=[0, 2000],\n",
-    "    v_shift_factor=1,\n",
-    "    figsize=[9, 5],\n",
-    "    time_unit=\"yrs BP\",\n",
-    ")\n",
-    "ax[0].suptitle(\"Lake Cores\", y=1.2)\n",
-    "\n",
-    "ax = tree_stnd.stackplot(\n",
-    "    label_x_loc=1.7,\n",
-    "    xlim=[0, 2000],\n",
-    "    v_shift_factor=1,\n",
-    "    figsize=[9, 5],\n",
-    "    time_unit=\"yrs BP\",\n",
-    ")\n",
-    "ax[0].suptitle(\"Tree Rings\", y=1.2)\n",
-    "\n",
-    "# recall d18O is a proxy for SST, and that more positive d18O means colder SST\n",
-    "ax = spel_stnd.stackplot(\n",
-    "    label_x_loc=1.7,\n",
-    "    xlim=[0, 2000],\n",
-    "    v_shift_factor=1,\n",
-    "    figsize=[9, 5],\n",
-    "    time_unit=\"yrs BP\",\n",
-    ")\n",
-    "ax[0].suptitle(\"Speleothems\", y=1.2)"
-   ]
-  },
-  {
-   "cell_type": "markdown",
-   "metadata": {
-    "execution": {}
-   },
-   "source": [
-    "## Questions 2"
-   ]
-  },
-  {
-   "cell_type": "markdown",
-   "metadata": {
-    "execution": {}
-   },
-   "source": [
-    "Using the plots we just made (and recalling that all of these records are from Europe), let's make some inferences about the temperature data over the past 2,000 years:\n",
-    "\n",
-    "1.   Recall that &delta;<sup>18</sup>O is a proxy for SST, and that more positive &delta;<sup>18</sup>O means colder SST. Do the temperature records based on a single proxy type record similar patterns?\n",
-    "2.   Do the three proxy types collectively record similar patterns? \n",
-    "3.   What might be causing the more frequent variations in temperature?"
-   ]
-  },
-  {
-   "cell_type": "code",
-   "execution_count": null,
-   "metadata": {
-    "execution": {}
-   },
-   "outputs": [],
-   "source": [
-    "# to_remove explanation\n",
-    "\n",
-    "\"\"\"\n",
-    "1. The proxy measurements for tree rings seem to be the most similar to each other, while there are notable differences in the other two archives.\n",
-    "2. By just looking at the temperature records from each proxy type, the reconstructions don't appear to record the same temperature patterns due to the intra-archive variability. However, more quantitative comparisons would help to clarify the similarities and differences between the temperature reconstructions based on the three proxy types.\n",
-    "3. The frequency at which we can obtain information between the proxies varies between archive type. As you learned in the video, for example, tree rings can provide seasonal information while speleothems provide at most annual information. The variability on those shorter timescales will likely correspond with temperature fluctuations on the same timescales.\n",
-    "\n",
-    "\"\"\";"
-   ]
-  },
-  {
-   "cell_type": "markdown",
-   "metadata": {
-    "execution": {}
-   },
-   "source": [
-    "# Summary\n",
-    "In this tutorial, we explored how to use the Euro2k proxy network to investigate changes in temperature over the past 2,000 years from tree rings, speleothems, and lake sediments. To analyze these diverse datasets, we categorized them based on their archive type and constructed time series plots."
-   ]
-  },
-  {
-   "cell_type": "markdown",
-   "metadata": {
-    "execution": {}
-   },
-   "source": [
-    "# Resources\n",
-    "\n",
-    "Code for this tutorial is based on an existing notebook from LinkedEarth that provides instruction on [working with LiPD files](https://github.com/LinkedEarth/PyleoTutorials/blob/main/notebooks/L1_working_with_LiPD.ipynb). \n",
-    "\n",
-    "Data from the following sources are used in this tutorial:\n",
-    "\n",
-    "*   Euro2k database: PAGES2k Consortium., Emile-Geay, J., McKay, N. et al. A global multiproxy database for temperature reconstructions of the Common Era. Sci Data 4, 170088 (2017). https://doi.org/10.1038/sdata.2017.88"
-   ]
-  }
- ],
- "metadata": {
-  "colab": {
-   "collapsed_sections": [],
-   "include_colab_link": true,
-   "name": "W1D4_Tutorial3",
-   "provenance": [
-    {
-     "file_id": "1lHuVrVtAW4fQzc0dFdlZuwY0i71KWw_t",
-     "timestamp": 1677637469824
-    }
-=======
     }
    },
    "outputs": [],
@@ -1150,7 +699,6 @@
      "file_id": "1lHuVrVtAW4fQzc0dFdlZuwY0i71KWw_t",
      "timestamp": 1677637469824
     }
->>>>>>> 816e15af
    ],
    "toc_visible": true
   },
@@ -1174,11 +722,7 @@
    "name": "python",
    "nbconvert_exporter": "python",
    "pygments_lexer": "ipython3",
-<<<<<<< HEAD
-   "version": "3.10.8"
-=======
    "version": "3.10.12"
->>>>>>> 816e15af
   }
  },
  "nbformat": 4,
