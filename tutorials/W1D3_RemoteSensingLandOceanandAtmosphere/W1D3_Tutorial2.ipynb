--- conflicted
+++ resolved
@@ -6,7 +6,6 @@
     "execution": {}
    },
    "source": [
-<<<<<<< HEAD
     "[![Open In Colab](https://colab.research.google.com/assets/colab-badge.svg)](https://colab.research.google.com/github/ClimateMatchAcademy/course-content/blob/main/tutorials/W1D3_RemoteSensingLandOceanandAtmosphere/W1D3_Tutorial2.ipynb) &nbsp; <a href=\"https://kaggle.com/kernels/welcome?src=https://raw.githubusercontent.com/ClimateMatchAcademy/course-content/main/tutorials/W1D3_RemoteSensingLandOceanandAtmosphere/W1D3_Tutorial2.ipynb\" target=\"_parent\"><img src=\"https://kaggle.com/static/images/open-in-kaggle.svg\" alt=\"Open in Kaggle\"/></a>"
    ]
   },
@@ -16,9 +15,7 @@
     "execution": {}
    },
    "source": [
-=======
->>>>>>> 816e15af
-    "# **Tutorial 2: Exploring Satellite Climate Data Records**\n",
+    "# Tutorial 2: Exploring Satellite Climate Data Records\n",
     "\n",
     "**Week 1, Day 3, Remote Sensing**\n",
     "\n",
@@ -32,7 +29,6 @@
     "\n",
     "**Our 2023 Sponsors:** NASA TOPS and Google DeepMind"
    ]
-<<<<<<< HEAD
   },
   {
    "cell_type": "markdown",
@@ -468,377 +464,6 @@
    "language": "python",
    "name": "python3"
   },
-=======
-  },
-  {
-   "cell_type": "markdown",
-   "metadata": {
-    "execution": {}
-   },
-   "source": [
-    "# **Tutorial Objectives**\n",
-    "\n",
-    "In this tutorial, you will enhance your understanding of several key concepts and tools crucial in the field of satellite remote sensing for climate applications. Specifically, by the end of this session, you should be able to:\n",
-    "\n",
-    "- Grasp the principle of inter-satellite calibration, a critical step in creating reliable climate data records.\n",
-    "- Familiarize yourself with an array of long-term satellite remote sensing datasets that are tailored for climate applications, brought to you by three leading data providers: NOAA, NASA, and ESA.\n",
-    "- Navigate and utilize these datasets in your own climate-related studies or projects.\n"
-   ]
-  },
-  {
-   "cell_type": "code",
-   "execution_count": null,
-   "metadata": {
-    "cellView": "form",
-    "execution": {}
-   },
-   "outputs": [],
-   "source": [
-    "# @title Video 1: Video 1 Name\n",
-    "# Tech team will add code to format and display the video"
-   ]
-  },
-  {
-   "cell_type": "markdown",
-   "metadata": {
-    "execution": {}
-   },
-   "source": [
-    "# **Section 1: Satellite Climate Data Records**\n",
-    "\n",
-    "You have already seen some examples of how satellite remote sensing data can be used for climate research and applications. But are all satellite data \"created equal\" for these purposes? There are a lot of considerations that need to be taken into account when using satellite data to monitor the long-term change of different components of the Earth system. In this section you will explore some of these considerations. Many of these are outlines in the definition of a climate data record given below.\n",
-    "\n",
-    "**Satellite Climate Data Records**\n",
-    "\n",
-    "In 2004, a committee convened by the US National Research Council defined a [***Climate Data Record (CDR)***](https://www.ncei.noaa.gov/products/climate-data-records) is \"a time series of measurements of sufficient length, consistency and continuity to determine climate variability and change.\" Although there are no specific number to determine the \"sufficient length\", the typical climate length is considered to be at least 30 years. To achieve a stable, consistent, and reliable satellite CDR, we need to carefully calibrate the raw satellite data. \n"
-   ]
-  },
-  {
-   "cell_type": "markdown",
-   "metadata": {
-    "execution": {}
-   },
-   "source": [
-    "## **Section 1.1: Satellite Missions for Environmental Monitoring**\n",
-    "\n",
-    "When it comes to monitoring environmental and climate changes in a region using weather stations, we have confidence in the data quality due to regular inspections and maintenance of these stations and instruments. In North America and Europe, for instance, there are numerous weather stations that have been operating for over a century, providing reliable long-term data.\n",
-    "\n",
-    "In contrast, a single satellite mission has a **designed operational lifespan of 5-8 years**, and over time, the sensors on these satellites can deteriorate. While some satellites like Terra and Aqua have exceeded their designed lifespan and continue to operate successfully for more than 20 years, **relying on a single satellite for climate monitoring and applications is exceedingly challenging**, if not impossible.\n",
-    "\n",
-    "Thankfully, we have a range of satellite platforms at our disposal that operate continuously and carry similar remote sensors, making it feasible to utilize multiple satellites together for climate-related purposes. Since the 1970s, dozens of satellites, including both polar-orbiting and geostationary satellites, have been designed for weather and environmental monitoring. While not originally intended for climate studies, researchers have developed methods to merge data from various satellite platforms, enabling the creation of robust long-term time series of satellite data. Moreover, future satellite missions are being carefully designed to extend these data records further.\n",
-    "\n",
-    "The image below illustrates a timeline showcasing a selection of polar-orbiting satellite missions whose data are commonly employed to generate satellite Climate Data Records (CDRs). \n",
-    "\n",
-    "![satellite_timeline](./asset/img/t2_satellite_timeline.png)\n",
-    "\n",
-    "Credit: Douglas Rao"
-   ]
-  },
-  {
-   "cell_type": "markdown",
-   "metadata": {
-    "execution": {}
-   },
-   "source": [
-    "The above figure shows the variety of satellite lifespans - some satellites only operated 3-5 years while there are a handful of satellite missions that operated for more than 15 years. Most importantly, we usually have at least two satellite missions operating during the same time period.\n",
-    "\n",
-    "The overlap among satellite missions is critical for generating satellite CDRs, as we can compare the data during the overlapping time period and account for the systematic differences between satellite missions.\n",
-    "\n",
-    "Meanwhile, there is significant technological advancement in remote sensors aboard different satellite missions. These different generations of remote sensors are identified by the solid grey lines in the figure. As indicated in the figure above, we have seen three major upgrades in sensor technologies. **NOTE: these sensor changes also need to be accounted for when creating satellite CDRs.**"
-   ]
-  },
-  {
-   "cell_type": "markdown",
-   "metadata": {
-    "execution": {}
-   },
-   "source": [
-    "## **Section 1.2: Inter-satellite Calibration**\n",
-    "\n",
-    "As noted in the previous section, the change in satellite missions and remote sensors make it hard to use remotely sensed data \"as it is\" for climate applications. These changes often cause systematic differences in raw satellite data (see image below).\n",
-    "\n",
-    "This figure is exagerating the possible systematic differences between raw data collected by different satellite missions. Nonetheless, **these systematic differences can often cause large uncertainty for climate science when not addressed properly.**\n",
-    "\n",
-    "![t2_calibration](./asset/img/t2_calibration_pt1.png)"
-   ]
-  },
-  {
-   "cell_type": "markdown",
-   "metadata": {
-    "execution": {}
-   },
-   "source": [
-    "To address the differences that are caused by sensor and satellite changes, we often perform an **inter-satellite calibration** - which adjusts the raw data collected by different satellites to a pre-defined reference to remove or minimize the systematic difference between data. This pre-defined reference is usually determined using data during there perioud of time when the satellites overlap (see image below). But we can also use other high quality reference data like surface observations, theoretical bases, or other ancillary data. Click [here](https://www.eumetsat.int/inter-calibration) for more information on **inter-satellite calibration**.\n",
-    "\n",
-    "![t2_calibration_pt2](./asset/img/t2_calibration_pt2.png)"
-   ]
-  },
-  {
-   "cell_type": "markdown",
-   "metadata": {
-    "execution": {}
-   },
-   "source": [
-    "A **well-calibrated multi-satellite date record** is often assessed by examining the differences between satellite data during the overlapping time period. Once we are confident that the differences are minimal or within an accepted range, the long term time series based on multiple satellites can be used for climate applications.\n",
-    "\n",
-    "The inter-satellite calibration step is the key to ensure that climate signals can be accurately reflected in the satellite data and not affected by the noise caused by change in satellite platforms and sensors. Therefore, when you are choosing satellite data for climate applications, you should be asking yourself a few questions:\n",
-    "\n",
-    "* Are the data that you are planning to use collected by the same sensor and satellite?\n",
-    "* If the data are from multiple satellites/sensors, are there steps to ensure the data are consistent across difference satellites/sensors?\n",
-    "* Can you find out how the inter-satellite calibration is done and what is the level of difference between satellites/sensors?\n",
-    "\n",
-    "These questions will help you determine if the remotely sensed data is appropriate for climate applications that you are interested in.\n",
-    "\n",
-    "![t2_calibration_pt3](./asset/img/t2_calibration_pt3.png)"
-   ]
-  },
-  {
-   "cell_type": "markdown",
-   "metadata": {
-    "execution": {}
-   },
-   "source": [
-    "### **Questions 1.2: Climate Connection**\n",
-    "\n",
-    "Assuming that you are interested in using remote sensing data to understand how the rainfall amount and frequency have changed for the region that you are in since 1990. There are three different satellite data that you can choose from:\n",
-    "\n",
-    "* _Option A_: Data from the most recent satellite missions designed to monitor global precipitation. The satellite has the most accurate sensor and the satellite was launched in 2014. \n",
-    "* _Option B_: Data from three different satellite missions that carry similar sensors (first satellite: 1985-1994; second satellite: 1992-2006; third satellite: 2003-present).\n",
-    "* _Option C_: Data from the three different satellite missions described in _Option B_ that has been calibrated using long term surface measurements of rainfall in your region. \n",
-    "\n",
-    "Can you choose the best data for your application? Why would you make this choice? Do you need more information to make the decision?\n",
-    "\n"
-   ]
-  },
-  {
-   "cell_type": "code",
-   "execution_count": null,
-   "metadata": {
-    "execution": {},
-    "tags": []
-   },
-   "outputs": [],
-   "source": [
-    "# to_remove explanation\n",
-    "\n",
-    "\"\"\"\n",
-    "\n",
-    "Option C would be preferred. You need data that overlaps with your timeframe of interest, which eliminates Option A. In order to use data from multiple sensored the 'inter-satellite' calibration described above should be completed.\n",
-    "\n",
-    "\"\"\";"
-   ]
-  },
-  {
-   "cell_type": "markdown",
-   "metadata": {
-    "execution": {}
-   },
-   "source": [
-    "# **Section 2: Finding Satellite Climate Data Records**\n",
-    "\n",
-    "Finding the right satellite Climate Data Records (CDRs) for your desired application can be a challenge. In this section, we will explore satellite data from three major remote sensing data providers: the **National Atmospheric and Oceanic Administration (NOAA), the National Aeronautics and Space Administration (NASA), and the European Space Agency (ESA)**. While we won't cover the code to analyze the data in this tutorial, you will learn how to do that in the upcoming tutorials.\n"
-   ]
-  },
-  {
-   "cell_type": "markdown",
-   "metadata": {
-    "execution": {}
-   },
-   "source": [
-    "## **Section 2.1: NOAA Climate Data Records**\n",
-    "\n",
-    "The **National Atmospheric and Oceanic Administration (NOAA)** implemented the recommendation from the US National Research Council to develop satellite-based climate data records in the 2000s, and they have maintained a suite of operational CDRs that can be used to study different aspects of the changing climate system since then.\n",
-    "\n",
-    "All NOAA CDR data are available freely to the public via [NOAA National Centers for Environmental Information](https://www.ncei.noaa.gov/products/climate-data-records). Recently, the [NOAA Open Data Dissemination Program](https://www.noaa.gov/information-technology/open-data-dissemination) also made all NOAA CDRs available on three major commercial cloud service providers (i.e., Amazon Web Service, Google Cloud, and Microsoft Azure). The NOAA Climate Data Records (CDRs) are available to anyone interested in accessing the data and are typically free of charge.\n",
-    "\n",
-    "NOAA CDRs have two different categories with different purposes:\n",
-    "\n",
-    "* _Fundamental CDR (FCDR)_: This category consists of high-quality, low-level processed satellite sensor data, such as reflectance and brightness temperature. The FCDR datasets are carefully calibrated between satellites and sensors to ensure accuracy and consistency. These datasets are primarily used to assess and improve Earth system models (which you will learn about next week).\n",
-    "* _Thematic CDR_: Thematic CDRs provide valuable information for understanding climate processes and changes in various domains.  The thematic CDRs are divided into terrestrial, atmospheric, and ocean categories to reflect the different components of the climate system.\n",
-    "\n",
-    "The table below lists a selection of thematic CDRs operates by NOAA. You can find out more about all NOAA CDRs by visiting the specific webpage of each CDR categories:\n",
-    "\n",
-    "* [Fundamental CDR](https://www.ncei.noaa.gov/products/climate-data-records/fundamental) - 16 datasets\n",
-    "* [Thematic CDR: Terrestrial](https://www.ncei.noaa.gov/products/climate-data-records/terrestrial) - 4 datasets\n",
-    "* [Thematic CDR: Atmospheric](https://www.ncei.noaa.gov/products/climate-data-records/atmospheric) - 18 datasets\n",
-    "* [Thematic CDR: Oceanic](https://www.ncei.noaa.gov/products/climate-data-records/oceanic) - 5 datasets"
-   ]
-  },
-  {
-   "cell_type": "markdown",
-   "metadata": {
-    "execution": {}
-   },
-   "source": [
-    "| Dataset | Category | Start Year | Frequency | Spatial Resolution | Example Application Areas |\n",
-    "|:--|:--:|:--:|:--:|:--:|:--|\n",
-    "|Leaf Area Index and FAPAR|Terrestrial|1981|Daily|0.05°| Vegetation status monitoring; Agriculture monitoring; Crop yield/food security|\n",
-    "|Normalized Difference Vegetation Index (NDVI)|Terrestrial|1981|Daily|0.05°|Vegetation status monitoring; Vegetation phenology study|\n",
-    "|Snow Cover Extent (Northern Hemisphere)|Terrestrial|1966|Weekly (prior 1999-06) <br><br> Daily (post 1999-06)|~190 km| Hydrology; Water resources; Snow-climate feedback|\n",
-    "|Aerosol Optical Thickness|Atmospheric|1981|Daily & Monthly|0.1°|Air quality; Aerosol-climate feedback|\n",
-    "|PATMOS-x Cloud Properties|Atmospheric|1979|Daily|0.1°|Cloud process; Cloud-climate feedback|\n",
-    "|Precipitation - PERSIANN|Atmospheric|1982|Daily|0.25° <br><br> (60°S–60°N)|Hydrology; Water resources; Extreme events|\n",
-    "|Sea Surface Temperature - Optimum Interpolation|Oceanic|1981|Daily|0.25°|Climate variability; Marine heatwave; Marine ecosystem|\n",
-    "|Sea Ice Concentration|Oceanic|1978|Daily & Monthly|25 km|Crosphere study; Wildlife conservation; Ocean/climate modeling|"
-   ]
-  },
-  {
-   "cell_type": "markdown",
-   "metadata": {
-    "execution": {}
-   },
-   "source": [
-    "## **Section 2.2: ESA Climate Change Initiative**\n",
-    "\n",
-    "The **European Space Agency (ESA)** initiated a similar effort to develop consistent satellite-based long-term records to support the mission of climate monitoring for societal benefits in late 2010s. **[ESA Climate Change Initiative (CCI)](https://climate.esa.int/en/esa-climate/esa-cci/)** has established more than 26 projects to develop satellite-based CDRs and directly engage with downstream users.\n",
-    "\n",
-    "Through CCI, there is very strong emphasis on applications to support the monitoring of [**essential climate variables** (ECVs) defined by Global Climate Observing System (GCOS)](https://public.wmo.int/en/programmes/global-climate-observing-system/essential-climate-variables). An ECV is defined as \"a physical, chemical or biological variable or a group of linked variables that critically contributes to the characterization of Earth’ s climate.\"\n",
-    "\n",
-    "The table below lists a selection of ESA CCI datasets and their example application areas."
-   ]
-  },
-  {
-   "cell_type": "markdown",
-   "metadata": {
-    "execution": {}
-   },
-   "source": [
-    "| Dataset | Category | Duration | Frequency | Spatial Resolution | Example Application Areas |\n",
-    "|:--|:--:|:--:|:--:|:--:|:--|\n",
-    "|Sea Level|Oceanic|1992-2015|Monthly|0.25°|Sea level rise; Ocean modeling|\n",
-    "|Water Vapor|Atmospheric|1985-2019|Monthly|5°|Water vapor-climate feedback; Hydrology|\n",
-    "|Fire|Terrestrial|1981-2020|Monthly|0.05° (pixel dataset) <br><br> 0.25° (grid dataset)|Ecosystem disturbance; Extreme events; Social impact|\n",
-    "|Land Cover|Terrestrial|1992-2020|Yearly|300 m|Terrestrial modeling|\n",
-    "|Soil Moisture|Terrestrial|1978-2021|Daily|0.25°|Hydrology; Ecosystem impacts; Extreme events|"
-   ]
-  },
-  {
-   "cell_type": "markdown",
-   "metadata": {
-    "execution": {}
-   },
-   "source": [
-    "You may observe that some datasets do not span the typical duration necessary for climate studies (for instance, 30 years). This occurrence is influenced by a variety of factors such as:\n",
-    "\n",
-    "- Legacy sensors were not designed or capable of accurately capturing the ECVs of interest.\n",
-    "- The CCI project is executed in stages, initiating with the most recent satellite missions/sensors. However, plans are underway to incorporate older data from heritage satellite missions/sensors.\n",
-    "\n",
-    "Moreover, each ESA CCI project frequently offers different versions of ECV variables, each designed for specific applications. The specifications of these ECV variables might deviate from the table above if they represent a subset of the time period, utilizing data from the latest sensors. The table primarily provides information on the longest time record for each CCI.\n",
-    "\n",
-    "All ESA CCI data are openly accessible and free of charge to users without any restrictions. All these resources can be accessed via the [**ESA CCI Open Data Portal**](https://climate.esa.int/en/odp/#/dashboard).\n",
-    "\n",
-    "To further assist users in accessing and analyzing the CCI data, ESA has also developed the [**CCI Analysis Toolbox (Cate)**](https://climate.esa.int/en/explore/analyse-climate-data/). It is described as a \"cloud-enabled computing environment geared for scientists who need to analyze, process, and visualize ESA’s climate data and other spatiotemporal data.\"\n"
-   ]
-  },
-  {
-   "cell_type": "markdown",
-   "metadata": {
-    "execution": {}
-   },
-   "source": [
-    "## **Section 2.3: NASA Earth System Data Records**\n",
-    "\n",
-    "Similar to other two satellite data providers, the **National Aeronautics and Space Administration (NASA)** also produces and distributes long-term satellite-based data records that may be suitable for different climate applications. NASA [Earth System Data Records (ESDRs)](https://www.earthdata.nasa.gov/esds/competitive-programs/measures?page=0) are defined as \"as a unified and coherent set of observations of a given parameter of the Earth system, which is optimized to meet specific requirements in addressing science questions.\"\n",
-    "\n",
-    "While NASA's ESDR does not specifically target climate, these records are often created to monitor and study various components of the climate system. For instance, surface temperature, global forest coverage change, atmospheric compositions, and ice sheet velocity are all areas of focus.\n",
-    "\n",
-    "The table below showcases a selection of NASA ESDRs datasets that nicely complement the satellite Climate Data Records (CDRs) offered by NOAA and ESA."
-   ]
-  },
-  {
-   "cell_type": "markdown",
-   "metadata": {
-    "execution": {}
-   },
-   "source": [
-    "| Dataset | Category | Duration | Frequency | Spatial Resolution | Example Application Areas |\n",
-    "|:--|:--:|:--:|:--:|:--:|:--|\n",
-    "|[Sulfur Dioxide](https://www.earthdata.nasa.gov/esds/competitive-programs/measures/multi-decadal-sulfur-dioxide)|Atmospheric|1978-2022|Daily|50 km|Atmospheric modeling; Air quality|\n",
-    "|[Ozone](https://disc.gsfc.nasa.gov/datasets/MSO3L3zm5_1/summary)|Atmospheric|1970-2013|Monthly|5°|Ozone monitoring; Air quality|\n",
-    "|[Sea Surface Height](https://podaac.jpl.nasa.gov/dataset/SEA_SURFACE_HEIGHT_ALT_GRIDS_L4_2SATS_5DAY_6THDEG_V_JPL2205)|Oceanic|1992-ongoing|5-Day|1/6°|Sea level rise; Ocean modeling|\n",
-    "|[GPCP Satellite-Gauge Combined Precipitation Data](https://disc.gsfc.nasa.gov/datasets/GPCPMON_3.2/summary)|Atmospheric|1983-2020|Daily & Monthly|0.5°|Hydrology; Extreme events|"
-   ]
-  },
-  {
-   "cell_type": "markdown",
-   "metadata": {
-    "execution": {}
-   },
-   "source": [
-    "If you've visited the linked NASA ESDR page above, you may have noticed that it appears less structured compared to the NOAA CDR program and the ESA CCI open data portal. This is partly because NASA operates different data centers for distinct application areas (e.g., atmosphere, snow/ice, land, etc.). However, you can always visit [**NASA's Earth Data Search**](https://search.earthdata.nasa.gov/search) – a comprehensive portal for accessing datasets provided by NASA's Earth science data system. To access the data, you'll be required to create a user account. Rest assured, registration for the NASA Earthdata system is free and open to anyone."
-   ]
-  },
-  {
-   "cell_type": "markdown",
-   "metadata": {
-    "execution": {}
-   },
-   "source": [
-    "### **Questions 2.3: Climate Connection**\n",
-    "Now that you have been introduced to three major sources of remote sensing data for climate applications, it's time to identify the dataset that best suits your requirements. In this exercise, you can choose one or more data providers (NASA, NOAA, ESA) and explore their satellite data to determine which one aligns best with your application needs."
-   ]
-  },
-  {
-   "cell_type": "code",
-   "execution_count": null,
-   "metadata": {
-    "execution": {}
-   },
-   "outputs": [],
-   "source": [
-    "### Step 1: Describe your application interest. Be as specific as you can, this\n",
-    "### will help you narrow down your search for the data\n",
-    "\"\"\"\n",
-    "\n",
-    "\"\"\"\n",
-    "### Step 2: Identify an ideal spatial and temporal resolution for your application\n",
-    "### (e.g., daiyl/weekly/monthly, 500 m/5 km/25 km/...?)\n",
-    "\"\"\"\n",
-    "\n",
-    "\"\"\"\n",
-    "### Step 3: Explore the data from one of the data providers to see if there is\n",
-    "### any data that can fit your application need and explain why\n",
-    "\"\"\"\n",
-    "\n",
-    "\"\"\""
-   ]
-  },
-  {
-   "cell_type": "markdown",
-   "metadata": {
-    "execution": {}
-   },
-   "source": [
-    "# **Summary**\n",
-    "\n",
-    "In this tutorial, we learned about \n",
-    "\n",
-    "*   how **Inter-satellite calibration** is a critical step to produce a consistent remote sensing dataset for climate applications and allows us to use data from different satellites and sensors over different but overlappign time-periods.\n",
-    "*   **major collections of satellite-based datasets** for climate applications, including NOAA Climate Data Records, ESA Climate Change Initiative, and NASA Earth System Data Records.\n",
-    "\n",
-    "In the upcoming tutorial, we will be transitioning towards exploring how to utilize computational tools to access publicly available remote sensing data for climate applications.\n"
-   ]
-  }
- ],
- "metadata": {
-  "colab": {
-   "collapsed_sections": [],
-   "include_colab_link": true,
-   "name": "W1D3_Tutorial2",
-   "provenance": [],
-   "toc_visible": true
-  },
-  "kernel": {
-   "display_name": "Python 3",
-   "language": "python",
-   "name": "python3"
-  },
-  "kernelspec": {
-   "display_name": "Python 3 (ipykernel)",
-   "language": "python",
-   "name": "python3"
-  },
->>>>>>> 816e15af
   "language_info": {
    "codemirror_mode": {
     "name": "ipython",
@@ -849,11 +474,7 @@
    "name": "python",
    "nbconvert_exporter": "python",
    "pygments_lexer": "ipython3",
-<<<<<<< HEAD
    "version": "3.10.8"
-=======
-   "version": "3.10.12"
->>>>>>> 816e15af
   }
  },
  "nbformat": 4,
