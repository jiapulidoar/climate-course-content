--- conflicted
+++ resolved
@@ -1,21 +1,14 @@
 {
  "cells": [
   {
-<<<<<<< HEAD
-=======
-   "attachments": {},
->>>>>>> 816e15af
+   "attachments": {},
    "cell_type": "markdown",
    "id": "f52dc563",
    "metadata": {
     "execution": {}
    },
    "source": [
-<<<<<<< HEAD
-    "[![Open In Colab](https://colab.research.google.com/assets/colab-badge.svg)](https://colab.research.google.com/github/ClimateMatchAcademy/course-content/blob/main/tutorials/W2D5_ClimateResponse-AdaptationImpact/W2D5_Tutorial2.ipynb) &nbsp; <a href=\"https://kaggle.com/kernels/welcome?src=https://raw.githubusercontent.com/ClimateMatchAcademy/course-content/main/tutorials/W2D5_ClimateResponse-AdaptationImpact/W2D5_Tutorial2.ipynb\" target=\"_parent\"><img src=\"https://kaggle.com/static/images/open-in-kaggle.svg\" alt=\"Open in Kaggle\"/></a>"
-=======
     "[![Open In Colab](https://colab.research.google.com/assets/colab-badge.svg)](https://colab.research.google.com/github/ClimateMatchAcademy/course-content/blob/main/tutorials/W2D5_ClimateResponse-AdaptationImpact/W2D5_Tutorial2.ipynb) &nbsp; <a href=\"https://kaggle.com/kernels/welcome?src=https://raw.githubusercontent.com/{ORG}/course-content/main/tutorials/W2D5_ClimateResponse-AdaptationImpact/W2D5_Tutorial2.ipynb\" target=\"_parent\"><img src=\"https://kaggle.com/static/images/open-in-kaggle.svg\" alt=\"Open in Kaggle\"/></a>"
->>>>>>> 816e15af
    ]
   },
   {
@@ -41,11 +34,7 @@
     "\n",
     "__Production editors:__ Wesley Banfield, Jenna Pearson, Chi Zhang, Ohad Zivan\n",
     "\n",
-<<<<<<< HEAD
-    "**Our 2023 Sponsors:** NASA TOPS"
-=======
     "**Our 2023 Sponsors:** NASA TOPS and Google DeepMind"
->>>>>>> 816e15af
    ]
   },
   {
@@ -90,12 +79,8 @@
     "execution": {},
     "pycharm": {
      "name": "#%%\n"
-<<<<<<< HEAD
-    }
-=======
     },
     "tags": []
->>>>>>> 816e15af
    },
    "outputs": [],
    "source": [
@@ -115,12 +100,8 @@
     "\n",
     "from matplotlib import cm\n",
     "import pooch\n",
-<<<<<<< HEAD
-    "import os"
-=======
     "import os\n",
     "import tempfile"
->>>>>>> 816e15af
    ]
   },
   {
@@ -129,29 +110,18 @@
    "id": "2438d815",
    "metadata": {
     "cellView": "form",
-<<<<<<< HEAD
-    "execution": {}
-=======
-    "execution": {},
-    "tags": []
->>>>>>> 816e15af
+    "execution": {},
+    "tags": []
    },
    "outputs": [],
    "source": [
     "# @title Figure Settings\n",
     "import ipywidgets as widgets  # interactive display\n",
     "\n",
-<<<<<<< HEAD
-    "%config InlineBackend.figure_format = 'retina'\n",
-    "plt.style.use(\n",
-    "    \"https://raw.githubusercontent.com/ClimateMatchAcademy/course-content/main/cma.mplstyle\"\n",
-    ")"
-=======
     "plt.style.use(\n",
     "    \"https://raw.githubusercontent.com/ClimateMatchAcademy/course-content/main/cma.mplstyle\"\n",
     ")\n",
     "%matplotlib inline"
->>>>>>> 816e15af
    ]
   },
   {
@@ -160,12 +130,8 @@
    "id": "ffe05230-354c-4d4a-86ea-f1c10e3927fb",
    "metadata": {
     "cellView": "form",
-<<<<<<< HEAD
-    "execution": {}
-=======
-    "execution": {},
-    "tags": []
->>>>>>> 816e15af
+    "execution": {},
+    "tags": []
    },
    "outputs": [],
    "source": [
@@ -174,8 +140,6 @@
    ]
   },
   {
-<<<<<<< HEAD
-=======
    "cell_type": "code",
    "execution_count": null,
    "id": "c70a09b4-3625-4248-965e-ed5c659b3b93",
@@ -205,7 +169,6 @@
    ]
   },
   {
->>>>>>> 816e15af
    "attachments": {},
    "cell_type": "markdown",
    "id": "nULavCfq4o07",
@@ -256,25 +219,16 @@
    "execution_count": null,
    "id": "hpeaOl-v3Mod",
    "metadata": {
-<<<<<<< HEAD
-    "execution": {}
-=======
-    "execution": {},
-    "tags": []
->>>>>>> 816e15af
+    "execution": {},
+    "tags": []
    },
    "outputs": [],
    "source": [
     "# loading a CSV file named 'dengue_features_train(1).csv' into a pandas DataFrame named 'df'\n",
-<<<<<<< HEAD
-    "url_dengue = \"https://osf.io/wm9un/download/\"\n",
-    "df_features = pd.read_csv(pooch.retrieve(url_dengue, known_hash=None))"
-=======
     "filename_dengue = \"dengue_features_train.csv\"\n",
     "url_dengue = \"https://osf.io/wm9un/download/\"\n",
     "\n",
     "df_features = pd.read_csv(pooch_load(url_dengue, filename_dengue))"
->>>>>>> 816e15af
    ]
   },
   {
@@ -298,12 +252,8 @@
    "execution_count": null,
    "id": "Vv82LGM26hiD",
    "metadata": {
-<<<<<<< HEAD
-    "execution": {}
-=======
-    "execution": {},
-    "tags": []
->>>>>>> 816e15af
+    "execution": {},
+    "tags": []
    },
    "outputs": [],
    "source": [
@@ -358,12 +308,8 @@
    "id": "lawwAEiC8vZV",
    "metadata": {
     "colab_type": "text",
-<<<<<<< HEAD
-    "execution": {}
-=======
-    "execution": {},
-    "tags": []
->>>>>>> 816e15af
+    "execution": {},
+    "tags": []
    },
    "source": [
     "```python\n",
@@ -381,12 +327,8 @@
    "execution_count": null,
    "id": "EQuT_FPO4T6P",
    "metadata": {
-<<<<<<< HEAD
-    "execution": {}
-=======
-    "execution": {},
-    "tags": []
->>>>>>> 816e15af
+    "execution": {},
+    "tags": []
    },
    "outputs": [],
    "source": [
@@ -431,25 +373,16 @@
    "execution_count": null,
    "id": "9uCmTha48dY-",
    "metadata": {
-<<<<<<< HEAD
-    "execution": {}
-=======
-    "execution": {},
-    "tags": []
->>>>>>> 816e15af
+    "execution": {},
+    "tags": []
    },
    "outputs": [],
    "source": [
     "# reading a CSV file named \"dengue_labels_train.csv\" and saving the data into a pandas DataFrame named \"df_dengue\".\n",
-<<<<<<< HEAD
-    "url_dengue_labels = \"https://osf.io/6nw9x/download\"\n",
-    "df_labels = pd.read_csv(pooch.retrieve(url_dengue_labels, known_hash=None))\n",
-=======
     "filename_dengue_labels = \"dengue_labels_train.csv\"\n",
     "url_dengue_labels = \"https://osf.io/6nw9x/download\"\n",
     "\n",
     "df_labels = pd.read_csv(pooch_load(url_dengue_labels, filename_dengue_labels))\n",
->>>>>>> 816e15af
     "\n",
     "# displaying the contents of the DataFrame named \"df_dengue\".\n",
     "# This is useful for verifying that the data was read correctly.\n",
@@ -503,12 +436,8 @@
    "execution_count": null,
    "id": "vGdyLzTOYNsX",
    "metadata": {
-<<<<<<< HEAD
-    "execution": {}
-=======
-    "execution": {},
-    "tags": []
->>>>>>> 816e15af
+    "execution": {},
+    "tags": []
    },
    "outputs": [],
    "source": [
@@ -560,23 +489,15 @@
    "execution_count": null,
    "id": "aC3XX1S8-Din",
    "metadata": {
-<<<<<<< HEAD
-    "execution": {}
-=======
-    "execution": {},
-    "tags": []
->>>>>>> 816e15af
+    "execution": {},
+    "tags": []
    },
    "outputs": [],
    "source": [
     "# to_remove solution\n",
     "\n",
     "# creating a scatter plot of 'year' vs 'total_cases' in the DataFrame 'df_dengue'.\n",
-<<<<<<< HEAD
-    "df_labels.plot.scatter(\"year\", \"total_cases\")\n",
-=======
     "_ = df_labels.plot.scatter(\"year\", \"total_cases\")\n",
->>>>>>> 816e15af
     "\n",
     "# creating a scatter plot of 'weekofyear' vs 'total_cases' in the DataFrame 'df_dengue'.\n",
     "_ = df_labels.plot.scatter(\"weekofyear\", \"total_cases\")\n",
@@ -680,12 +601,8 @@
    "execution_count": null,
    "id": "qCBHC6U78sL3",
    "metadata": {
-<<<<<<< HEAD
-    "execution": {}
-=======
-    "execution": {},
-    "tags": []
->>>>>>> 816e15af
+    "execution": {},
+    "tags": []
    },
    "outputs": [],
    "source": [
@@ -703,12 +620,8 @@
    "execution_count": null,
    "id": "YrRfK2T8MW-m",
    "metadata": {
-<<<<<<< HEAD
-    "execution": {}
-=======
-    "execution": {},
-    "tags": []
->>>>>>> 816e15af
+    "execution": {},
+    "tags": []
    },
    "outputs": [],
    "source": [
@@ -725,12 +638,8 @@
    "execution_count": null,
    "id": "SvS4eEF1f6uL",
    "metadata": {
-<<<<<<< HEAD
-    "execution": {}
-=======
-    "execution": {},
-    "tags": []
->>>>>>> 816e15af
+    "execution": {},
+    "tags": []
    },
    "outputs": [],
    "source": [
@@ -753,12 +662,8 @@
    "execution_count": null,
    "id": "60870653",
    "metadata": {
-<<<<<<< HEAD
-    "execution": {}
-=======
-    "execution": {},
-    "tags": []
->>>>>>> 816e15af
+    "execution": {},
+    "tags": []
    },
    "outputs": [],
    "source": [
@@ -783,12 +688,8 @@
    "execution_count": null,
    "id": "M0XopmfSu7Ek",
    "metadata": {
-<<<<<<< HEAD
-    "execution": {}
-=======
-    "execution": {},
-    "tags": []
->>>>>>> 816e15af
+    "execution": {},
+    "tags": []
    },
    "outputs": [],
    "source": [
@@ -869,15 +770,6 @@
     "_ = ...\n",
     "\n",
     "# print the R^2 score of the trained model on the training data\n",
-<<<<<<< HEAD
-    "print('r^2 on training data is: ')\n",
-    "print(...)\n",
-    "\n",
-    "# print the R^2 score of the trained model on the test data\n",
-    "print('r^2 on test data is: ')\n",
-    "print(...)\n",
-    "\n",
-=======
     "print(\"r^2 on training data is: \")\n",
     "print(...)\n",
     "\n",
@@ -886,26 +778,16 @@
     "print(...)\n",
     "\n",
     "fig, ax = plt.subplots()\n",
->>>>>>> 816e15af
     "# create a scatter plot of the predicted values vs. the actual values for the test data\n",
     "_ = ...\n",
     "\n",
     "# add 1:1 line\n",
-<<<<<<< HEAD
-    "axes = plt.gca()\n",
-    "plt.plot(np.array(axes.get_xlim()), np.array(axes.get_xlim()), 'k-')\n",
-    "\n",
-    "# add axis labels to the scatter plot\n",
-    "plt.xlabel('Actual Number of Dengue Cases')\n",
-    "plt.ylabel('Predicted Number of Dengue Cases')\n",
-=======
     "ax.plot(np.array(ax.get_xlim()), np.array(ax.get_xlim()), \"k-\")\n",
     "\n",
     "# add axis labels to the scatter plot\n",
     "ax.set_xlabel(\"Actual Number of Dengue Cases\")\n",
     "ax.set_ylabel(\"Predicted Number of Dengue Cases\")\n",
     "ax.set_title(\"Predicted values vs. the actual values for the test data\")\n",
->>>>>>> 816e15af
     "\n",
     "```"
    ]
@@ -915,12 +797,8 @@
    "execution_count": null,
    "id": "7a621151",
    "metadata": {
-<<<<<<< HEAD
-    "execution": {}
-=======
-    "execution": {},
-    "tags": []
->>>>>>> 816e15af
+    "execution": {},
+    "tags": []
    },
    "outputs": [],
    "source": [
@@ -940,19 +818,6 @@
     "print(\"r^2 on test data is: \")\n",
     "print(reg_model.score(df_cleaned_test, cases_test))\n",
     "\n",
-<<<<<<< HEAD
-    "# create a scatter plot of the predicted values vs. the actual values for the test data\n",
-    "_ = plt.scatter(cases_test, reg_model.predict(df_cleaned_test))\n",
-    "\n",
-    "# add 1:1 line\n",
-    "axes = plt.gca()\n",
-    "plt.plot(np.array(axes.get_xlim()), np.array(axes.get_xlim()), \"k-\")\n",
-    "\n",
-    "# add axis labels to the scatter plot\n",
-    "plt.xlabel(\"Actual Number of Dengue Cases\")\n",
-    "plt.ylabel(\"Predicted Number of Dengue Cases\")\n",
-    "plt.title(\"Predicted values vs. the actual values for the test data\")"
-=======
     "fig, ax = plt.subplots()\n",
     "# create a scatter plot of the predicted values vs. the actual values for the test data\n",
     "_ = ax.scatter(cases_test, reg_model.predict(df_cleaned_test))\n",
@@ -964,7 +829,6 @@
     "ax.set_xlabel(\"Actual Number of Dengue Cases\")\n",
     "ax.set_ylabel(\"Predicted Number of Dengue Cases\")\n",
     "ax.set_title(\"Predicted values vs. the actual values for the test data\")"
->>>>>>> 816e15af
    ]
   },
   {
@@ -1032,12 +896,8 @@
    "id": "BR4APm-zqPO9",
    "metadata": {
     "cellView": "form",
-<<<<<<< HEAD
-    "execution": {}
-=======
-    "execution": {},
-    "tags": []
->>>>>>> 816e15af
+    "execution": {},
+    "tags": []
    },
    "outputs": [],
    "source": [
@@ -1113,12 +973,8 @@
    "execution_count": null,
    "id": "f86f64c3",
    "metadata": {
-<<<<<<< HEAD
-    "execution": {}
-=======
-    "execution": {},
-    "tags": []
->>>>>>> 816e15af
+    "execution": {},
+    "tags": []
    },
    "outputs": [],
    "source": [
@@ -1130,12 +986,8 @@
    "execution_count": null,
    "id": "pIVU36FuB1cc",
    "metadata": {
-<<<<<<< HEAD
-    "execution": {}
-=======
-    "execution": {},
-    "tags": []
->>>>>>> 816e15af
+    "execution": {},
+    "tags": []
    },
    "outputs": [],
    "source": [
@@ -1167,18 +1019,6 @@
     "    reg_model_city.score(df_cleaned_city_test, cases_city_test),\n",
     ")\n",
     "\n",
-<<<<<<< HEAD
-    "# create a scatter plot of the predicted values vs. the actual values for the test data\n",
-    "plt.scatter(cases_city_test, reg_model_city.predict(df_cleaned_city_test))\n",
-    "\n",
-    "# add 1:1 line\n",
-    "axes = plt.gca()\n",
-    "plt.plot(np.array(axes.get_xlim()), np.array(axes.get_xlim()), \"k-\")\n",
-    "\n",
-    "plt.xlabel(\"Actual number of dengue cases\")\n",
-    "plt.ylabel(\"Predicted number of dengue cases\")\n",
-    "plt.title(\"Predicted vs Actual number of dengue cases (with city as a regressor)\")"
-=======
     "fig, ax = plt.subplots()\n",
     "# create a scatter plot of the predicted values vs. the actual values for the test data\n",
     "ax.scatter(cases_city_test, reg_model_city.predict(df_cleaned_city_test))\n",
@@ -1189,7 +1029,6 @@
     "ax.set_xlabel(\"Actual number of dengue cases\")\n",
     "ax.set_ylabel(\"Predicted number of dengue cases\")\n",
     "ax.set_title(\"Predicted vs Actual number of dengue cases (with city as a regressor)\")"
->>>>>>> 816e15af
    ]
   },
   {
@@ -1212,12 +1051,8 @@
    "id": "MaxjVAr7qoZe",
    "metadata": {
     "cellView": "form",
-<<<<<<< HEAD
-    "execution": {}
-=======
-    "execution": {},
-    "tags": []
->>>>>>> 816e15af
+    "execution": {},
+    "tags": []
    },
    "outputs": [],
    "source": [
@@ -1255,12 +1090,8 @@
    "execution_count": null,
    "id": "-Ux5wOt-DZS-",
    "metadata": {
-<<<<<<< HEAD
-    "execution": {}
-=======
-    "execution": {},
-    "tags": []
->>>>>>> 816e15af
+    "execution": {},
+    "tags": []
    },
    "outputs": [],
    "source": [
@@ -1278,20 +1109,6 @@
     "print(\"r^2 on test data is: \")\n",
     "print(poisson_reg.score(df_cleaned_test, cases_test))\n",
     "\n",
-<<<<<<< HEAD
-    "# plot predicted values against test data\n",
-    "plt.scatter(cases_test, poisson_reg.predict(df_cleaned_test))\n",
-    "\n",
-    "# add 1:1 line\n",
-    "axes = plt.gca()\n",
-    "plt.plot(np.array(axes.get_xlim()), np.array(axes.get_xlim()), \"k-\")\n",
-    "\n",
-    "# add plot title and labels\n",
-    "plt.title(\"Predicted Cases vs Actual Cases\")\n",
-    "plt.xlabel(\"Actual Cases\")\n",
-    "plt.ylabel(\"Predicted Cases\")\n",
-    "plt.show()"
-=======
     "fig, ax = plt.subplots()\n",
     "# plot predicted values against test data\n",
     "ax.scatter(cases_test, poisson_reg.predict(df_cleaned_test))\n",
@@ -1303,7 +1120,6 @@
     "ax.set_title(\"Predicted Cases vs Actual Cases\")\n",
     "ax.set_xlabel(\"Actual Cases\")\n",
     "ax.set_ylabel(\"Predicted Cases\")"
->>>>>>> 816e15af
    ]
   },
   {
@@ -1325,12 +1141,8 @@
    "id": "O2q7OQNzq2he",
    "metadata": {
     "cellView": "form",
-<<<<<<< HEAD
-    "execution": {}
-=======
-    "execution": {},
-    "tags": []
->>>>>>> 816e15af
+    "execution": {},
+    "tags": []
    },
    "outputs": [],
    "source": [
@@ -1455,24 +1267,6 @@
     "\n",
     "# evaluate the model's performance on the training and testing data\n",
     "# calculate accuracy by calling rf.score() on 'df_cleaned_train' and 'cases_train'\n",
-<<<<<<< HEAD
-    "print('R^2 on training data is: ')\n",
-    "print(...)\n",
-    "\n",
-    "print('R^2 on test data is: ')\n",
-    "print(...)\n",
-    "\n",
-    "# add 1:1 line\n",
-    "axes = plt.gca()\n",
-    "plt.plot(np.array(axes.get_xlim()), np.array(axes.get_xlim()), 'k-')\n",
-    "\n",
-    "# plot the predicted vs. actual total cases on the test data\n",
-    "_ = ...\n",
-    "plt.xlabel('Actual Total Cases')\n",
-    "plt.ylabel('Predicted Total Cases')\n",
-    "plt.title('Random Forest Regression')\n",
-    "plt.show()\n",
-=======
     "print(\"R^2 on training data is: \")\n",
     "print(...)\n",
     "\n",
@@ -1489,7 +1283,6 @@
     "ax.set_xlabel(\"Actual Total Cases\")\n",
     "ax.set_ylabel(\"Predicted Total Cases\")\n",
     "ax.set_title(\"Random Forest Regression\")\n",
->>>>>>> 816e15af
     "\n",
     "```"
    ]
@@ -1499,12 +1292,8 @@
    "execution_count": null,
    "id": "uX736VJs8BUU",
    "metadata": {
-<<<<<<< HEAD
-    "execution": {}
-=======
-    "execution": {},
-    "tags": []
->>>>>>> 816e15af
+    "execution": {},
+    "tags": []
    },
    "outputs": [],
    "source": [
@@ -1526,18 +1315,6 @@
     "print(\"R^2 on test data is: \")\n",
     "print(rf.score(df_cleaned_test, cases_test))\n",
     "\n",
-<<<<<<< HEAD
-    "# add 1:1 line\n",
-    "axes = plt.gca()\n",
-    "plt.plot(np.array(axes.get_xlim()), np.array(axes.get_xlim()), \"k-\")\n",
-    "\n",
-    "# plot the predicted vs. actual total cases on the test data\n",
-    "_ = plt.scatter(cases_test, rf.predict(df_cleaned_test))\n",
-    "plt.xlabel(\"Actual Total Cases\")\n",
-    "plt.ylabel(\"Predicted Total Cases\")\n",
-    "plt.title(\"Random Forest Regression\")\n",
-    "plt.show()"
-=======
     "\n",
     "fig, ax = plt.subplots()\n",
     "# plot the predicted vs. actual total cases on the test data\n",
@@ -1549,7 +1326,6 @@
     "ax.set_xlabel(\"Actual Total Cases\")\n",
     "ax.set_ylabel(\"Predicted Total Cases\")\n",
     "ax.set_title(\"Random Forest Regression\")"
->>>>>>> 816e15af
    ]
   },
   {
@@ -1571,12 +1347,8 @@
    "id": "StIShdNq8BUV",
    "metadata": {
     "cellView": "form",
-<<<<<<< HEAD
-    "execution": {}
-=======
-    "execution": {},
-    "tags": []
->>>>>>> 816e15af
+    "execution": {},
+    "tags": []
    },
    "outputs": [],
    "source": [
@@ -1647,12 +1419,8 @@
    "id": "afXyxUfgdM67",
    "metadata": {
     "cellView": "form",
-<<<<<<< HEAD
-    "execution": {}
-=======
-    "execution": {},
-    "tags": []
->>>>>>> 816e15af
+    "execution": {},
+    "tags": []
    },
    "outputs": [],
    "source": [
@@ -1661,17 +1429,10 @@
     "\n",
     "def plot_feature_importance(perm_feat_imp):\n",
     "    # increase the size of the plot for better readability\n",
-<<<<<<< HEAD
-    "    plt.figure(figsize=(12, 8))\n",
-    "\n",
-    "    # plot the feature importance with error bars in navy blue color\n",
-    "    plt.errorbar(\n",
-=======
     "    fig, ax = plt.subplots(figsize=(12, 8))\n",
     "\n",
     "    # plot the feature importance with error bars in navy blue color\n",
     "    ax.errorbar(\n",
->>>>>>> 816e15af
     "        np.arange(len(df_cleaned.columns)),\n",
     "        perm_feat_imp[\"importances_mean\"],\n",
     "        perm_feat_imp[\"importances_std\"],\n",
@@ -1682,33 +1443,6 @@
     "    )\n",
     "\n",
     "    # set the x-axis and y-axis labels and title\n",
-<<<<<<< HEAD
-    "    plt.xlabel(\"Features\", fontsize=14)\n",
-    "    plt.ylabel(\"Importance\", fontsize=14)\n",
-    "    plt.title(\"Feature Importance Plot\", fontsize=16)\n",
-    "\n",
-    "    # rotate the x-axis labels for better readability\n",
-    "    plt.xticks(\n",
-    "        np.arange(len(df_cleaned.columns)),\n",
-    "        df_cleaned.columns,\n",
-    "        rotation=45,\n",
-    "        ha=\"right\",\n",
-    "        fontsize=12,\n",
-    "    )\n",
-    "\n",
-    "    # add gridlines for better visualization\n",
-    "    plt.grid(True, axis=\"y\", linestyle=\"--\")\n",
-    "\n",
-    "    # bar plot\n",
-    "    plt.bar(\n",
-    "        np.arange(len(df_cleaned.columns)),\n",
-    "        perm_feat_imp[\"importances_mean\"],\n",
-    "        color=\"navy\",\n",
-    "    )\n",
-    "\n",
-    "    # display the plot\n",
-    "    plt.show()"
-=======
     "    ax.set_xlabel(\"Features\", fontsize=14)\n",
     "    ax.set_ylabel(\"Importance\", fontsize=14)\n",
     "    ax.set_title(\"Feature Importance Plot\", fontsize=16)\n",
@@ -1725,7 +1459,6 @@
     "        perm_feat_imp[\"importances_mean\"],\n",
     "        color=\"navy\",\n",
     "    )"
->>>>>>> 816e15af
    ]
   },
   {
@@ -1733,12 +1466,8 @@
    "execution_count": null,
    "id": "LuqdCv4FdM68",
    "metadata": {
-<<<<<<< HEAD
-    "execution": {}
-=======
-    "execution": {},
-    "tags": []
->>>>>>> 816e15af
+    "execution": {},
+    "tags": []
    },
    "outputs": [],
    "source": [
@@ -1842,45 +1571,12 @@
    "execution_count": null,
    "id": "i2-RQwIw8BUX",
    "metadata": {
-<<<<<<< HEAD
-    "execution": {}
-=======
-    "execution": {},
-    "tags": []
->>>>>>> 816e15af
+    "execution": {},
+    "tags": []
    },
    "outputs": [],
    "source": [
     "# set the figure size for better readability\n",
-<<<<<<< HEAD
-    "plt.figure(figsize=(10, 6))\n",
-    "\n",
-    "# create a bar chart of the feature importances returned by the random forest model\n",
-    "plt.bar(np.arange(len(rf.feature_importances_)), rf.feature_importances_, color=\"navy\")\n",
-    "\n",
-    "# set the x-axis and y-axis labels and title\n",
-    "plt.xlabel(\"Features\", fontsize=14)\n",
-    "plt.ylabel(\"Importance\", fontsize=14)\n",
-    "plt.title(\"Feature Importance Plot\", fontsize=16)\n",
-    "\n",
-    "# rotate the x-axis labels for better readability\n",
-    "plt.xticks(\n",
-    "    np.arange(len(df_cleaned.columns)),\n",
-    "    df_cleaned.columns,\n",
-    "    rotation=45,\n",
-    "    ha=\"right\",\n",
-    "    fontsize=12,\n",
-    ")\n",
-    "\n",
-    "# set the y-axis limit to better visualize the differences in feature importance\n",
-    "plt.ylim(0, rf.feature_importances_.max() * 1.1)\n",
-    "\n",
-    "# add gridlines for better visualization\n",
-    "plt.grid(True, axis=\"y\", linestyle=\"--\")\n",
-    "\n",
-    "# display the plot\n",
-    "plt.show()"
-=======
     "fig, ax = plt.subplots(figsize=(10, 6))\n",
     "\n",
     "# create a bar chart of the feature importances returned by the random forest model\n",
@@ -1899,7 +1595,6 @@
     "\n",
     "# add gridlines for better visualization\n",
     "ax.grid(True, axis=\"y\", linestyle=\"--\")"
->>>>>>> 816e15af
    ]
   },
   {
@@ -2009,15 +1704,9 @@
    "name": "python3"
   },
   "kernelspec": {
-<<<<<<< HEAD
-   "display_name": "climatematch",
-   "language": "python",
-   "name": "climatematch"
-=======
    "display_name": "Python 3 (ipykernel)",
    "language": "python",
    "name": "python3"
->>>>>>> 816e15af
   },
   "language_info": {
    "codemirror_mode": {
