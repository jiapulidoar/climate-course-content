{
 "cells": [
  {
   "cell_type": "markdown",
   "metadata": {
    "execution": {}
   },
   "source": [
<<<<<<< HEAD
    "[![Open In Colab](https://colab.research.google.com/assets/colab-badge.svg)](https://colab.research.google.com/github/ClimateMatchAcademy/course-content/blob/main/tutorials/W2D1_FutureClimate-IPCCIPhysicalBasis/W2D1_Tutorial_4.ipynb) &nbsp; <a href=\"https://kaggle.com/kernels/welcome?src=https://raw.githubusercontent.com/ClimateMatchAcademy/course-content/main/tutorials/W2D1_FutureClimate-IPCCIPhysicalBasis/W2D1_Tutorial_4.ipynb\" target=\"_parent\"><img src=\"https://kaggle.com/static/images/open-in-kaggle.svg\" alt=\"Open in Kaggle\"/></a>"
=======
    "[![Open In Colab](https://colab.research.google.com/assets/colab-badge.svg)](https://colab.research.google.com/github/ClimateMatchAcademy/course-content/blob/main/tutorials/W2D1_FutureClimate-IPCCIPhysicalBasis/W2D1_Tutorial_4.ipynb)   <a href=\"https://kaggle.com/kernels/welcome?src=https://raw.githubusercontent.com/ClimateMatchAcademy/course-content/main/tutorials/W2D1_FutureClimate-IPCCIPhysicalBasis/W2D1_Tutorial_4.ipynb\" target=\"_blank\"><img alt=\"Open in Kaggle\" src=\"https://kaggle.com/static/images/open-in-kaggle.svg\"/></a>"
>>>>>>> 816e15af
   ]
  },
  {
   "attachments": {},
   "cell_type": "markdown",
   "metadata": {
    "execution": {}
   },
   "source": [
    "# **Tutorial 4: Quantifying Uncertainty in Projections**\n",
    "\n",
    "**Week 2, Day 1, Future Climate: The Physical Basis**\n",
    "\n",
    "**Content creators:** Brodie Pearson, Julius Busecke, Tom Nicholas\n",
    "\n",
    "**Content reviewers:** Younkap Nina Duplex, Zahra Khodakaramimaghsoud, Sloane Garelick, Peter Ohue, Jenna Pearson, Derick Temfack, Peizhen Yang, Cheng Zhang, Chi Zhang, Ohad Zivan\n",
    "\n",
    "**Content editors:** Jenna Pearson, Ohad Zivan, Chi Zhang\n",
    "\n",
    "**Production editors:** Wesley Banfield, Jenna Pearson, Chi Zhang, Ohad Zivan\n",
    "\n",
    "**Our 2023 Sponsors:** NASA TOPS"
   ]
  },
  {
   "attachments": {},
   "cell_type": "markdown",
   "metadata": {
    "execution": {}
   },
   "source": [
    "# **Tutorial Objectives**\n",
    "\n",
    "In the previous tutorial, we constructed a *multi-model ensemble* using data from a diverse set of five CMIP6 models. We showed that the projections differ between models due to their distinct physics, numerics and discretizations. In this tutorial, we will calculate the uncertainty associated with future climate projections by utilizing this variability across CMIP6 models. We will establish a *likely* range of projections as defined by the IPCC. \n",
    "\n",
    "By the end of this tutorial, you will be able to \n",
    "- apply IPCC confidence levels to climate model data\n",
    "- quantify the uncertainty associated with CMIP6/ScenarioMIP projections.\n"
   ]
  },
  {
   "attachments": {},
   "cell_type": "markdown",
   "metadata": {
    "execution": {}
   },
   "source": [
    "# **Setup**\n",
    "\n",
    "    \n",
    "\n"
   ]
  },
  {
   "cell_type": "code",
   "execution_count": null,
   "metadata": {
    "execution": {},
    "executionInfo": {
     "elapsed": 21927,
     "status": "ok",
     "timestamp": 1683930403085,
     "user": {
      "displayName": "Brodie Pearson",
      "userId": "05269028596972519847"
     },
     "user_tz": 420
    },
    "tags": [
     "colab"
    ]
   },
   "outputs": [],
   "source": [
    "# !pip install condacolab &> /dev/null\n",
    "# import condacolab\n",
    "# condacolab.install()\n",
    "\n",
    "# # Install all packages in one call (+ use mamba instead of conda), this must in one line or code will fail\n",
    "# !mamba install xarray-datatree intake-esm gcsfs xmip aiohttp nc-time-axis cf_xarray xarrayutils &> /dev/null"
   ]
  },
  {
   "cell_type": "code",
   "execution_count": null,
   "metadata": {
    "execution": {},
    "executionInfo": {
     "elapsed": 3609,
     "status": "ok",
     "timestamp": 1683930517522,
     "user": {
      "displayName": "Brodie Pearson",
      "userId": "05269028596972519847"
     },
     "user_tz": 420
    },
    "tags": []
   },
   "outputs": [],
   "source": [
    "# imports\n",
    "import time\n",
    "\n",
    "tic = time.time()\n",
    "\n",
    "import intake\n",
    "import numpy as np\n",
    "import matplotlib.pyplot as plt\n",
    "import xarray as xr\n",
    "\n",
    "from xmip.preprocessing import combined_preprocessing\n",
    "from xarrayutils.plotting import shaded_line_plot\n",
    "\n",
    "from datatree import DataTree\n",
    "from xmip.postprocessing import _parse_metric"
   ]
  },
  {
<<<<<<< HEAD
=======
   "cell_type": "markdown",
   "metadata": {},
   "source": [
    "##  Figure settings\n"
   ]
  },
  {
   "cell_type": "markdown",
   "metadata": {},
   "source": [
    "###  Figure settings\n"
   ]
  },
  {
>>>>>>> 816e15af
   "cell_type": "code",
   "execution_count": null,
   "metadata": {
    "cellView": "form",
    "execution": {},
    "executionInfo": {
     "elapsed": 738,
     "status": "ok",
     "timestamp": 1683930525181,
     "user": {
      "displayName": "Brodie Pearson",
      "userId": "05269028596972519847"
     },
     "user_tz": 420
    },
<<<<<<< HEAD
    "tags": []
=======
    "tags": [
     "hide-input"
    ]
>>>>>>> 816e15af
   },
   "outputs": [],
   "source": [
    "# @title Figure settings\n",
    "import ipywidgets as widgets  # interactive display\n",
    "\n",
    "%config InlineBackend.figure_format = 'retina'\n",
    "plt.style.use(\n",
    "    \"https://raw.githubusercontent.com/ClimateMatchAcademy/course-content/main/cma.mplstyle\"\n",
    ")\n",
    "# %matplotlib inline"
   ]
  },
  {
<<<<<<< HEAD
=======
   "cell_type": "markdown",
   "metadata": {},
   "source": [
    "##  Helper functions\n"
   ]
  },
  {
   "cell_type": "markdown",
   "metadata": {},
   "source": [
    "###  Helper functions\n"
   ]
  },
  {
>>>>>>> 816e15af
   "cell_type": "code",
   "execution_count": null,
   "metadata": {
    "cellView": "form",
    "execution": {},
    "executionInfo": {
     "elapsed": 2,
     "status": "ok",
     "timestamp": 1683930525501,
     "user": {
      "displayName": "Brodie Pearson",
      "userId": "05269028596972519847"
     },
     "user_tz": 420
    },
<<<<<<< HEAD
    "tags": []
=======
    "tags": [
     "hide-input"
    ]
>>>>>>> 816e15af
   },
   "outputs": [],
   "source": [
    "# @title Helper functions\n",
    "\n",
    "# If any helper functions you want to hide for clarity (that has been seen before\n",
    "# or is simple/uniformative), add here\n",
    "# If helper code depends on libraries that aren't used elsewhere,\n",
    "# import those libaries here, rather than in the main import cell\n",
    "\n",
    "\n",
    "def global_mean(ds: xr.Dataset) -> xr.Dataset:\n",
    "    \"\"\"Global average, weighted by the cell area\"\"\"\n",
    "    return ds.weighted(ds.areacello.fillna(0)).mean([\"x\", \"y\"], keep_attrs=True)\n",
    "\n",
    "\n",
    "# Calculate anomaly to reference period\n",
    "def datatree_anomaly(dt):\n",
    "    dt_out = DataTree()\n",
    "    for model, subtree in dt.items():\n",
    "        # for the coding exercise, ellipses will go after sel on the following line\n",
    "        ref = dt[model][\"historical\"].ds.sel(time=slice(\"1950\", \"1980\")).mean()\n",
    "        dt_out[model] = subtree - ref\n",
    "    return dt_out\n",
    "\n",
    "\n",
    "def plot_historical_ssp126_combined(dt):\n",
    "    for model in dt.keys():\n",
    "        datasets = []\n",
    "        for experiment in [\"historical\", \"ssp126\"]:\n",
    "            datasets.append(dt[model][experiment].ds.tos)\n",
    "\n",
    "        da_combined = xr.concat(datasets, dim=\"time\")"
   ]
  },
  {
<<<<<<< HEAD
=======
   "cell_type": "markdown",
   "metadata": {},
   "source": [
    "##  Video 4: Quantifying Uncertainty in Projections\n"
   ]
  },
  {
   "cell_type": "markdown",
   "metadata": {},
   "source": [
    "###  Video 4: Quantifying Uncertainty in Projections\n"
   ]
  },
  {
>>>>>>> 816e15af
   "cell_type": "code",
   "execution_count": null,
   "metadata": {
    "cellView": "form",
    "execution": {},
    "executionInfo": {
     "elapsed": 443,
     "status": "ok",
     "timestamp": 1683930528231,
     "user": {
      "displayName": "Brodie Pearson",
      "userId": "05269028596972519847"
     },
     "user_tz": 420
    },
<<<<<<< HEAD
    "tags": []
=======
    "tags": [
     "hide-input"
    ]
>>>>>>> 816e15af
   },
   "outputs": [],
   "source": [
    "# @title Video 4: Quantifying Uncertainty in Projections\n",
    "# Tech team will add code to format and display the video"
   ]
  },
  {
   "attachments": {},
   "cell_type": "markdown",
   "metadata": {
    "execution": {}
   },
   "source": [
    "# **Section 1: Loading CMIP6 Data from Various Models & Experiments**"
   ]
  },
  {
   "attachments": {},
   "cell_type": "markdown",
   "metadata": {
    "execution": {}
   },
   "source": [
    "First, lets load the datasets that we used in the previous tutorial, which spanned 5 models. We will use three CMIP6 experiments, adding the high-emissions (*SSP5-8.5*) future scenario to the *historical* and *SSP1-2.6* experiments used in the last tutorial.\n",
    "\n"
   ]
  },
  {
   "cell_type": "code",
   "execution_count": null,
   "metadata": {
    "execution": {},
    "executionInfo": {
     "elapsed": 5674,
     "status": "ok",
     "timestamp": 1683930535902,
     "user": {
      "displayName": "Brodie Pearson",
      "userId": "05269028596972519847"
     },
     "user_tz": 420
    },
    "tags": []
   },
   "outputs": [],
   "source": [
    "col = intake.open_esm_datastore(\n",
    "    \"https://storage.googleapis.com/cmip6/pangeo-cmip6.json\"\n",
    ")  # open an intake catalog containing the Pangeo CMIP cloud data\n",
    "\n",
    "# pick our five models and three experiments\n",
    "# there are many more to test out! Try executing `col.df['source_id'].unique()` to get a list of all available models\n",
    "source_ids = [\"IPSL-CM6A-LR\", \"GFDL-ESM4\", \"ACCESS-CM2\", \"MPI-ESM1-2-LR\", \"TaiESM1\"]\n",
    "experiment_ids = [\"historical\", \"ssp126\", \"ssp585\"]"
   ]
  },
  {
   "cell_type": "code",
   "execution_count": null,
   "metadata": {
    "execution": {},
    "executionInfo": {
     "elapsed": 50598,
     "status": "ok",
     "timestamp": 1683930589572,
     "user": {
      "displayName": "Brodie Pearson",
      "userId": "05269028596972519847"
     },
     "user_tz": 420
    },
    "tags": []
   },
   "outputs": [],
   "source": [
    "# from the full `col` object, create a subset using facet search\n",
    "cat = col.search(\n",
    "    source_id=source_ids,\n",
    "    variable_id=\"tos\",\n",
    "    member_id=\"r1i1p1f1\",\n",
    "    table_id=\"Omon\",\n",
    "    grid_label=\"gn\",\n",
    "    experiment_id=experiment_ids,\n",
    "    require_all_on=[\n",
    "        \"source_id\"\n",
    "    ],  # make sure that we only get models which have all of the above experiments\n",
    ")\n",
    "\n",
    "# convert the sub-catalog into a datatree object, by opening each dataset into an xarray.Dataset (without loading the data)\n",
    "kwargs = dict(\n",
    "    preprocess=combined_preprocessing,  # apply xMIP fixes to each dataset\n",
    "    xarray_open_kwargs=dict(\n",
    "        use_cftime=True\n",
    "    ),  # ensure all datasets use the same time index\n",
    "    storage_options={\n",
    "        \"token\": \"anon\"\n",
    "    },  # anonymous/public authentication to google cloud storage\n",
    ")\n",
    "\n",
    "cat.esmcat.aggregation_control.groupby_attrs = [\"source_id\", \"experiment_id\"]\n",
    "dt = cat.to_datatree(**kwargs)\n",
    "\n",
    "cat_area = col.search(\n",
    "    source_id=source_ids,\n",
    "    variable_id=\"areacello\",  # for the coding exercise, ellipses will go after the equals on this line\n",
    "    member_id=\"r1i1p1f1\",\n",
    "    table_id=\"Ofx\",  # for the coding exercise, ellipses will go after the equals on this line\n",
    "    grid_label=\"gn\",\n",
    "    experiment_id=[\n",
    "        \"historical\"\n",
    "    ],  # for the coding exercise, ellipses will go after the equals on this line\n",
    "    require_all_on=[\"source_id\"],\n",
    ")\n",
    "\n",
    "cat_area.esmcat.aggregation_control.groupby_attrs = [\"source_id\", \"experiment_id\"]\n",
    "dt_area = cat_area.to_datatree(**kwargs)\n",
    "\n",
    "dt_with_area = DataTree()\n",
    "\n",
    "for model, subtree in dt.items():\n",
    "    metric = dt_area[model][\"historical\"].ds[\"areacello\"]\n",
    "    dt_with_area[model] = subtree.map_over_subtree(_parse_metric, metric)\n",
    "\n",
    "# average every dataset in the tree globally\n",
    "dt_gm = dt_with_area.map_over_subtree(global_mean)\n",
    "\n",
    "for experiment in [\"historical\", \"ssp126\", \"ssp585\"]:\n",
    "    da = dt_gm[\"TaiESM1\"][experiment].ds.tos\n",
    "#     da.plot(label=experiment)\n",
    "# plt.title('Global Mean SST from TaiESM1')\n",
    "# plt.ylabel('Global Mean SST [$^\\circ$C]')\n",
    "# plt.xlabel('Year')\n",
    "# plt.legend()\n",
    "\n",
    "# plot_historical_ssp126_combined(dt_gm)\n",
    "\n",
    "dt_gm_anomaly = datatree_anomaly(dt_gm)\n",
    "\n",
    "# plot_historical_ssp126_combined(dt_gm_anomaly)"
   ]
  },
  {
   "attachments": {},
   "cell_type": "markdown",
   "metadata": {
    "execution": {}
   },
   "source": [
    "# **Section 2: Quantifying Uncertainty in a CMIP6 Multi-model Ensemble**\n",
    "\n",
    "Let's create a multi-model ensemble containing data from multiple CMIP6 models, which we can use to quantify our confidence in future projected sea surface temperature change under low- and high-emissions scenarios. \n",
    "\n",
    "**Your goal in this tutorial is to create a *likely* range of future projected conditions. The IPCC uncertainty language defines the *likely* range as the middle 66% of model results (ignoring the upper 17% and lower 17% of results)**"
   ]
  },
  {
   "attachments": {},
   "cell_type": "markdown",
   "metadata": {
    "execution": {}
   },
   "source": [
    "### **Coding Exercise 2.1**\n",
    "\n",
    "Complete the following code to display multi-model ensemble data with IPCC uncertainty bands:\n",
    "\n",
    "\n",
    "1. The multi-model mean temperature\n",
    "2. Shading to display the *likely* range of temperatures for the CMIP6 historical and projected data (include both *SSP1-2.6* and *SSP5-8.5*). *da_upper* and *da_lower* are the boundaries of this shaded region\n",
    "\n"
   ]
  },
  {
   "cell_type": "code",
   "execution_count": null,
   "metadata": {
    "execution": {},
    "executionInfo": {
     "elapsed": 4,
     "status": "error",
     "timestamp": 1683930589572,
     "user": {
      "displayName": "Brodie Pearson",
      "userId": "05269028596972519847"
     },
     "user_tz": 420
    },
    "tags": []
   },
   "outputs": [],
   "source": [
    "%matplotlib inline\n",
    "\n",
    "for experiment, color in zip([\"historical\", \"ssp126\", \"ssp585\"], [\"C0\", \"C1\", \"C2\"]):\n",
    "    datasets = []\n",
    "    for model in dt_gm_anomaly.keys():\n",
    "        annual_sst = (\n",
    "            dt_gm_anomaly[model][experiment]\n",
    "            .ds.tos.coarsen(time=12)\n",
    "            .mean()\n",
    "            .assign_coords(source_id=model)\n",
    "        )\n",
    "        datasets.append(\n",
    "            annual_sst.sel(time=slice(None, \"2100\")).load()\n",
    "        )  # the french model has a long running member for ssp126\n",
    "    da = xr.concat(datasets, dim=\"source_id\", join=\"override\").squeeze()\n",
    "    x = da.time.data\n",
    "    # Calculate the lower bound of the likely range\n",
    "    da_lower = ...\n",
    "    # Calculate the upper bound of the likely range\n",
    "    da_upper = ...\n",
    "    # plt.fill_between(range(x), da_lower, da_upper,  alpha=0.5, color=color)\n",
    "    # Calculate the multi-model mean at each time within each experiment\n",
    "    _ = ...\n",
    "plt.title(\n",
    "    \"Global Mean SST Anomaly from five-member CMIP6 ensemble (base period: 1950 to 1980)\"\n",
    ")\n",
    "plt.ylabel(\"Global Mean SST Anomaly [$^\\circ$C]\")\n",
    "plt.xlabel(\"Year\")\n",
    "plt.legend()\n",
    "\n",
    "plt.show()"
   ]
  },
  {
   "cell_type": "markdown",
   "metadata": {
    "colab_type": "text",
    "execution": {}
   },
   "source": [
    "[*Click for solution*](https://github.com/NeuromatchAcademy/course-content/tree/main/tutorials/W2D1_FutureClimate-IPCCIPhysicalBasis/solutions/W2D1_Tutorial_4_Solution_5a678182.py)\n",
    "\n",
    "*Example output:*\n",
    "\n",
    "<img alt='Solution hint' align='left' width=1158.0 height=575.0 src=https://raw.githubusercontent.com/NeuromatchAcademy/course-content/main/tutorials/W2D1_FutureClimate-IPCCIPhysicalBasis/static/W2D1_Tutorial_4_Solution_5a678182_0.png>\n",
    "\n"
   ]
  },
  {
   "attachments": {},
   "cell_type": "markdown",
   "metadata": {
    "execution": {}
   },
   "source": [
    "### **Questions 2.1: Climate Connection**\n",
    "\n",
    "1.   What does this figure tell you about how the multi-model uncertainty compares to projected physical changes in the global mean SST? \n",
    "2.   Is this the same for both scenarios?\n",
    "3.   For a 5-model ensemble like this, how do the *likely* ranges specifically relate to the 5 individual model temperatures at a given time?"
   ]
  },
  {
   "cell_type": "markdown",
   "metadata": {
    "colab_type": "text",
    "execution": {}
   },
   "source": [
    "[*Click for solution*](https://github.com/NeuromatchAcademy/course-content/tree/main/tutorials/W2D1_FutureClimate-IPCCIPhysicalBasis/solutions/W2D1_Tutorial_4_Solution_0effd963.py)\n",
    "\n"
   ]
  },
  {
   "attachments": {},
   "cell_type": "markdown",
   "metadata": {
    "execution": {}
   },
   "source": [
    "# **Summary**\n",
    "In this tutorial, we have quantified the uncertainty of future climate projections by analyzing variability across a multi-model CMIP6 ensemble. We learned to apply the IPCC's confidence levels to establish a *likely* range of projections, which refers to the middle 66% of model results. "
   ]
  },
  {
   "attachments": {},
   "cell_type": "markdown",
   "metadata": {
    "execution": {}
   },
   "source": [
    "# **Resources**\n",
    "\n",
    "Data for this tutorial can be accessed [here](https://gallery.pangeo.io/repos/pangeo-gallery/cmip6/index.html)."
   ]
  }
 ],
 "metadata": {
  "colab": {
   "collapsed_sections": [],
   "include_colab_link": true,
   "machine_shape": "hm",
   "name": "W2D1_Tutorial_4",
   "provenance": [
    {
     "file_id": "1WfT8oN22xywtecNriLptqi1SuGUSoIlc",
     "timestamp": 1680298239014
    }
   ],
   "toc_visible": true
  },
  "gpuClass": "standard",
  "kernel": {
   "display_name": "Python 3",
   "language": "python",
   "name": "python3"
  },
  "kernelspec": {
   "display_name": "Python 3 (ipykernel)",
   "language": "python",
   "name": "python3"
  },
  "language_info": {
   "codemirror_mode": {
    "name": "ipython",
    "version": 3
   },
   "file_extension": ".py",
   "mimetype": "text/x-python",
   "name": "python",
   "nbconvert_exporter": "python",
   "pygments_lexer": "ipython3",
   "version": "3.10.11"
  }
 },
 "nbformat": 4,
 "nbformat_minor": 4
}<|MERGE_RESOLUTION|>--- conflicted
+++ resolved
@@ -6,11 +6,7 @@
     "execution": {}
    },
    "source": [
-<<<<<<< HEAD
-    "[![Open In Colab](https://colab.research.google.com/assets/colab-badge.svg)](https://colab.research.google.com/github/ClimateMatchAcademy/course-content/blob/main/tutorials/W2D1_FutureClimate-IPCCIPhysicalBasis/W2D1_Tutorial_4.ipynb) &nbsp; <a href=\"https://kaggle.com/kernels/welcome?src=https://raw.githubusercontent.com/ClimateMatchAcademy/course-content/main/tutorials/W2D1_FutureClimate-IPCCIPhysicalBasis/W2D1_Tutorial_4.ipynb\" target=\"_parent\"><img src=\"https://kaggle.com/static/images/open-in-kaggle.svg\" alt=\"Open in Kaggle\"/></a>"
-=======
     "[![Open In Colab](https://colab.research.google.com/assets/colab-badge.svg)](https://colab.research.google.com/github/ClimateMatchAcademy/course-content/blob/main/tutorials/W2D1_FutureClimate-IPCCIPhysicalBasis/W2D1_Tutorial_4.ipynb)   <a href=\"https://kaggle.com/kernels/welcome?src=https://raw.githubusercontent.com/ClimateMatchAcademy/course-content/main/tutorials/W2D1_FutureClimate-IPCCIPhysicalBasis/W2D1_Tutorial_4.ipynb\" target=\"_blank\"><img alt=\"Open in Kaggle\" src=\"https://kaggle.com/static/images/open-in-kaggle.svg\"/></a>"
->>>>>>> 816e15af
    ]
   },
   {
@@ -130,8 +126,6 @@
    ]
   },
   {
-<<<<<<< HEAD
-=======
    "cell_type": "markdown",
    "metadata": {},
    "source": [
@@ -146,7 +140,6 @@
    ]
   },
   {
->>>>>>> 816e15af
    "cell_type": "code",
    "execution_count": null,
    "metadata": {
@@ -162,13 +155,9 @@
      },
      "user_tz": 420
     },
-<<<<<<< HEAD
-    "tags": []
-=======
     "tags": [
      "hide-input"
     ]
->>>>>>> 816e15af
    },
    "outputs": [],
    "source": [
@@ -183,8 +172,6 @@
    ]
   },
   {
-<<<<<<< HEAD
-=======
    "cell_type": "markdown",
    "metadata": {},
    "source": [
@@ -199,7 +186,6 @@
    ]
   },
   {
->>>>>>> 816e15af
    "cell_type": "code",
    "execution_count": null,
    "metadata": {
@@ -215,13 +201,9 @@
      },
      "user_tz": 420
     },
-<<<<<<< HEAD
-    "tags": []
-=======
     "tags": [
      "hide-input"
     ]
->>>>>>> 816e15af
    },
    "outputs": [],
    "source": [
@@ -258,8 +240,6 @@
    ]
   },
   {
-<<<<<<< HEAD
-=======
    "cell_type": "markdown",
    "metadata": {},
    "source": [
@@ -274,7 +254,6 @@
    ]
   },
   {
->>>>>>> 816e15af
    "cell_type": "code",
    "execution_count": null,
    "metadata": {
@@ -290,13 +269,9 @@
      },
      "user_tz": 420
     },
-<<<<<<< HEAD
-    "tags": []
-=======
     "tags": [
      "hide-input"
     ]
->>>>>>> 816e15af
    },
    "outputs": [],
    "source": [
