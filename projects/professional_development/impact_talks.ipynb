{
 "cells": [
  {
   "attachments": {},
   "cell_type": "markdown",
   "metadata": {},
   "source": [
    "# Impact Talks"
   ]
  },
  {
   "attachments": {},
   "cell_type": "markdown",
   "metadata": {},
   "source": [
    "How we do research or work on projects can be as important or more than the research and projects themselves. “Impact talks” were created to put an emphasis on the “**how**” and its implications when it comes to Climate Science and the current Climate crisis. \n",
    "\n",
    "In this activity, you will listen to four pre-recorded ~15 minutes talks and interviews with practitioners on selected topics followed by live discussion within student project groups, for a total time of 30 minutes (~15’ videos + ~15’ discussion).\n",
    "\n",
    "These interviews with practitioners in the field are designed to spark reflections and discussions among students about important topics that may not always be on the forefront of everyone's mind when thinking about Climate Science and Climate Change. "
   ]
  },
  {
   "attachments": {},
   "cell_type": "markdown",
   "metadata": {},
   "source": [
    "## Guidance for discussions\n",
    "\n",
    "All talks will be watched in the first or the last half hour of the respective project slots and will be followed by a discussion within the project groups. \n",
    "* These discussions will be an opportunity for students not only to delve deeper into the topics, but also to hone their leadership skills - all/most will get to lead the discussion, whether leading “from the front of from behind” \n",
    "* For each talk, please decide during “pod introduction” who will be the two leaders: \n",
    "    * One student/leader will be tasked with leading the discussion \"from the front\" by \n",
    "        (1) reading out loud and putting on the chat the prompt being addressed, \n",
    "        (2) answering discussion prompts at first until the group warms up and others wish to answer or offer thoughts first, and \n",
    "        (3) encouraging everyone in the group to participate in the best way that suits each person(*). \n",
    "    * One student/leader will be tasked with leading the discussion \"from behind\" by \n",
    "        (1) keeping an eye on who has the microphone and respectfully encouraging all to share it, \n",
    "        (2) asking along the way of answering the prompt if any others wish to contribute thoughts whether speaking or via chat/text (*), and \n",
    "        (3) keeping track of time (**).\n",
    "\n",
    "*Remember that not everyone wishes to contribute to discussions in the same manner. Not all may wish to speak, but we want to provide space such that all have the opportunity to participate as they wish. Consider giving a few minutes to answer prompts individually and then share. Some may wish to draw or text instead of speaking, etc. and ideally both assigned leaders in the group can foster all kinds of participation.\n",
    "\n",
    "**You will have 30 minutes to both watch the video and start engaging in discussion; at least one assigned leader will keep track of time. This doesn’t mean all the prompts will be answered, but rather they can all get group and individual reflections started.\n",
    "\n",
    "Below you will see the title of four (4) themes, corresponding videos and discussion prompts."
   ]
  },
  {
   "attachments": {},
   "cell_type": "markdown",
   "metadata": {},
   "source": [
    "## Climate Justice\n",
    "\n",
    "### What is Climate Justice?\n",
    "\n",
    "Climate justice is about economic equity, security and gender equality and allows us to address climate issues from deeper and more interconnected perspectives.\n",
    "\n",
    "Ideally, we would find a balance between the countries of the Global North that emit more greenhouse gasses and those of the Global South that are more vulnerable to climate change. With this vision in mind, climate justice calls for climate action on three fronts: reduction of greenhouse gas emissions, adaptation to climate change and payment for the losses and damages that it is already producing.\n",
    "\n",
    "It is important to understand that climate justice will only be complete when it encompasses these three items. That is, when there is new and additional support and financing for vulnerable communities, not only for loss and damage, but also for adaptation and mitigation.\n",
    "\n",
    "### About the speaker\n",
    "José’s keywords: mitigation, climate change, human rights, and legal consultant\n",
    "\n",
    "On the web: [José's LinkedIn](https://www.linkedin.com/in/jdrodorue/) & [World's Youth for Climate Justice](https://www.wy4cj.org/latin-america)\n",
    "\n",
    "Recent interviews, talks, & presentation: [Plataforma Boliviana Frente al Cambio Climático: COP27 (Spanish)](https://www.facebook.com/cambioclimaticobolivia/videos/1534658383661019/) & [Escazú Agreement and Biodiversity Goals (Spanish)](https://www.youtube.com/watch?v=IgiiH5_7GA4)"
   ]
  },
  {
   "attachments": {},
   "cell_type": "markdown",
   "metadata": {},
   "source": [
    "### Video featuring José Daniel Rodríguez-Orúe"
   ]
  },
  {
   "cell_type": "code",
   "execution_count": null,
   "metadata": {
    "id": "umnBeSiJeqYo",
    "tags": []
   },
   "outputs": [],
   "source": [
    "# @title featuring José Daniel Rodríguez-Orúe\n",
    "\n",
    "from ipywidgets import widgets\n",
    "from IPython.display import YouTubeVideo\n",
    "from IPython.display import IFrame\n",
    "from IPython.display import display\n",
    "\n",
    "\n",
    "class PlayVideo(IFrame):\n",
    "  def __init__(self, id, source, page=1, width=400, height=300, **kwargs):\n",
    "    self.id = id\n",
    "    if source == 'Bilibili':\n",
    "      src = f'https://player.bilibili.com/player.html?bvid={id}&page={page}'\n",
    "    elif source == 'Osf':\n",
    "      src = f'https://mfr.ca-1.osf.io/render?url=https://osf.io/download/{id}/?direct%26mode=render'\n",
    "    super(PlayVideo, self).__init__(src, width, height, **kwargs)\n",
    "\n",
    "\n",
    "def display_videos(video_ids, W=400, H=300, fs=1):\n",
    "  tab_contents = []\n",
    "  for i, video_id in enumerate(video_ids):\n",
    "    out = widgets.Output()\n",
    "    with out:\n",
    "      if video_ids[i][0] == 'Youtube':\n",
    "        video = YouTubeVideo(id=video_ids[i][1], width=W,\n",
    "                             height=H, fs=fs, rel=0)\n",
    "        print(f'Video available at https://youtube.com/watch?v={video.id}')\n",
    "      else:\n",
    "        video = PlayVideo(id=video_ids[i][1], source=video_ids[i][0], width=W,\n",
    "                          height=H, fs=fs, autoplay=False)\n",
    "        if video_ids[i][0] == 'Bilibili':\n",
    "          print(f'Video available at https://www.bilibili.com/video/{video.id}')\n",
    "        elif video_ids[i][0] == 'Osf':\n",
    "          print(f'Video available at https://osf.io/{video.id}')\n",
    "      display(video)\n",
    "    tab_contents.append(out)\n",
    "  return tab_contents\n",
    "\n",
    "\n",
    "video_ids = [('Youtube', 'JoPEpqUxMBU'), ('Bilibili', 'BV1jW4y1Z7zb')]\n",
    "tab_contents = display_videos(video_ids, W=730, H=410)\n",
    "tabs = widgets.Tab()\n",
    "tabs.children = tab_contents\n",
    "for i in range(len(tab_contents)):\n",
    "  tabs.set_title(i, video_ids[i][0])\n",
    "display(tabs)"
   ]
  },
  {
   "attachments": {},
   "cell_type": "markdown",
   "metadata": {},
   "source": [
    "\n",
    "### Discussion prompts\n",
    "\n",
    "* Veronica starts off the video sharing how she defines Climate justice. How do you view it? What might be advantages or disadvantages of Veronica’s definition?\n",
    "* José talks about how climate change widens and deepens existing inequalities within and outside of political boundaries. Have you observed examples of this wider and deeper gap in your region or community? What are some examples of how to address this. These can be examples you have seen in effect or something that has not yet been done but that you could see helping.\n",
    "* As you can see, climate justice is a scientific, political, socio economic and legal challenge impacting everyone. Sometimes, awareness starts a snowball effect in addressing injustices, sometimes it takes more than that. From the video and discussion in your group, what is one small action you might implement to contribute to climate justice? "
   ]
  },
  {
   "attachments": {},
   "cell_type": "markdown",
   "metadata": {},
   "source": [
    "## Equity in Climate and Climate Science"
   ]
  },
  {
   "attachments": {},
   "cell_type": "markdown",
   "metadata": {},
   "source": [
    "### What is Equity in Climate?\n",
    "\n",
    "Equity is a broad topic that centers on recognizing not all people have the same needs and not all people face the same barriers. Equity is a process, a way of doing, the “how”.\n",
    "\n",
    "“Equity is achieved by eliminating structural barriers resulting from historical and present-day inequities and meeting individuals', groups', and organizations' unique needs. - Lily Zheng , DEI Deconstructed”  \n",
    "\n",
    "### Interview summary & highlights\n",
    "\n",
    "In this short video, speaker Juliana Arbeláez tells us about her experience with equity from the lens of a climate scientist, advocate, and science communicator. She shares her view and definition of “equity” and how it plays a role in her career, professional work and generally in the things she does. She shares about an initiative she leads called “Climatewiki”, which is an incredible platform used to share in Spanish about the impact of climate change, in particular from the latinamerican lens. Additionally, Juliana shares inequities she has found as a climate scientists, steps she hs takin to address this, and how we might take positive action to support communities that have been impacted negatively by bad/inequitable practices such as harassment, sexual harassment, and others that happen in climate science. Lastly, Juliana shares some takeaways and what you could do to support equity in climate science and/or climate solutions from an equity lens.\n",
    "\n",
    "### About the speaker \n",
    "\n",
    "Juliana’s keywords: mitigation, climate change, water, and science inclusivity\n",
    "\n",
    "On the web: [Juliana's Website](http://www.julianaarbelaez.com/) &  [Juliana's Instagram](https://www.instagram.com/climatewiki)\n",
    "\n",
    "Recent interviews, talks, & presentations: [Three concepts of Climate Change (Spanish)](https://www.instagram.com/reel/Cr_ubmGgi4i/?utm_source=ig_web_copy_link&igshid=MzRlODBiNWFlZA==)"
   ]
  },
  {
   "attachments": {},
   "cell_type": "markdown",
   "metadata": {},
   "source": [
    "### Video featuring Juliana Arbeláez "
   ]
  },
  {
   "cell_type": "code",
   "execution_count": null,
   "metadata": {
    "id": "umnBeSiJeqYo",
    "tags": []
   },
   "outputs": [],
   "source": [
    "# @title featuring Juliana Arbeláez \n",
    "\n",
    "from ipywidgets import widgets\n",
    "from IPython.display import YouTubeVideo\n",
    "from IPython.display import IFrame\n",
    "from IPython.display import display\n",
    "\n",
    "\n",
    "class PlayVideo(IFrame):\n",
    "  def __init__(self, id, source, page=1, width=400, height=300, **kwargs):\n",
    "    self.id = id\n",
    "    if source == 'Bilibili':\n",
    "      src = f'https://player.bilibili.com/player.html?bvid={id}&page={page}'\n",
    "    elif source == 'Osf':\n",
    "      src = f'https://mfr.ca-1.osf.io/render?url=https://osf.io/download/{id}/?direct%26mode=render'\n",
    "    super(PlayVideo, self).__init__(src, width, height, **kwargs)\n",
    "\n",
    "\n",
    "def display_videos(video_ids, W=400, H=300, fs=1):\n",
    "  tab_contents = []\n",
    "  for i, video_id in enumerate(video_ids):\n",
    "    out = widgets.Output()\n",
    "    with out:\n",
    "      if video_ids[i][0] == 'Youtube':\n",
    "        video = YouTubeVideo(id=video_ids[i][1], width=W,\n",
    "                             height=H, fs=fs, rel=0)\n",
    "        print(f'Video available at https://youtube.com/watch?v={video.id}')\n",
    "      else:\n",
    "        video = PlayVideo(id=video_ids[i][1], source=video_ids[i][0], width=W,\n",
    "                          height=H, fs=fs, autoplay=False)\n",
    "        if video_ids[i][0] == 'Bilibili':\n",
    "          print(f'Video available at https://www.bilibili.com/video/{video.id}')\n",
    "        elif video_ids[i][0] == 'Osf':\n",
    "          print(f'Video available at https://osf.io/{video.id}')\n",
    "      display(video)\n",
    "    tab_contents.append(out)\n",
    "  return tab_contents\n",
    "\n",
    "\n",
    "video_ids = [('Youtube', 'c5WfuNCnWy4'), ('Bilibili', 'BV11m4y1E72e')]\n",
    "tab_contents = display_videos(video_ids, W=730, H=410)\n",
    "tabs = widgets.Tab()\n",
    "tabs.children = tab_contents\n",
    "for i in range(len(tab_contents)):\n",
    "  tabs.set_title(i, video_ids[i][0])\n",
    "display(tabs)"
   ]
  },
  {
   "attachments": {},
   "cell_type": "markdown",
   "metadata": {},
   "source": [
    "### Discussion prompts\n",
    "\n",
    "\n",
    "* Juliana mentioned how she views equity. How do you view equity? What might be advantages or disadvantages of Juliana’s definition?\n",
    "* What are good ways to bring reliable information to the people who need it?\n",
    "* In many cultures, there are still many expectations regarding which jobs, behaviors, and other life choices are appropriate based on gender, background etc. When you consider your home country and/or the country where you currently live\n",
    "    * Have you observed any of these? \n",
    "    * Do you think they are changing? Is there anyone challenging them in particular? \n",
    "    * Is anything done to challenge them or do you have any ideas what could be done?\n",
    "* Can you think of further examples of traditional/indigenous knowledge that helps or could help with addressing climate change?\n",
    "* As you can see, equity in climate and climate science is a scientific, political, and socio economic challenge impacting everyone. Sometimes, awareness starts a snowball effect in addressing inequities, sometimes it takes more than that. From the video and discussion in your group, what is one small action you might implement to contribute to equity in climate and/or climate science?"
   ]
  },
  {
   "attachments": {},
   "cell_type": "markdown",
   "metadata": {},
   "source": [
    "## Open Climate Science\n",
    "\n",
    "### What is Open Climate Science?\n",
    "\n",
    "Open Climate Science applies the best practices of the open science movement to climate science research. Its main goal is to openly share data, models, and findings in a manner that benefits the scientific community and the public.\n",
    "\n",
    "As Lubia Vinhas from the National Institute for Space Research of Brazil (Instituto Nacional de Pesquisas Espaciais, INPE) notes, \"Open Science is necessary if we want to trust, audit, and reproduce results.\"\n",
    "\n",
    "### Interview summary & highlights\n",
    "\n",
    "Professor Lubia Vinhas is a senior researcher at INPE, the Brazilian Space Research Institute. She has expertise in Remote Sensing, Software Development, and Open Science. Today, she will share her extensive experience as a researcher in Earth Observation and discuss open science, along with the open remote sensing project she contributed to, called [Brazil Data Cube]([http://www.brazildatacube.org/en/home-page-2/](http://www.brazildatacube.org/en/home-page-2/)).\n",
    "\n",
    "Lubia’s keywords: deforestation, monitoring and dissemination, GIS\n",
    "\n",
    "On the web: [Lubia's GitHub](https://github.com/lubiavinhas)\n",
    "\n",
    "Recent interviews, talks, & presentations: [Meet Lúbia Vinhas (Portuguese)](https://youtu.be/UzD8wLdz0Ns)"
   ]
  },
  {
   "attachments": {},
   "cell_type": "markdown",
   "metadata": {},
   "source": [
    "### Video featuring Lubia Vinhas "
   ]
  },
  {
   "cell_type": "code",
   "execution_count": null,
   "metadata": {
    "id": "umnBeSiJeqYo",
    "tags": []
   },
   "outputs": [],
   "source": [
    "# @title featuring Lubia Vinhas \n",
    "\n",
    "from ipywidgets import widgets\n",
    "from IPython.display import YouTubeVideo\n",
    "from IPython.display import IFrame\n",
    "from IPython.display import display\n",
    "\n",
    "\n",
    "class PlayVideo(IFrame):\n",
    "  def __init__(self, id, source, page=1, width=400, height=300, **kwargs):\n",
    "    self.id = id\n",
    "    if source == 'Bilibili':\n",
    "      src = f'https://player.bilibili.com/player.html?bvid={id}&page={page}'\n",
    "    elif source == 'Osf':\n",
    "      src = f'https://mfr.ca-1.osf.io/render?url=https://osf.io/download/{id}/?direct%26mode=render'\n",
    "    super(PlayVideo, self).__init__(src, width, height, **kwargs)\n",
    "\n",
    "\n",
    "def display_videos(video_ids, W=400, H=300, fs=1):\n",
    "  tab_contents = []\n",
    "  for i, video_id in enumerate(video_ids):\n",
    "    out = widgets.Output()\n",
    "    with out:\n",
    "      if video_ids[i][0] == 'Youtube':\n",
    "        video = YouTubeVideo(id=video_ids[i][1], width=W,\n",
    "                             height=H, fs=fs, rel=0)\n",
    "        print(f'Video available at https://youtube.com/watch?v={video.id}')\n",
    "      else:\n",
    "        video = PlayVideo(id=video_ids[i][1], source=video_ids[i][0], width=W,\n",
    "                          height=H, fs=fs, autoplay=False)\n",
    "        if video_ids[i][0] == 'Bilibili':\n",
    "          print(f'Video available at https://www.bilibili.com/video/{video.id}')\n",
    "        elif video_ids[i][0] == 'Osf':\n",
    "          print(f'Video available at https://osf.io/{video.id}')\n",
    "      display(video)\n",
    "    tab_contents.append(out)\n",
    "  return tab_contents\n",
    "\n",
    "\n",
    "video_ids = [('Youtube', 'g2upXZxXlrc'), ('Bilibili', 'BV1hz4y177Fn')]\n",
    "tab_contents = display_videos(video_ids, W=730, H=410)\n",
    "tabs = widgets.Tab()\n",
    "tabs.children = tab_contents\n",
    "for i in range(len(tab_contents)):\n",
    "  tabs.set_title(i, video_ids[i][0])\n",
    "display(tabs)"
   ]
  },
  {
   "attachments": {},
   "cell_type": "markdown",
   "metadata": {},
   "source": [
    "### Discussion prompts\n",
    "\n",
    "* How do you think open science can help your community to fight climate change?\n",
    "* What prevents scientists from openly sharing all research findings?\n",
    "* Open Science and Ethics. What are some examples of how climate data is (or is not) important to the community? How could data be managed to increase both access and accessibility?\n",
    "* As you can see, open climate science is a scientific, political, and socio economic challenge impacting everyone. Sometimes, awareness starts a snowball effect in addressing inequities, sometimes it takes more than that. From the video and discussion in your group, what is one small little action you might implement to contribute to open climate science?"
   ]
  },
  {
   "attachments": {},
   "cell_type": "markdown",
   "metadata": {},
   "source": [
    "## Psychology of the Climate Crisis and Climate Science Communication\n",
    "\n",
    "### What is the Psychology of the Climate Crisis?\n",
    "\n",
    "The climate crisis is the result of human behavior and, therefore, the science of Human Behavior Psychology is central to our understanding of why we are here. It addresses the question of what it is about human thought and behavior and the structures and systems that we have created that have led to the current crisis, why we are not responding as if we're in an emergency, and what we can do to change that. \n",
    "\n",
    "### Talk summary\n",
    "\n",
    "Psychological and behavioral explanations for the climate crisis are often centered on the quirky or flawed ways in which human cognition works. This includes our tendency to prioritize immediate rewards and satisfaction over future rewards, our tendency to be overly optimistic, and our decreased sensitivity to threats that happen far away or far in the future. \n",
    "This narrative is very problematic because it essentially justifies the climate and biodiversity crisis as an inevitable product of universal human nature. A more productive view focuses on how social norms and the perceived belief of others shape human behavior and how effective communication about climate change and our own beliefs and actions can influence the behavior of individuals, communities, industry and policy makers.\n",
    "\n",
    "### About the speaker\n",
    "\n",
    "Professor Clare Kelly is a cognitive neuroscientist, who has been making a push to bring Climate Science into the curriculum of all undergraduate students. Additionally, she has designed a course on the psychology of the climate crisis specifically to help students understand what features of human behavior brought about the climate crisis and what prevents us from addressing this challenge appropriately. \n",
    "\n",
    "Clare's keywords: psychology, collective behavior, communicating climate change\n",
    "\n",
    "On the web: [Clare's research](https://immalab.wordpress.com/clare-kelly/)\n",
    "\n",
    "Recent interviews, talks, & presentation: [How to be a scientist in a world on fire?](https://www.youtube.com/watch?v=c1hDOtG-5mM)\n",
    "\n",
    "Further readings:\n",
    "* [Economic Doughnut](https://en.wikipedia.org/wiki/Doughnut_%28economic_model%29)\n",
    "* [Rethinking academia in a time of climate crisis](https://elifesciences.org/articles/84991)\n",
    "* The Climate Crisis Needs Attention from Cognitive Scientists ([Abridges summary, open access](https://osf.io/t8s4k/), [Full article, closed access](https://www-sciencedirect-com.ezproxy.cul.columbia.edu/science/article/pii/S1364661319302025?via%3Dihub))"
   ]
  },
  {
   "attachments": {},
   "cell_type": "markdown",
   "metadata": {},
   "source": [
    "### Video featuring Clare Kelly "
   ]
  },
  {
   "cell_type": "code",
   "execution_count": null,
   "metadata": {
    "id": "umnBeSiJeqYo",
    "tags": []
   },
   "outputs": [],
   "source": [
    "# @title featuring Clare Kelly\n",
    "\n",
    "from ipywidgets import widgets\n",
    "from IPython.display import YouTubeVideo\n",
    "from IPython.display import IFrame\n",
    "from IPython.display import display\n",
    "\n",
    "\n",
    "class PlayVideo(IFrame):\n",
    "  def __init__(self, id, source, page=1, width=400, height=300, **kwargs):\n",
    "    self.id = id\n",
    "    if source == 'Bilibili':\n",
    "      src = f'https://player.bilibili.com/player.html?bvid={id}&page={page}'\n",
    "    elif source == 'Osf':\n",
    "      src = f'https://mfr.ca-1.osf.io/render?url=https://osf.io/download/{id}/?direct%26mode=render'\n",
    "    super(PlayVideo, self).__init__(src, width, height, **kwargs)\n",
    "\n",
    "\n",
    "def display_videos(video_ids, W=400, H=300, fs=1):\n",
    "  tab_contents = []\n",
    "  for i, video_id in enumerate(video_ids):\n",
    "    out = widgets.Output()\n",
    "    with out:\n",
    "      if video_ids[i][0] == 'Youtube':\n",
    "        video = YouTubeVideo(id=video_ids[i][1], width=W,\n",
    "                             height=H, fs=fs, rel=0)\n",
    "        print(f'Video available at https://youtube.com/watch?v={video.id}')\n",
    "      else:\n",
    "        video = PlayVideo(id=video_ids[i][1], source=video_ids[i][0], width=W,\n",
    "                          height=H, fs=fs, autoplay=False)\n",
    "        if video_ids[i][0] == 'Bilibili':\n",
    "          print(f'Video available at https://www.bilibili.com/video/{video.id}')\n",
    "        elif video_ids[i][0] == 'Osf':\n",
    "          print(f'Video available at https://osf.io/{video.id}')\n",
    "      display(video)\n",
    "    tab_contents.append(out)\n",
    "  return tab_contents\n",
    "\n",
    "\n",
    "video_ids = [('Youtube', 'zeHOBxG61RU'), ('Bilibili', 'BV1Su4y1U7aK')]\n",
    "tab_contents = display_videos(video_ids, W=730, H=410)\n",
    "tabs = widgets.Tab()\n",
    "tabs.children = tab_contents\n",
    "for i in range(len(tab_contents)):\n",
    "  tabs.set_title(i, video_ids[i][0])\n",
    "display(tabs)"
   ]
  },
  {
   "attachments": {},
   "cell_type": "markdown",
   "metadata": {},
   "source": [
    "### Discussion prompts\n",
    "\n",
    "* How did you think human behavior influences the climate crises before you listened to the interview? Did this change after you listened to the interview?\n",
    "* What social groups influence your perception of climate change? Do you agree with their ideas? How do they influence your thoughts and beliefs?\n",
    "* Are there any visual graphics, blogs, songs or other means of non-academic communication that you think are especially good or inspiring?\n",
    "* As you can see, climate science communication and the psychology of it is a scientific, political, and socio economic challenge impacting everyone. Sometimes, awareness starts a snowball effect in addressing inequities, sometimes it takes more than that. From the video and discussion in your group, what is one small little action you might implement to contribute to climate science communication and decrease the stigma of the psychological implications of the climate crisis?"
   ]
  }
 ],
 "metadata": {
<<<<<<< HEAD
  "kernelspec": {
   "display_name": "climatematch",
   "language": "python",
   "name": "climatematch"
  },
  "language_info": {
   "codemirror_mode": {
    "name": "ipython",
    "version": 3
   },
   "file_extension": ".py",
   "mimetype": "text/x-python",
   "name": "python",
   "nbconvert_exporter": "python",
   "pygments_lexer": "ipython3",
   "version": "3.10.11"
=======
  "language_info": {
   "name": "python"
>>>>>>> bd1f1c68
  }
 },
 "nbformat": 4,
 "nbformat_minor": 4
}<|MERGE_RESOLUTION|>--- conflicted
+++ resolved
@@ -476,7 +476,6 @@
   }
  ],
  "metadata": {
-<<<<<<< HEAD
   "kernelspec": {
    "display_name": "climatematch",
    "language": "python",
@@ -493,10 +492,6 @@
    "nbconvert_exporter": "python",
    "pygments_lexer": "ipython3",
    "version": "3.10.11"
-=======
-  "language_info": {
-   "name": "python"
->>>>>>> bd1f1c68
   }
  },
  "nbformat": 4,
