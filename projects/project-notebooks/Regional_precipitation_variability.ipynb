--- conflicted
+++ resolved
@@ -29,10 +29,6 @@
    "outputs": [],
    "source": [
     "# @title Project Background\n",
-<<<<<<< HEAD
-=======
-    "# This will be a short video introducing the content creator(s) and motivating the research direction of the template.\n",
->>>>>>> bd1f1c68
     "\n",
     "from ipywidgets import widgets\n",
     "from IPython.display import YouTubeVideo\n",
@@ -51,29 +47,6 @@
     "\n",
     "\n",
     "def display_videos(video_ids, W=400, H=300, fs=1):\n",
-<<<<<<< HEAD
-    "  tab_contents = []\n",
-    "  for i, video_id in enumerate(video_ids):\n",
-    "    out = widgets.Output()\n",
-    "    with out:\n",
-    "      if video_ids[i][0] == 'Youtube':\n",
-    "        video = YouTubeVideo(id=video_ids[i][1], width=W,\n",
-    "                             height=H, fs=fs, rel=0)\n",
-    "        print(f'Video available at https://youtube.com/watch?v={video.id}')\n",
-    "      else:\n",
-    "        video = PlayVideo(id=video_ids[i][1], source=video_ids[i][0], width=W,\n",
-    "                          height=H, fs=fs, autoplay=False)\n",
-    "        if video_ids[i][0] == 'Bilibili':\n",
-    "          print(f'Video available at https://www.bilibili.com/video/{video.id}')\n",
-    "        elif video_ids[i][0] == 'Osf':\n",
-    "          print(f'Video available at https://osf.io/{video.id}')\n",
-    "      display(video)\n",
-    "    tab_contents.append(out)\n",
-    "  return tab_contents\n",
-    "\n",
-    "\n",
-    "video_ids = [('Youtube', '49XHRe61LI8'), ('Bilibili', 'BV1Au411L7fo')]\n",
-=======
     "    tab_contents = []\n",
     "    for i, video_id in enumerate(video_ids):\n",
     "        out = widgets.Output()\n",
@@ -103,8 +76,7 @@
     "    return tab_contents\n",
     "\n",
     "\n",
-    "video_ids = [(\"Youtube\", \"W5o_HTsef0I\"), (\"Bilibili\", \"BV1ho4y1C7Eo\")]\n",
->>>>>>> bd1f1c68
+    "video_ids = [('Youtube', '49XHRe61LI8'), ('Bilibili', 'BV1Au411L7fo')]\n",
     "tab_contents = display_videos(video_ids, W=730, H=410)\n",
     "tabs = widgets.Tab()\n",
     "tabs.children = tab_contents\n",
@@ -342,25 +314,12 @@
    "source": [
     "# code to retrieve and load the data\n",
     "\n",
-<<<<<<< HEAD
     "years=range(1981,2024) # the years you want. we want 1981 till 2023\n",
     "file_paths=['https://data.chc.ucsb.edu/products/CHIRPS-2.0/global_daily/netcdf/p25/chirps-v2.0.'+str(year)+'.days_p25.nc' for year in years] # the format of the files\n",
     "filenames=['chirps-v2.0.'+str(year)+'.days_p25.nc' for year in years] # the format of the files\n",
     "\n",
     "downloaded_files=[ pooch_load(fpath,fname) for (fpath,fname) in zip(file_paths,filenames)] # download all of the files\n",
     "\n",
-=======
-    "years = range(1981, 2024)  # the years you want. we want 1981 till 2023\n",
-    "files = [\n",
-    "    \"https://data.chc.ucsb.edu/products/CHIRPS-2.0/global_daily/netcdf/p25/chirps-v2.0.\"\n",
-    "    + str(year)\n",
-    "    + \".days_p25.nc\"\n",
-    "    for year in years\n",
-    "]  # the format of the files\n",
-    "downloaded_files = [\n",
-    "    pooch.retrieve(file, known_hash=None) for file in files\n",
-    "]  # download all of the files\n",
->>>>>>> bd1f1c68
     "#### open data as xarray\n",
     "chirps_data = xr.open_mfdataset(\n",
     "    downloaded_files, combine=\"by_coords\"\n",
@@ -439,35 +398,14 @@
     "# to access the NDVI data from AWS S3 bucket, we first need to connect to s3 bucket\n",
     "\n",
     "fs = s3fs.S3FileSystem(anon=True)\n",
-<<<<<<< HEAD
     "client = boto3.client('s3', config=botocore.client.Config(signature_version=botocore.UNSIGNED)) # initialize aws s3 bucket client\n",
     "date_sel = datetime.datetime(2001,1,1,0) \n",
     "file_location = fs.glob('s3://noaa-cdr-ndvi-pds/data/'+\n",
     "                        date_sel.strftime('%Y')+'/AVHRR-Land_v005_AVH13C1_*_c*.nc') # the files we want for a whole year\n",
     "files_for_pooch=[pooch_load('http://s3.amazonaws.com/'+file,file) for file in file_location]\n",
     "\n",
-    "ds = xr.open_mfdataset(files_for_pooch,combine='by_coords') # open the file\n",
-    "ds "
-=======
-    "client = boto3.client(\n",
-    "    \"s3\", config=botocore.client.Config(signature_version=botocore.UNSIGNED)\n",
-    ")  # initialize aws s3 bucket client\n",
-    "\n",
-    "\n",
-    "date_sel = datetime.datetime(2002, 1, 1, 0)  # select a desired year\n",
-    "file_location = fs.glob(\n",
-    "    \"s3://noaa-cdr-ndvi-pds/data/\"\n",
-    "    + date_sel.strftime(\"%Y\")\n",
-    "    + \"/AVHRR-Land_v005_AVH13C1_*_c*.nc\"\n",
-    ")  # the files we want for a whole year\n",
-    "files_for_pooch = [\n",
-    "    pooch.retrieve(\"http://s3.amazonaws.com/\" + file, known_hash=None)\n",
-    "    for file in file_location\n",
-    "]\n",
-    "\n",
     "ds = xr.open_mfdataset(files_for_pooch, combine=\"by_coords\")  # open the file\n",
     "ds"
->>>>>>> bd1f1c68
    ]
   },
   {
@@ -531,16 +469,10 @@
    "outputs": [],
    "source": [
     "# code to retrieve and load the data\n",
-<<<<<<< HEAD
     "filename_cereal = 'data_cereal_land.csv'\n",
     "url_cereal = 'https://raw.githubusercontent.com/Sshamekh/Heatwave/f85f43997e3d6ae61e5d729bf77cfcc188fbf2fd/data_cereal_land.csv'\n",
     "ds_cereal_land = pd.read_csv(pooch_load(url_cereal,filename_cereal))\n",
     "ds_cereal_land.head() "
-=======
-    "url_cereal = \"https://raw.githubusercontent.com/Sshamekh/Heatwave/f85f43997e3d6ae61e5d729bf77cfcc188fbf2fd/data_cereal_land.csv\"\n",
-    "ds_cereal_land = pd.read_csv(pooch.retrieve(url_cereal, known_hash=None))\n",
-    "ds_cereal_land.head()"
->>>>>>> bd1f1c68
    ]
   },
   {
