{
 "cells": [
  {
   "cell_type": "markdown",
   "metadata": {
    "execution": {}
   },
   "source": [
    "[![Open In Colab](https://colab.research.google.com/assets/colab-badge.svg)](https://colab.research.google.com/github/neuromatch/climate-course-content/blob/main/tutorials/W1D2_StateoftheClimateOceanandAtmosphereReanalysis/W1D2_Tutorial4.ipynb) &nbsp; <a href=\"https://kaggle.com/kernels/welcome?src=https://raw.githubusercontent.com/neuromatch/climate-course-content/main/tutorials/W1D2_StateoftheClimateOceanandAtmosphereReanalysis/W1D2_Tutorial4.ipynb\" target=\"_parent\"><img src=\"https://kaggle.com/static/images/open-in-kaggle.svg\" alt=\"Open in Kaggle\"/></a>"
   ]
  },
  {
   "cell_type": "markdown",
   "metadata": {
    "execution": {},
    "tags": []
   },
   "source": [
    "# Tutorial 4: Oceanic Wind-Driven Circulation\n",
    "\n",
    "**Week 1, Day 2: Ocean and Atmospheric Reanalysis**\n",
    "\n",
    "**Content creators:**   Abigail Bodner\n",
    "\n",
    "**Content reviewers:** Katrina Dobson, Danika Gupta, Maria Gonzalez, Will Gregory, Nahid Hasan, Paul Heubel, Sherry Mi, Beatriz Cosenza Muralles, Jenna Pearson, Chi Zhang, Ohad Zivan\n",
    "\n",
    "**Content editors:** Paul Heubel, Brodie Pearson, Jenna Pearson, Chi Zhang, Ohad Zivan\n",
    "\n",
    "**Production editors:** Wesley Banfield, Paul Heubel, Jenna Pearson, Chi Zhang, Ohad Zivan\n",
    "\n",
    "**Our 2024 Sponsors:** NFDI4Earth, CMIP\n"
   ]
  },
  {
   "cell_type": "markdown",
   "metadata": {
    "execution": {}
   },
   "source": [
    "# Tutorial Objectives\n",
    "\n",
    "*Estimated timing of tutorial: 20 mins*\n",
    "\n",
    "The ocean's motion is driven by radiation from the sun, winds, and various sources & sinks of fresh water  (precipitation, rivers, melting and freezing ice). In the previous tutorial, you quantified the surface winds around the world. The surface winds drag on the surface of the ocean which results in water mass transport, known as Ekman transport.\n",
    "\n",
    "In this tutorial you will use the [ECCO (Estimating the Circulation and Climate of the Ocean)](https://www.ecco-group.org) reanalysis data, to visualize the ocean's surface currents and to compare these currents against local atmospheric conditions.\n",
    "\n",
    "At the end of this tutorial, you will be able to\n",
    "\n",
    "- Access and manipulate ocean reanalysis data\n",
    "- Plot annual mean ocean surface currents and atmospheric surface winds\n",
    "- Compare oceanic and atmospheric circulation patterns"
   ]
  },
  {
   "cell_type": "markdown",
   "metadata": {
    "execution": {},
    "tags": []
   },
   "source": [
    "# Setup"
   ]
  },
  {
   "cell_type": "code",
   "execution_count": null,
   "metadata": {
    "tags": [
     "colab"
    ]
   },
   "outputs": [],
   "source": [
    "# installations ( uncomment and run this cell ONLY when using google colab or kaggle )\n",
    "\n",
    "# !pip install cartopy\n",
    "# !pip install geoviews"
   ]
  },
  {
   "cell_type": "code",
   "execution_count": null,
   "metadata": {},
   "outputs": [],
   "source": [
    "import matplotlib.pyplot as plt\n",
    "import os\n",
    "import pooch\n",
    "import tempfile\n",
    "import xarray as xr\n",
    "import warnings\n",
    "from cartopy import crs as ccrs\n",
    "\n",
    "#  suppress warnings issued by Cartopy when downloading data files\n",
    "warnings.filterwarnings(\"ignore\")"
   ]
  },
  {
   "cell_type": "code",
   "execution_count": null,
   "metadata": {
    "cellView": "form"
   },
   "outputs": [],
   "source": [
    "# @title Helper functions\n",
    "\n",
    "def pooch_load(filelocation=None, filename=None, processor=None):\n",
    "    shared_location = \"/home/jovyan/shared/Data/tutorials/W1D2_StateoftheClimateOceanandAtmosphereReanalysis\"  # this is different for each day\n",
    "    user_temp_cache = tempfile.gettempdir()\n",
    "\n",
    "    if os.path.exists(os.path.join(shared_location, filename)):\n",
    "        file = os.path.join(shared_location, filename)\n",
    "    else:\n",
    "        file = pooch.retrieve(\n",
    "            filelocation,\n",
    "            known_hash=None,\n",
    "            fname=os.path.join(user_temp_cache, filename),\n",
    "            processor=processor,\n",
    "        )\n",
    "\n",
    "    return file"
   ]
  },
  {
   "cell_type": "code",
   "execution_count": null,
   "metadata": {},
   "outputs": [],
   "source": [
    "# @title Figure Settings\n",
    "import ipywidgets as widgets  # interactive display\n",
    "\n",
    "%config InlineBackend.figure_format = 'retina'\n",
    "plt.style.use(\n",
    "    \"https://raw.githubusercontent.com/neuromatch/climate-course-content/main/cma.mplstyle\"\n",
    ")"
   ]
  },
  {
   "cell_type": "code",
   "execution_count": null,
   "metadata": {
    "cellView": "form",
    "tags": []
   },
   "outputs": [],
   "source": [
    "# @title Video 1: Ocean Wind-driven Circulation\n",
    "\n",
    "from ipywidgets import widgets\n",
    "from IPython.display import YouTubeVideo\n",
    "from IPython.display import IFrame\n",
    "from IPython.display import display\n",
    "\n",
    "\n",
    "class PlayVideo(IFrame):\n",
    "  def __init__(self, id, source, page=1, width=400, height=300, **kwargs):\n",
    "    self.id = id\n",
    "    if source == 'Bilibili':\n",
    "      src = f'https://player.bilibili.com/player.html?bvid={id}&page={page}'\n",
    "    elif source == 'Osf':\n",
    "      src = f'https://mfr.ca-1.osf.io/render?url=https://osf.io/download/{id}/?direct%26mode=render'\n",
    "    super(PlayVideo, self).__init__(src, width, height, **kwargs)\n",
    "\n",
    "\n",
    "def display_videos(video_ids, W=400, H=300, fs=1):\n",
    "  tab_contents = []\n",
    "  for i, video_id in enumerate(video_ids):\n",
    "    out = widgets.Output()\n",
    "    with out:\n",
    "      if video_ids[i][0] == 'Youtube':\n",
    "        video = YouTubeVideo(id=video_ids[i][1], width=W,\n",
    "                             height=H, fs=fs, rel=0)\n",
    "        print(f'Video available at https://youtube.com/watch?v={video.id}')\n",
    "      else:\n",
    "        video = PlayVideo(id=video_ids[i][1], source=video_ids[i][0], width=W,\n",
    "                          height=H, fs=fs, autoplay=False)\n",
    "        if video_ids[i][0] == 'Bilibili':\n",
    "          print(f'Video available at https://www.bilibili.com/video/{video.id}')\n",
    "        elif video_ids[i][0] == 'Osf':\n",
    "          print(f'Video available at https://osf.io/{video.id}')\n",
    "      display(video)\n",
    "    tab_contents.append(out)\n",
    "  return tab_contents\n",
    "\n",
    "\n",
    "video_ids = [('Youtube', 'k-rMUYEskHY'), ('Bilibili', 'BV1tW4y1o7DH')]\n",
    "tab_contents = display_videos(video_ids, W=730, H=410)\n",
    "tabs = widgets.Tab()\n",
    "tabs.children = tab_contents\n",
    "for i in range(len(tab_contents)):\n",
    "  tabs.set_title(i, video_ids[i][0])\n",
    "display(tabs)"
   ]
  },
  {
   "cell_type": "code",
   "execution_count": null,
   "metadata": {
    "cellView": "form",
    "pycharm": {
     "name": "#%%\n"
    },
    "tags": [
     "remove-input"
    ]
   },
   "outputs": [],
   "source": [
    "# @markdown\n",
    "from ipywidgets import widgets\n",
    "from IPython.display import IFrame\n",
    "\n",
    "link_id = \"f8c5r\"\n",
    "\n",
    "download_link = f\"https://osf.io/download/{link_id}/\"\n",
    "render_link = f\"https://mfr.ca-1.osf.io/render?url=https://osf.io/{link_id}/?direct%26mode=render%26action=download%26mode=render\"\n",
    "# @markdown\n",
    "out = widgets.Output()\n",
    "with out:\n",
    "    print(f\"If you want to download the slides: {download_link}\")\n",
    "    display(IFrame(src=f\"{render_link}\", width=730, height=410))\n",
    "display(out)"
   ]
  },
  {
   "cell_type": "markdown",
   "metadata": {
    "execution": {}
   },
   "source": [
    "# Section 1: Load Ocean & Atmosphere Reanalysis Data"
   ]
  },
  {
   "cell_type": "markdown",
   "metadata": {
    "execution": {}
   },
   "source": [
    "Here you will load atmospheric near-surface winds (at 10-meter height), and then load the oceanic surface currents from ECCO reanalysis data\n",
    "\n",
    "*Note, each of these variables is a velocity with two components (zonal and meridional). These two velocity components must be loaded separately for each variable, so you will load four datasets.*\n",
    "\n"
   ]
  },
  {
   "cell_type": "code",
   "execution_count": null,
   "metadata": {
    "cellView": "both"
   },
   "outputs": [],
   "source": [
    "# load data: atmospheric 10m wind from ECCO\n",
    "# wind in east/west direction labeled here as 'u'\n",
    "fname_atm_wind_u = \"wind_evel_monthly_2016.nc\"\n",
    "url_atm_wind_u = \"https://osf.io/ke9yp/download\"\n",
    "atm_wind_u = xr.open_dataarray(pooch_load(url_atm_wind_u, fname_atm_wind_u))\n",
    "atm_wind_u"
   ]
  },
  {
   "cell_type": "code",
   "execution_count": null,
   "metadata": {},
   "outputs": [],
   "source": [
    "# wind in north/south direction labeled here as 'v'\n",
    "fname_atm_wind_v = \"wind_nvel_monthly_2016.nc\"\n",
    "url_atm_wind_v = \"https://osf.io/9zkgd/download\"\n",
    "atm_wind_v = xr.open_dataarray(pooch_load(url_atm_wind_v, fname_atm_wind_v))\n",
    "atm_wind_v"
   ]
  },
  {
   "cell_type": "code",
   "execution_count": null,
   "metadata": {},
   "outputs": [],
   "source": [
    "# load data: oceanic surface current from ECCO\n",
    "# current in east/west direction labeled here as 'u'\n",
<<<<<<< HEAD
    "#TODO file contains wrong variable NVEL instead of EVEL CHECK ipynb file from Aurora\n",
    "fname_ocn_surface_current_u = \"evel_monthly_2016_corrected.nc\"\n",
    "url_ocn_surface_current_u = \"https://osf.io/4nry6/download\"\n",
=======
    "fname_ocn_surface_current_u = \"evel_monthly_2016.nc\"\n",
    "url_ocn_surface_current_u = \"https://osf.io/tyfbv/download\"\n",
>>>>>>> fe2a6452
    "ocn_surface_current_u = xr.open_dataarray(\n",
    "    pooch_load(url_ocn_surface_current_u, fname_ocn_surface_current_u)\n",
    ")\n",
    "ocn_surface_current_u"
   ]
  },
  {
   "cell_type": "code",
   "execution_count": null,
   "metadata": {},
   "outputs": [],
   "source": [
    "#TODO file contains wrong variable EVEL instead of nvel CHECK ipynb file from Aurora\n",
    "# current in east/west direction labeled here as 'v'\n",
<<<<<<< HEAD
    "fname_ocn_surface_current_v = \"nvel_monthly_2016_corrected.nc\"\n",
    "url_ocn_surface_current_v = \"https://osf.io/ven6d/download\"\n",
=======
    "fname_ocn_surface_current_v = \"nvel_monthly_2016.nc\"\n",
    "url_ocn_surface_current_v = \"https://osf.io/vzdn4/download\"\n",
>>>>>>> fe2a6452
    "ocn_surface_current_v = xr.open_dataarray(\n",
    "    pooch_load(url_ocn_surface_current_v, fname_ocn_surface_current_v)\n",
    ")\n",
    "ocn_surface_current_v"
   ]
  },
  {
   "cell_type": "markdown",
   "metadata": {
    "execution": {}
   },
   "source": [
    "## Section 1.1: Exploring the Reanalysis Data\n",
    "\n",
    "Let's examine the time (or temporal/output) frequency, which descibes the rate at which the reanalysis data is provided, for one of the ECCO variables (```atm_wind_u```). \n",
    "\n",
    "*Note that all the variables should have the same output frequency.*"
   ]
  },
  {
   "cell_type": "code",
   "execution_count": null,
   "metadata": {},
   "outputs": [],
   "source": [
    "atm_wind_u.time"
   ]
  },
  {
   "cell_type": "markdown",
   "metadata": {
    "execution": {}
   },
   "source": [
    "### Questions 1.1\n",
    "1. Why do you think the atmospheric reanalysis dataset from the previous tutorial (ERA5) has higher output frequency (hourly) than the ECCO ocean reanalysis dataset (daily)?\n",
    "2. What can you infer about the role of these two systems at different timescales in the climate system?"
   ]
  },
  {
   "cell_type": "code",
   "execution_count": null,
   "metadata": {},
   "outputs": [],
   "source": [
    "# to_remove explanation\n",
    "\n",
    "\"\"\"\n",
    "1. The atmospheric dataset has a higher output frequency than the oceanic dataset because of the different timescales on which the atmosphere and the ocean change significantly. The atmosphere has a lower heat capacity (i.e., thermal inertia) and density than the ocean. This means that the temperature and wind speed (which is related to momentum) of the atmosphere can change rapidly (over minutes to hours), while the ocean temperature and currents change more slowly.\n",
    "2. The atmosphere plays a faster, more immediate role in the climate system than the ocean. It reacts quickly to heat and pressure differences, driving weather and synoptic features. The ocean, on the other hand, plays a longer-term role in the climate system and provides a buffering effect against rapid atmospheric changes.\n",
    "\"\"\";"
   ]
  },
  {
   "cell_type": "markdown",
   "metadata": {
    "execution": {},
    "tags": []
   },
   "source": [
    "# Section 2: Plotting the Annual Mean of Global Surface Wind Stress\n",
    "\n",
    "In this section you will create global maps displaying the annual mean of atmospheric 10m winds.\n",
    "\n",
    "First, you should compute the annual mean of the surface wind variables. You can do so by averaging over the time dimension using `.mean(dim='time')`. Since you have monthly data spanning only one year, `.mean(dim='time')` will give the annual mean for the year 2016.\n"
   ]
  },
  {
   "cell_type": "code",
   "execution_count": null,
   "metadata": {},
   "outputs": [],
   "source": [
    "# compute the annual mean of atm_wind_u\n",
    "atm_wind_u_an_mean = atm_wind_u.mean(dim=\"time\")\n",
    "atm_wind_u_an_mean"
   ]
  },
  {
   "cell_type": "code",
   "execution_count": null,
   "metadata": {},
   "outputs": [],
   "source": [
    "# take the annual mean of atm_wind_stress_v\n",
    "atm_wind_v_an_mean = atm_wind_v.mean(dim=\"time\")\n",
    "atm_wind_v_an_mean"
   ]
  },
  {
   "cell_type": "markdown",
   "metadata": {
    "execution": {}
   },
   "source": [
    "You are now almost ready to plot! \n",
    "\n",
    "However, you currently have separate zonal and meridional wind velocity components $(u,v)$. An effective way of visualizing the total surface wind stress is to create a global map of the *magnitude* and *direction* of the wind velocity vector. This type of plot is known as a vector field. A [vector](https://glossary.ametsoc.org/wiki/Vector) is a special mathematical quantity that has both magnitude and direction, just like the wind! The velocity components describe the intensity of wind blowing in the zonal $\\left(u\\right)$ or meridional $\\left(v\\right)$ directions. Specifically, wind can blow eastward (positive $u$) or westward (negative $u$), as well as northward (positive $v$) or southward (negative $v$).\n",
    "\n",
    "The total velocity vector is the *vector sum* of these two components and exhibits varying magnitude and direction. The magnitude $\\left(||u||\\right)$ and direction $\\left(\\varphi\\right)$ of the total velocity vector can be determined using the following equations:\n",
    "\n",
    "\\begin{align}\n",
    "||u|| = \\sqrt{u^2 + v^2},  \\ \\  \\ \\ \\varphi = \\text{tan}^{-1}(\\frac{v}{u})\n",
    "\\end{align}\n",
    "\n",
    "When plotting a vector field using a computer, it is commonly referred to as a quiver plot. In our case, we will utilize a [function created by Ryan Abernathey's](https://rabernat.github.io/intro_to_physical_oceanography/07_ekman.html) called `quick_quiver()` that calculates the magnitude and direction of the total velocity vector based on the given zonal and meridional components.\n",
    "\n",
    "We will overlay the quiver plot on top of the annual mean ocean surface temperature (labeled here as theta)."
   ]
  },
  {
   "cell_type": "code",
   "execution_count": null,
   "metadata": {},
   "outputs": [],
   "source": [
    "fname_surface_temp = \"surface_theta.nc\"\n",
    "url_fname_surface_temp = \"https://osf.io/98ksr/download\"\n",
    "ocn_surface_temp = xr.open_dataarray(\n",
    "    pooch.retrieve(url_fname_surface_temp, known_hash=None, fname=fname_surface_temp)\n",
    ")\n",
    "ocn_surface_temp"
   ]
  },
  {
   "cell_type": "code",
   "execution_count": null,
   "metadata": {},
   "outputs": [],
   "source": [
    "# longitude ad latitude coordinates for plotting\n",
    "lon = atm_wind_u_an_mean.longitude\n",
    "lat = atm_wind_u_an_mean.latitude\n",
    "\n",
    "# calculate magnitude of total velocity\n",
    "mag = (atm_wind_u_an_mean**2 + atm_wind_v_an_mean**2) ** 0.5\n",
    "\n",
    "# coarsen the grid so the arrows are distinguishable by only selecting\n",
    "# some longitudes and latitudes defined by the last entry of the tuples.\n",
    "slx = slice(None, None, 20)\n",
    "sly = slice(None, None, 20)\n",
    "sl2d = (slx, sly)\n",
    "\n",
    "fig, ax = plt.subplots(\n",
    "    figsize=(12, 6), subplot_kw={\"projection\": ccrs.Robinson(central_longitude=180)}\n",
    ")\n",
    "\n",
    "c = ax.contourf(lon, lat, ocn_surface_temp, alpha=0.65)\n",
    "\n",
    "# plot quiver arrows indicating vector direction (winds are in blue, alpha is for opacity)\n",
    "q = ax.quiver(\n",
    "    lon[slx],\n",
    "    lat[sly],\n",
    "    atm_wind_u_an_mean[sl2d],\n",
    "    atm_wind_v_an_mean[sl2d],\n",
    "    color=\"b\",\n",
    "    alpha=0.5,\n",
    ")\n",
    "\n",
    "ax.quiverkey(q, 175, 95, 5, \"5 m/s\", coordinates=\"data\")\n",
    "\n",
    "fig.colorbar(c, label=\"Sea Surface Temperature (°C)\")"
   ]
  },
  {
   "cell_type": "markdown",
   "metadata": {
    "execution": {}
   },
   "source": [
    "# Section 3: Comparing Global Maps of Surface Currents and Winds"
   ]
  },
  {
   "cell_type": "markdown",
   "metadata": {
    "execution": {}
   },
   "source": [
    "In this section you will compute the annual mean of the ocean surface currents, similar to your above analyses of atmospheric winds, and you will create a global map that shows both of these variables simultaneously."
   ]
  },
  {
   "cell_type": "code",
   "execution_count": null,
   "metadata": {
    "tags": []
   },
   "outputs": [],
   "source": [
    "# take the annual mean of ocn_surface_current_u\n",
    "ocn_surface_current_u_an_mean = ocn_surface_current_u.mean(dim=\"time\")\n",
    "ocn_surface_current_u_an_mean"
   ]
  },
  {
   "cell_type": "code",
   "execution_count": null,
   "metadata": {},
   "outputs": [],
   "source": [
    "# take the annual mean of ocn_surface_current_v\n",
    "ocn_surface_current_v_an_mean = ocn_surface_current_v.mean(dim=\"time\")\n",
    "ocn_surface_current_v_an_mean"
   ]
  },
  {
   "cell_type": "markdown",
   "metadata": {
    "execution": {}
   },
   "source": [
    "Let's add ocean surface currents to the previous plot above, using **red** quivers. Note the scale of the arrows for the ocean and atmosphere are very different."
   ]
  },
  {
   "cell_type": "code",
   "execution_count": null,
   "metadata": {},
   "outputs": [],
   "source": [
    "# longitude ad latitude coordinates for plotting\n",
    "lon = atm_wind_u_an_mean.longitude\n",
    "lat = atm_wind_u_an_mean.latitude\n",
    "\n",
    "# calculate magnitude of total velocity\n",
    "mag = (atm_wind_u_an_mean**2 + atm_wind_v_an_mean**2) ** 0.5\n",
    "\n",
    "# coarsen the grid so the arrows are distinguishable by only selecting\n",
    "# some longitudes and latitudes defined by slx and sly.\n",
    "slx = slice(None, None, 20)\n",
    "sly = slice(None, None, 20)\n",
    "sl2d = (slx, sly)\n",
    "\n",
    "# fig, ax = plt.subplots(**kwargs)\n",
    "fig, ax = plt.subplots(\n",
    "    figsize=(12, 6), subplot_kw={\"projection\": ccrs.Robinson(central_longitude=180)}\n",
    ")\n",
    "\n",
    "c = ax.contourf(lon, lat, ocn_surface_temp, alpha=0.5)\n",
    "\n",
    "# plot quiver arrows indicating vector direction (winds are in blue, alpha is for opacity)\n",
    "q1 = ax.quiver(\n",
    "    lon[slx],\n",
    "    lat[sly],\n",
    "    atm_wind_u_an_mean[sl2d],\n",
    "    atm_wind_v_an_mean[sl2d],\n",
    "    color=\"b\",\n",
    "    alpha=0.5,\n",
    ")\n",
    "\n",
    "# plot quiver arrows indicating vector direction (ocean currents are in red, alpha is for opacity)\n",
    "q2 = ax.quiver(\n",
    "    lon[slx],\n",
    "    lat[sly],\n",
    "    ocn_surface_current_u_an_mean[sl2d],\n",
    "    ocn_surface_current_v_an_mean[sl2d],\n",
    "    color=\"r\",\n",
    "    alpha=0.5,\n",
    ")\n",
    "\n",
    "ax.quiverkey(q1, 175, 95, 5, \"5 m/s  \", coordinates=\"data\")\n",
    "\n",
    "ax.quiverkey(q2, 150, 95, 0.05, \"5 cm/s     \", coordinates=\"data\")\n",
    "\n",
    "fig.colorbar(c, label=\"Sea Surface Temperature (°C)\")"
   ]
  },
  {
   "cell_type": "markdown",
   "metadata": {
    "execution": {}
   },
   "source": [
    "## Questions 3\n",
    "\n",
    "You may notice that the surface currents (red) are typically not aligned with the wind direction (blue). In fact, the surface ocean currents flow at an angle of approximately 45 degrees to the wind direction! \n",
    "\n",
    "The combination of [Coriolis force](https://en.wikipedia.org/wiki/Coriolis_force) and the friction between ocean layers causes the wind-driven currents to turn and weaken with depth, eventually disappearing entirely at depth. The resulting current *profile* is called the **[Ekman Spiral](https://en.wikipedia.org/wiki/Ekman_spiral)**, and the depth over which the spiral is present is called the **Ekman layer**. While the shape of this spiral can vary in time and space, the depth-integrated transport of water within the Ekman layer is called [**Ekman transport**](https://en.wikipedia.org/wiki/Ekman_transport). Ekman transport is always *90 degrees to the right* of the wind in the Northern Hemisphere, and 90 degrees to the *left* of the wind in the Southern Hemisphere. Under certain wind patterns or near coastlines, Ekman transport can lead to **Ekman Pumping**, where water is upwelled or downwelled depending on the wind direction. This process is particularly important for coastal ecosystems that rely on this upwelling (which is often seasonal) to bring nutrient-rich waters near the surface. These nutrients fuel the growth of tiny marine plants that support the entire food chain, upon which coastal economies often rely. These tiny plants are also responsible for most of the oxygen we breathe!\n",
    "\n",
    "1. Do you observe a deflection of the surface currents relative to the wind? \n",
    "2. Is this deflection the same in both the Northern and Southern Hemispheres?\n"
   ]
  },
  {
   "cell_type": "code",
   "execution_count": null,
   "metadata": {},
   "outputs": [],
   "source": [
    "# to_remove explanation\n",
    "\n",
    "\"\"\"\n",
    "1. Yes, the surface currents are deflected relative to the surface winds, and this seems to happen globally.\n",
    "2. The deflection of the ocean surface current is to the left of the wind in the Southern Hemisphere, and is to the right of the wind in the Northern Hemisphere. This property is predicted by Ekman flow.\n",
    "\"\"\";"
   ]
  },
  {
   "cell_type": "markdown",
   "metadata": {
    "execution": {}
   },
   "source": [
    "# Summary\n"
   ]
  },
  {
   "cell_type": "markdown",
   "metadata": {
    "execution": {}
   },
   "source": [
    "In this tutorial, you explored how atmospheric winds can shape ocean surface currents.\n",
    "\n",
    "You calculated the surface wind vector and assessed its influence on surface ocean currents called the wind-driven circulation.\n",
    "\n",
    "This circulation influences global climate (e.g., moving heat between latitudes) and biogeochemical cycles (e.g., by driving upwelling of nutrient-rich water). In the next tutorial, you will explore another mechanism for ocean movement, *density-driven circulation*.\n"
   ]
  },
  {
   "cell_type": "markdown",
   "metadata": {
    "execution": {}
   },
   "source": [
    "# Resources\n",
    "\n",
    "Data for this tutorial can be accessed [here](https://www.ecco-group.org/)."
   ]
  }
 ],
 "metadata": {
  "colab": {
   "collapsed_sections": [],
   "include_colab_link": true,
   "name": "W1D2_Tutorial4",
   "provenance": [],
   "toc_visible": true
  },
  "kernel": {
   "display_name": "Python 3",
   "language": "python",
   "name": "python3"
  },
  "kernelspec": {
   "display_name": "Python 3 (ipykernel)",
   "language": "python",
   "name": "python3"
  },
  "language_info": {
   "codemirror_mode": {
    "name": "ipython",
    "version": 3
   },
   "file_extension": ".py",
   "mimetype": "text/x-python",
   "name": "python",
   "nbconvert_exporter": "python",
   "pygments_lexer": "ipython3",
   "version": "3.9.18"
  },
  "toc-autonumbering": true
 },
 "nbformat": 4,
 "nbformat_minor": 4
}<|MERGE_RESOLUTION|>--- conflicted
+++ resolved
@@ -283,14 +283,8 @@
    "source": [
     "# load data: oceanic surface current from ECCO\n",
     "# current in east/west direction labeled here as 'u'\n",
-<<<<<<< HEAD
-    "#TODO file contains wrong variable NVEL instead of EVEL CHECK ipynb file from Aurora\n",
-    "fname_ocn_surface_current_u = \"evel_monthly_2016_corrected.nc\"\n",
-    "url_ocn_surface_current_u = \"https://osf.io/4nry6/download\"\n",
-=======
     "fname_ocn_surface_current_u = \"evel_monthly_2016.nc\"\n",
     "url_ocn_surface_current_u = \"https://osf.io/tyfbv/download\"\n",
->>>>>>> fe2a6452
     "ocn_surface_current_u = xr.open_dataarray(\n",
     "    pooch_load(url_ocn_surface_current_u, fname_ocn_surface_current_u)\n",
     ")\n",
@@ -305,13 +299,8 @@
    "source": [
     "#TODO file contains wrong variable EVEL instead of nvel CHECK ipynb file from Aurora\n",
     "# current in east/west direction labeled here as 'v'\n",
-<<<<<<< HEAD
-    "fname_ocn_surface_current_v = \"nvel_monthly_2016_corrected.nc\"\n",
-    "url_ocn_surface_current_v = \"https://osf.io/ven6d/download\"\n",
-=======
     "fname_ocn_surface_current_v = \"nvel_monthly_2016.nc\"\n",
     "url_ocn_surface_current_v = \"https://osf.io/vzdn4/download\"\n",
->>>>>>> fe2a6452
     "ocn_surface_current_v = xr.open_dataarray(\n",
     "    pooch_load(url_ocn_surface_current_v, fname_ocn_surface_current_v)\n",
     ")\n",
