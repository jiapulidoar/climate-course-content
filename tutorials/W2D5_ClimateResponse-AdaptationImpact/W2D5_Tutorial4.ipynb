{
 "cells": [
  {
   "cell_type": "markdown",
   "metadata": {
    "execution": {}
   },
   "source": [
<<<<<<< HEAD
    "[![Open In Colab](https://colab.research.google.com/assets/colab-badge.svg)](https://colab.research.google.com/github/ClimateMatchAcademy/course-content/blob/main/tutorials/W2D5_ClimateResponse-AdaptationImpact/W2D5_Tutorial4.ipynb) &nbsp; <a href=\"https://kaggle.com/kernels/welcome?src=https://raw.githubusercontent.com/ClimateMatchAcademy/course-content/main/tutorials/W2D5_ClimateResponse-AdaptationImpact/W2D5_Tutorial4.ipynb\" target=\"_parent\"><img src=\"https://kaggle.com/static/images/open-in-kaggle.svg\" alt=\"Open in Kaggle\"/></a>"
=======
    "[![Open In Colab](https://colab.research.google.com/assets/colab-badge.svg)](https://colab.research.google.com/github/ClimateMatchAcademy/course-content/blob/main/tutorials/W2D5_ClimateResponse-AdaptationImpact/W2D5_Tutorial4.ipynb) &nbsp; <a href=\"https://kaggle.com/kernels/welcome?src=https://raw.githubusercontent.com/{ORG}/course-content/main/tutorials/W2D5_ClimateResponse-AdaptationImpact/W2D5_Tutorial4.ipynb\" target=\"_parent\"><img src=\"https://kaggle.com/static/images/open-in-kaggle.svg\" alt=\"Open in Kaggle\"/></a>"
>>>>>>> 816e15af
   ]
  },
  {
   "cell_type": "markdown",
   "metadata": {
    "execution": {}
   },
   "source": [
<<<<<<< HEAD
    "# **Tutorial 4:  Exploring Other Applications**\n",
=======
    "# **Tutorial 4:  Exploring other applications**\n",
>>>>>>> 816e15af
    "\n",
    "\n",
    "**Week 2, Day 5: Adaptation and Impact**\n",
    "\n",
    "__Content creators:__ Deepak Mewada, Grace Lindsay\n",
    "\n",
    "__Content reviewers:__ Dionessa Biton, Younkap Nina Duplex, Sloane Garelick, Zahra Khodakaramimaghsoud, Peter Ohue, Jenna Pearson, Derick Temfack, Peizhen Yang, Cheng Zhang, Chi Zhang, Ohad Zivan\n",
    "\n",
    "__Content editors:__ Jenna Pearson, Chi Zhang, Ohad Zivan\n",
    "\n",
    "__Production editors:__ Wesley Banfield, Jenna Pearson, Chi Zhang, Ohad Zivan\n",
    "\n",
    "**Our 2023 Sponsors:** NASA TOPS and Google DeepMind"
   ]
  },
  {
   "cell_type": "markdown",
   "metadata": {
    "execution": {}
   },
   "source": [
    "\n",
<<<<<<< HEAD
    "# Tutorial Objective\n",
=======
    "# **Tutorial Objective**\n",
>>>>>>> 816e15af
    "\n",
    "\n",
    "The objective of this tutorial is to help you to explore and think critically about different climate-related datasets, frame problems in data science terms, and consider the potential impact of machine learning solutions in the real world. By the end of this tutorial, participants should have a better understanding of how to identify and evaluate relevant datasets, select appropriate methods and data for solving problems, and consider the ethical and practical implications of their solutions.\n"
   ]
  },
  {
   "cell_type": "code",
   "execution_count": null,
   "metadata": {
    "cellView": "form",
<<<<<<< HEAD
    "execution": {},
    "tags": []
   },
   "outputs": [],
   "source": [
    "# @title Video 1: Exploring Other Applications\n",
    "\n",
    "from ipywidgets import widgets\n",
    "from IPython.display import YouTubeVideo\n",
    "from IPython.display import IFrame\n",
    "from IPython.display import display\n",
    "\n",
    "\n",
    "class PlayVideo(IFrame):\n",
    "    def __init__(self, id, source, page=1, width=400, height=300, **kwargs):\n",
    "        self.id = id\n",
    "        if source == \"Bilibili\":\n",
    "            src = f\"https://player.bilibili.com/player.html?bvid={id}&page={page}\"\n",
    "        elif source == \"Osf\":\n",
    "            src = f\"https://mfr.ca-1.osf.io/render?url=https://osf.io/download/{id}/?direct%26mode=render\"\n",
    "        super(PlayVideo, self).__init__(src, width, height, **kwargs)\n",
    "\n",
    "\n",
    "def display_videos(video_ids, W=400, H=300, fs=1):\n",
    "    tab_contents = []\n",
    "    for i, video_id in enumerate(video_ids):\n",
    "        out = widgets.Output()\n",
    "        with out:\n",
    "            if video_ids[i][0] == \"Youtube\":\n",
    "                video = YouTubeVideo(\n",
    "                    id=video_ids[i][1], width=W, height=H, fs=fs, rel=0\n",
    "                )\n",
    "                print(f\"Video available at https://youtube.com/watch?v={video.id}\")\n",
    "            else:\n",
    "                video = PlayVideo(\n",
    "                    id=video_ids[i][1],\n",
    "                    source=video_ids[i][0],\n",
    "                    width=W,\n",
    "                    height=H,\n",
    "                    fs=fs,\n",
    "                    autoplay=False,\n",
    "                )\n",
    "                if video_ids[i][0] == \"Bilibili\":\n",
    "                    print(\n",
    "                        f\"Video available at https://www.bilibili.com/video/{video.id}\"\n",
    "                    )\n",
    "                elif video_ids[i][0] == \"Osf\":\n",
    "                    print(f\"Video available at https://osf.io/{video.id}\")\n",
    "            display(video)\n",
    "        tab_contents.append(out)\n",
    "    return tab_contents\n",
    "\n",
    "\n",
    "video_ids = [(\"Youtube\", \"Tn_Juy-qY9E\"), (\"Bilibili\", \"BV1ho4y1C7Eo\")]\n",
    "tab_contents = display_videos(video_ids, W=730, H=410)\n",
    "tabs = widgets.Tab()\n",
    "tabs.children = tab_contents\n",
    "for i in range(len(tab_contents)):\n",
    "    tabs.set_title(i, video_ids[i][0])\n",
    "display(tabs)"
   ]
  },
  {
   "cell_type": "code",
   "execution_count": null,
   "metadata": {
    "cellView": "form",
    "execution": {},
    "pycharm": {
     "name": "#%%\n"
    },
    "tags": [
     "remove-input"
    ]
   },
   "outputs": [],
   "source": [
    "# @title Tutorial slides\n",
    "# @markdown These are the slides for the videos in all tutorials today\n",
    "from IPython.display import IFrame\n",
    "\n",
    "link_id = \"32ptf\""
=======
    "execution": {}
   },
   "outputs": [],
   "source": [
    "# @title Video 1: Speaker Introduction\n",
    "# Tech team will add code to format and display the video"
>>>>>>> 816e15af
   ]
  },
  {
   "cell_type": "markdown",
   "metadata": {
    "execution": {}
   },
   "source": [
    "\n",
<<<<<<< HEAD
    "# Section 1: Finding Other Datasets, Identifying Applications and Considering Impact\n"
=======
    "# **Section 1: Finding Other Datasets, Identifying Applications and Considering Impact**\n"
>>>>>>> 816e15af
   ]
  },
  {
   "cell_type": "markdown",
   "metadata": {
    "execution": {}
   },
   "source": [
    "\n",
    "\n",
<<<<<<< HEAD
    "## Section 1.1:  Finding Other Datasets\n",
=======
    "## **Section 1.1:  Finding Other Datasets**\n",
>>>>>>> 816e15af
    "\n"
   ]
  },
  {
   "cell_type": "markdown",
   "metadata": {
    "execution": {}
   },
   "source": [
    "Now that you know the basics of how machine learning tools can be applied to climate-related data, In this tutorial, you will explore more climate-related datasets and think about how you would approach them using machine learning tools. Specifically, you will look at the [Climate Change AI wiki](https://wiki.climatechange.ai/wiki/Buildings_and_Cities) and identify 2 to 3 papers/datasets/problems that are of interest to you and your pod."
   ]
  },
  {
   "cell_type": "markdown",
   "metadata": {
    "execution": {}
   },
   "source": [
    "\n",
<<<<<<< HEAD
    "## Section 1.2: Framing Problems in Data Science Terms\n"
=======
    "## **Section 1.2: Framing Problems in Data Science Terms**\n"
>>>>>>> 816e15af
   ]
  },
  {
   "cell_type": "markdown",
   "metadata": {
    "execution": {}
   },
   "source": [
    "Now that you have identified the datasets and papers that interest you, it's time to frame the problems in data science terms.\n",
    "\n",
    "For each problem, consider the following questions:\n",
    "\n",
    "- What kind of problem is it? Regression, classification, or something else?\n",
    "- What methods could you use to address it? What data is most important?\n",
    "- What kind of challenges might you face in trying to build a machine learning system for this problem?\n",
    "\n",
    "Write down your answers to these questions for each problem you have selected. Share your findings with your pod and discuss potential solutions."
   ]
  },
  {
   "cell_type": "markdown",
   "metadata": {
    "execution": {}
   },
   "source": [
<<<<<<< HEAD
    "## Section 1.3: Considering Impact"
=======
    "## **Section 1.3: Considering Impact**"
>>>>>>> 816e15af
   ]
  },
  {
   "cell_type": "markdown",
   "metadata": {
    "execution": {}
   },
   "source": [
    "Machine learning and data science can help solve several technical challenges that will be important for addressing and adapting to climate change. However, the full potential of these approaches won't be realized if they aren't appropriately and fairly integrated with companies, communities, governments, and decision makers.\n",
    "\n",
    "Discuss what needs to happen to make the models you discussed in the previous section impactful in the real world. Consider the following questions:\n",
    "\n",
    "- What are the potential hazards that need to be addressed before implementing machine learning systems for climate-related problems?\n",
    "- How can we ensure that these models are appropriately and fairly integrated into decision-making processes at different levels of government and industry?\n",
    "- How can we ensure that the models are accessible to stakeholders and the public?\n",
    "\n",
    "Work with your pod to brainstorm potential solutions to these challenges and discuss how you can work towards implementing them in your own work."
   ]
  },
  {
   "cell_type": "markdown",
   "metadata": {
    "execution": {}
   },
   "source": [
    "\n",
<<<<<<< HEAD
    "# Summary\n",
=======
    "# **Summary**\n",
>>>>>>> 816e15af
    "In this tutorial, we explored the importance of exploring more datasets, framing problems in data science terms, and considering impact. We encourage you to continue exploring datasets and framing problems in data science terms. Remember to consider the ethical implications of using datasets and ensure that the models are appropriately and fairly integrated with stakeholders.\n"
   ]
  },
  {
   "cell_type": "markdown",
   "metadata": {
    "execution": {}
   },
   "source": [
<<<<<<< HEAD
    "# Resources\n",
=======
    "# **Resources**\n",
>>>>>>> 816e15af
    "\n",
    "Climate change AI [wiki](https://wiki.climatechange.ai/wiki/Buildings_and_Cities)."
   ]
  }
 ],
 "metadata": {
  "colab": {
   "collapsed_sections": [],
   "include_colab_link": true,
   "name": "W2D5_Tutorial4",
   "provenance": [],
   "toc_visible": true
  },
  "kernel": {
   "display_name": "Python 3",
   "language": "python",
   "name": "python3"
  },
  "kernelspec": {
<<<<<<< HEAD
   "display_name": "climatematch",
   "language": "python",
   "name": "climatematch"
=======
   "display_name": "Python 3 (ipykernel)",
   "language": "python",
   "name": "python3"
>>>>>>> 816e15af
  },
  "language_info": {
   "codemirror_mode": {
    "name": "ipython",
    "version": 3
   },
   "file_extension": ".py",
   "mimetype": "text/x-python",
   "name": "python",
   "nbconvert_exporter": "python",
   "pygments_lexer": "ipython3",
<<<<<<< HEAD
   "version": "3.10.11"
=======
   "version": "3.10.12"
>>>>>>> 816e15af
  }
 },
 "nbformat": 4,
 "nbformat_minor": 4
}<|MERGE_RESOLUTION|>--- conflicted
+++ resolved
@@ -6,24 +6,16 @@
     "execution": {}
    },
    "source": [
-<<<<<<< HEAD
-    "[![Open In Colab](https://colab.research.google.com/assets/colab-badge.svg)](https://colab.research.google.com/github/ClimateMatchAcademy/course-content/blob/main/tutorials/W2D5_ClimateResponse-AdaptationImpact/W2D5_Tutorial4.ipynb) &nbsp; <a href=\"https://kaggle.com/kernels/welcome?src=https://raw.githubusercontent.com/ClimateMatchAcademy/course-content/main/tutorials/W2D5_ClimateResponse-AdaptationImpact/W2D5_Tutorial4.ipynb\" target=\"_parent\"><img src=\"https://kaggle.com/static/images/open-in-kaggle.svg\" alt=\"Open in Kaggle\"/></a>"
-=======
     "[![Open In Colab](https://colab.research.google.com/assets/colab-badge.svg)](https://colab.research.google.com/github/ClimateMatchAcademy/course-content/blob/main/tutorials/W2D5_ClimateResponse-AdaptationImpact/W2D5_Tutorial4.ipynb) &nbsp; <a href=\"https://kaggle.com/kernels/welcome?src=https://raw.githubusercontent.com/{ORG}/course-content/main/tutorials/W2D5_ClimateResponse-AdaptationImpact/W2D5_Tutorial4.ipynb\" target=\"_parent\"><img src=\"https://kaggle.com/static/images/open-in-kaggle.svg\" alt=\"Open in Kaggle\"/></a>"
->>>>>>> 816e15af
-   ]
-  },
-  {
-   "cell_type": "markdown",
-   "metadata": {
-    "execution": {}
-   },
-   "source": [
-<<<<<<< HEAD
-    "# **Tutorial 4:  Exploring Other Applications**\n",
-=======
+   ]
+  },
+  {
+   "cell_type": "markdown",
+   "metadata": {
+    "execution": {}
+   },
+   "source": [
     "# **Tutorial 4:  Exploring other applications**\n",
->>>>>>> 816e15af
     "\n",
     "\n",
     "**Week 2, Day 5: Adaptation and Impact**\n",
@@ -46,11 +38,7 @@
    },
    "source": [
     "\n",
-<<<<<<< HEAD
-    "# Tutorial Objective\n",
-=======
     "# **Tutorial Objective**\n",
->>>>>>> 816e15af
     "\n",
     "\n",
     "The objective of this tutorial is to help you to explore and think critically about different climate-related datasets, frame problems in data science terms, and consider the potential impact of machine learning solutions in the real world. By the end of this tutorial, participants should have a better understanding of how to identify and evaluate relevant datasets, select appropriate methods and data for solving problems, and consider the ethical and practical implications of their solutions.\n"
@@ -61,126 +49,33 @@
    "execution_count": null,
    "metadata": {
     "cellView": "form",
-<<<<<<< HEAD
-    "execution": {},
-    "tags": []
-   },
-   "outputs": [],
-   "source": [
-    "# @title Video 1: Exploring Other Applications\n",
-    "\n",
-    "from ipywidgets import widgets\n",
-    "from IPython.display import YouTubeVideo\n",
-    "from IPython.display import IFrame\n",
-    "from IPython.display import display\n",
-    "\n",
-    "\n",
-    "class PlayVideo(IFrame):\n",
-    "    def __init__(self, id, source, page=1, width=400, height=300, **kwargs):\n",
-    "        self.id = id\n",
-    "        if source == \"Bilibili\":\n",
-    "            src = f\"https://player.bilibili.com/player.html?bvid={id}&page={page}\"\n",
-    "        elif source == \"Osf\":\n",
-    "            src = f\"https://mfr.ca-1.osf.io/render?url=https://osf.io/download/{id}/?direct%26mode=render\"\n",
-    "        super(PlayVideo, self).__init__(src, width, height, **kwargs)\n",
-    "\n",
-    "\n",
-    "def display_videos(video_ids, W=400, H=300, fs=1):\n",
-    "    tab_contents = []\n",
-    "    for i, video_id in enumerate(video_ids):\n",
-    "        out = widgets.Output()\n",
-    "        with out:\n",
-    "            if video_ids[i][0] == \"Youtube\":\n",
-    "                video = YouTubeVideo(\n",
-    "                    id=video_ids[i][1], width=W, height=H, fs=fs, rel=0\n",
-    "                )\n",
-    "                print(f\"Video available at https://youtube.com/watch?v={video.id}\")\n",
-    "            else:\n",
-    "                video = PlayVideo(\n",
-    "                    id=video_ids[i][1],\n",
-    "                    source=video_ids[i][0],\n",
-    "                    width=W,\n",
-    "                    height=H,\n",
-    "                    fs=fs,\n",
-    "                    autoplay=False,\n",
-    "                )\n",
-    "                if video_ids[i][0] == \"Bilibili\":\n",
-    "                    print(\n",
-    "                        f\"Video available at https://www.bilibili.com/video/{video.id}\"\n",
-    "                    )\n",
-    "                elif video_ids[i][0] == \"Osf\":\n",
-    "                    print(f\"Video available at https://osf.io/{video.id}\")\n",
-    "            display(video)\n",
-    "        tab_contents.append(out)\n",
-    "    return tab_contents\n",
-    "\n",
-    "\n",
-    "video_ids = [(\"Youtube\", \"Tn_Juy-qY9E\"), (\"Bilibili\", \"BV1ho4y1C7Eo\")]\n",
-    "tab_contents = display_videos(video_ids, W=730, H=410)\n",
-    "tabs = widgets.Tab()\n",
-    "tabs.children = tab_contents\n",
-    "for i in range(len(tab_contents)):\n",
-    "    tabs.set_title(i, video_ids[i][0])\n",
-    "display(tabs)"
-   ]
-  },
-  {
-   "cell_type": "code",
-   "execution_count": null,
-   "metadata": {
-    "cellView": "form",
-    "execution": {},
-    "pycharm": {
-     "name": "#%%\n"
-    },
-    "tags": [
-     "remove-input"
-    ]
-   },
-   "outputs": [],
-   "source": [
-    "# @title Tutorial slides\n",
-    "# @markdown These are the slides for the videos in all tutorials today\n",
-    "from IPython.display import IFrame\n",
-    "\n",
-    "link_id = \"32ptf\""
-=======
     "execution": {}
    },
    "outputs": [],
    "source": [
     "# @title Video 1: Speaker Introduction\n",
     "# Tech team will add code to format and display the video"
->>>>>>> 816e15af
-   ]
-  },
-  {
-   "cell_type": "markdown",
-   "metadata": {
-    "execution": {}
-   },
-   "source": [
-    "\n",
-<<<<<<< HEAD
-    "# Section 1: Finding Other Datasets, Identifying Applications and Considering Impact\n"
-=======
+   ]
+  },
+  {
+   "cell_type": "markdown",
+   "metadata": {
+    "execution": {}
+   },
+   "source": [
+    "\n",
     "# **Section 1: Finding Other Datasets, Identifying Applications and Considering Impact**\n"
->>>>>>> 816e15af
-   ]
-  },
-  {
-   "cell_type": "markdown",
-   "metadata": {
-    "execution": {}
-   },
-   "source": [
-    "\n",
-    "\n",
-<<<<<<< HEAD
-    "## Section 1.1:  Finding Other Datasets\n",
-=======
+   ]
+  },
+  {
+   "cell_type": "markdown",
+   "metadata": {
+    "execution": {}
+   },
+   "source": [
+    "\n",
+    "\n",
     "## **Section 1.1:  Finding Other Datasets**\n",
->>>>>>> 816e15af
     "\n"
    ]
   },
@@ -200,11 +95,7 @@
    },
    "source": [
     "\n",
-<<<<<<< HEAD
-    "## Section 1.2: Framing Problems in Data Science Terms\n"
-=======
     "## **Section 1.2: Framing Problems in Data Science Terms**\n"
->>>>>>> 816e15af
    ]
   },
   {
@@ -230,11 +121,7 @@
     "execution": {}
    },
    "source": [
-<<<<<<< HEAD
-    "## Section 1.3: Considering Impact"
-=======
     "## **Section 1.3: Considering Impact**"
->>>>>>> 816e15af
    ]
   },
   {
@@ -261,11 +148,7 @@
    },
    "source": [
     "\n",
-<<<<<<< HEAD
-    "# Summary\n",
-=======
     "# **Summary**\n",
->>>>>>> 816e15af
     "In this tutorial, we explored the importance of exploring more datasets, framing problems in data science terms, and considering impact. We encourage you to continue exploring datasets and framing problems in data science terms. Remember to consider the ethical implications of using datasets and ensure that the models are appropriately and fairly integrated with stakeholders.\n"
    ]
   },
@@ -275,11 +158,7 @@
     "execution": {}
    },
    "source": [
-<<<<<<< HEAD
-    "# Resources\n",
-=======
     "# **Resources**\n",
->>>>>>> 816e15af
     "\n",
     "Climate change AI [wiki](https://wiki.climatechange.ai/wiki/Buildings_and_Cities)."
    ]
@@ -299,15 +178,9 @@
    "name": "python3"
   },
   "kernelspec": {
-<<<<<<< HEAD
-   "display_name": "climatematch",
-   "language": "python",
-   "name": "climatematch"
-=======
    "display_name": "Python 3 (ipykernel)",
    "language": "python",
    "name": "python3"
->>>>>>> 816e15af
   },
   "language_info": {
    "codemirror_mode": {
@@ -319,11 +192,7 @@
    "name": "python",
    "nbconvert_exporter": "python",
    "pygments_lexer": "ipython3",
-<<<<<<< HEAD
-   "version": "3.10.11"
-=======
    "version": "3.10.12"
->>>>>>> 816e15af
   }
  },
  "nbformat": 4,
