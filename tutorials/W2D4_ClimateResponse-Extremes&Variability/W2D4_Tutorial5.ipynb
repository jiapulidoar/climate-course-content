--- conflicted
+++ resolved
@@ -23,11 +23,7 @@
     "\n",
     "**Content reviewers:** Yosemley Bermúdez, Younkap Nina Duplex, Sloane Garelick, Paul Heubel, Zahra Khodakaramimaghsoud, Peter Ohue, Laura Paccini, Jenna Pearson, Derick Temfack, Peizhen Yang, Cheng Zhang, Chi Zhang, Ohad Zivan\n",
     "\n",
-<<<<<<< HEAD
-    "**Content editors:** Jenna Pearson, Chi Zhang, Ohad Zivan, Paul Heubel\n",
-=======
     "**Content editors:** Paul Heubel, Jenna Pearson, Chi Zhang, Ohad Zivan\n",
->>>>>>> d4db9c84
     "\n",
     "**Production editors:** Wesley Banfield, Paul Heubel, Jenna Pearson, Chi Zhang, Ohad Zivan\n",
     "\n",
@@ -49,11 +45,8 @@
     "execution": {}
    },
    "source": [
-<<<<<<< HEAD
-=======
     "*Estimated timing of tutorial: 25 minutes*\n",
     "\n",
->>>>>>> d4db9c84
     "In this tutorial, we will analyze the annual maximum sea level heights from a measurement station near Washington DC. Coastal storms, particularly when combined with high tides, can result in exceptionally high sea levels, posing significant challenges for coastal cities. Understanding the magnitude of extreme events, such as the X-year storm, is crucial for implementing effective safety measures.\n",
     "\n",
     "By the end of this tutorial, you will gain the following abilities:\n",
@@ -75,10 +68,7 @@
    "cell_type": "code",
    "execution_count": null,
    "metadata": {
-<<<<<<< HEAD
-=======
     "execution": {},
->>>>>>> d4db9c84
     "executionInfo": {
      "elapsed": 1430,
      "status": "ok",
@@ -326,8 +316,6 @@
     "execution": {}
    },
    "source": [
-<<<<<<< HEAD
-=======
     "<details>\n",
     "<summary> <font color='orangered'>Click here for a description of the plot  </font></summary>\n",
     "Time series plot of the annual maximum sea surface height in millimeters versus time in years from a measurement station near Washington DC. The lowest annual maximum was registered in 1931, and the largest in 2018, an increasing approximately linear trend is visible, which can be attributed to the rising sea surface temperatures caused by climate change. It is important to consider this non-stationarity when analyzing the data.\n",
@@ -340,7 +328,6 @@
     "execution": {}
    },
    "source": [
->>>>>>> d4db9c84
     "In previous tutorials, we assumed that the probability density function (PDF) shape remains constant in time. In other words, the precipitation values are derived from the same distribution regardless of the timeframe. However, in today's world heavily influenced by climate change, we cannot assume that the PDF remains stable. For instance, global temperature is increasing, which causes a shift in the distribution's location. Additionally, local precipitation patterns are becoming more variable, leading to a widening of the distribution. Moreover, extreme events are becoming more severe, resulting in thicker tails of the distribution. We refer to this phenomenon as **non-stationarity**.\n",
     "\n",
     "To further investigate this, we can group our data into three 30-year periods known as \"**climate normals**\". We can create a first record for the 1931 to 1960 period, a second for 1961 to 1990, and a third for 1991 to 2020, respectively. By plotting the histogram of each dataset within the same frame, we can gain a more comprehensive understanding of the changes over time.\n"
@@ -365,13 +352,9 @@
   {
    "cell_type": "code",
    "execution_count": null,
-<<<<<<< HEAD
-   "metadata": {},
-=======
-   "metadata": {
-    "execution": {}
-   },
->>>>>>> d4db9c84
+   "metadata": {
+    "execution": {}
+   },
    "outputs": [],
    "source": [
     "# plot the histograms for each climate normal identified above\n",
@@ -414,8 +397,6 @@
     "execution": {}
    },
    "source": [
-<<<<<<< HEAD
-=======
     "<details>\n",
     "<summary> <font color='orangered'>Click here for a description of the plot  </font></summary>\n",
     "Histogram of the annual maximum sea surface height in millimeters and a respective kernel density estimate of the PDF for three 30-year periods of the Washington DC dataset. The mean increases and the distribution becomes wider over time.\n",
@@ -428,7 +409,6 @@
     "execution": {}
    },
    "source": [
->>>>>>> d4db9c84
     "Let's also calculate the moments of each climate normal period:"
    ]
   },
@@ -507,13 +487,9 @@
   {
    "cell_type": "code",
    "execution_count": null,
-<<<<<<< HEAD
-   "metadata": {},
-=======
-   "metadata": {
-    "execution": {}
-   },
->>>>>>> d4db9c84
+   "metadata": {
+    "execution": {}
+   },
    "outputs": [],
    "source": [
     "# initialize list to store climate normals\n",
@@ -646,11 +622,7 @@
     "# add in 1991-202 parameters\n",
     "parameters[\"1991-2020\"] = [loc_period3, scale_period3, shape_period3]\n",
     "parameters[\"1991-2020\"] = gev.fit(data_period3.ssh.values, 0)\n",
-<<<<<<< HEAD
-    "                                  \n",
-=======
-    "\n",
->>>>>>> d4db9c84
+    "\n",
     "# transpose the dataset so the time periods are rows\n",
     "parameters = parameters.T\n",
     "\n",
