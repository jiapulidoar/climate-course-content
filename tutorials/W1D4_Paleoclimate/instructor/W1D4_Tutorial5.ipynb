--- conflicted
+++ resolved
@@ -3,19 +3,11 @@
   {
    "attachments": {},
    "cell_type": "markdown",
-<<<<<<< HEAD
-   "id": "cc3be15a",
-=======
->>>>>>> 816e15af
-   "metadata": {
-    "execution": {}
-   },
-   "source": [
-<<<<<<< HEAD
-    "[![Open In Colab](https://colab.research.google.com/assets/colab-badge.svg)](https://colab.research.google.com/github/ClimateMatchAcademy/course-content/blob/main/tutorials/W1D4_Paleoclimate/instructor/W1D4_Tutorial5.ipynb) &nbsp; <a href=\"https://kaggle.com/kernels/welcome?src=https://raw.githubusercontent.com/ClimateMatchAcademy/course-content/main/tutorials/W1D4_Paleoclimate/instructor/W1D4_Tutorial5.ipynb\" target=\"_parent\"><img src=\"https://kaggle.com/static/images/open-in-kaggle.svg\" alt=\"Open in Kaggle\"/></a>"
-=======
+   "metadata": {
+    "execution": {}
+   },
+   "source": [
     "[![Open In Colab](https://colab.research.google.com/assets/colab-badge.svg)](https://colab.research.google.com/github/ClimateMatchAcademy/course-content/blob/main/tutorials/W1D4_Paleoclimate/instructor/W1D4_Tutorial5.ipynb) &nbsp; <a href=\"https://kaggle.com/kernels/welcome?src=https://raw.githubusercontent.com/{ORG}/course-content/main/tutorials/W1D4_Paleoclimate/instructor/W1D4_Tutorial5.ipynb\" target=\"_parent\"><img src=\"https://kaggle.com/static/images/open-in-kaggle.svg\" alt=\"Open in Kaggle\"/></a>"
->>>>>>> 816e15af
    ]
   },
   {
@@ -36,11 +28,7 @@
     "\n",
     "**Production editors:** Wesley Banfield, Jenna Pearson, Chi Zhang, Ohad Zivan\n",
     "\n",
-<<<<<<< HEAD
-    "**Our 2023 Sponsors:** NASA TOPS"
-=======
     "**Our 2023 Sponsors:** NASA TOPS and Google DeepMind"
->>>>>>> 816e15af
    ]
   },
   {
@@ -84,13 +72,9 @@
     "import cartopy\n",
     "import pyleoclim as pyleo\n",
     "import matplotlib.pyplot as plt\n",
-<<<<<<< HEAD
-    "import pooch"
-=======
     "import pooch\n",
     "import os\n",
     "import tempfile"
->>>>>>> 816e15af
    ]
   },
   {
@@ -107,8 +91,6 @@
    ]
   },
   {
-<<<<<<< HEAD
-=======
    "cell_type": "code",
    "execution_count": null,
    "metadata": {
@@ -137,7 +119,6 @@
    ]
   },
   {
->>>>>>> 816e15af
    "attachments": {},
    "cell_type": "markdown",
    "metadata": {
@@ -159,14 +140,9 @@
    },
    "outputs": [],
    "source": [
-<<<<<<< HEAD
-    "url_tang = \"https://osf.io/sujvp/download/\"\n",
-    "tang_dD = pd.read_csv(pooch.retrieve(url_tang, known_hash=None))\n",
-=======
     "filename_tang = \"tanganyika_dD.csv\"\n",
     "url_tang = \"https://osf.io/sujvp/download/\"\n",
     "tang_dD = pd.read_csv(pooch_load(filelocation=url_tang, filename=filename_tang))\n",
->>>>>>> 816e15af
     "tang_dD.head()"
    ]
   },
@@ -248,7 +224,6 @@
       "userId": "04706287370408131987"
      },
      "user_tz": 240
-<<<<<<< HEAD
     }
    },
    "outputs": [],
@@ -498,11 +473,11 @@
     "tang_bin_1000 = ...\n",
     "\n",
     "# plot\n",
+    "fig, ax = plt.subplots()  # assign a new plot axis\n",
     "_ = ...\n",
     "_ = ...\n",
     "_ = ...\n",
     "_ = ...\n",
-    "_ = ...\n",
     "\n",
     "```"
    ]
@@ -525,10 +500,10 @@
     "\n",
     "# plot\n",
     "fig, ax = plt.subplots()  # assign a new plot axis\n",
-    "ts_tang.plot(ax=ax, label=\"Original\", invert_yaxis=True)\n",
-    "tang_bin.plot(ax=ax, label=\"Binned Default\")\n",
-    "tang_bin_500.plot(ax=ax, label=\"Binned 500yrs\")\n",
-    "tang_bin_1000.plot(ax=ax, label=\"Binned 1000yrs\")"
+    "_ = ts_tang.plot(ax=ax, label=\"Original\", invert_yaxis=True)\n",
+    "_ = tang_bin.plot(ax=ax, label=\"Binned Default\")\n",
+    "_ = tang_bin_500.plot(ax=ax, label=\"Binned 500yrs\")\n",
+    "_ = tang_bin_1000.plot(ax=ax, label=\"Binned 1000yrs\")"
    ]
   },
   {
@@ -579,9 +554,9 @@
    "outputs": [],
    "source": [
     "# Gulf of Aden\n",
+    "filename_aden = \"aden_dD.csv\"\n",
     "url_aden = \"https://osf.io/gm2v9/download/\"\n",
-    "\n",
-    "aden_dD = pd.read_csv(pooch.retrieve(url_aden, known_hash=None))\n",
+    "aden_dD = pd.read_csv(pooch_load(filelocation=url_aden, filename=filename_aden))\n",
     "aden_dD.head()"
    ]
   },
@@ -604,10 +579,11 @@
    "outputs": [],
    "source": [
     "# Lake Bosumtwi\n",
+    "filename_Bosumtwi = \"bosumtwi_dD.csv\"\n",
     "url_Bosumtwi = \"https://osf.io/mr7d9/download/\"\n",
-    "\n",
-    "bosumtwi_dD = pd.read_csv(pooch.retrieve(url_Bosumtwi, known_hash=None))\n",
-    "\n",
+    "bosumtwi_dD = pd.read_csv(\n",
+    "    pooch_load(filelocation=url_Bosumtwi, filename=filename_Bosumtwi)\n",
+    ")\n",
     "bosumtwi_dD.head()"
    ]
   },
@@ -630,9 +606,9 @@
    "outputs": [],
    "source": [
     "# GC27 (West African Margin)\n",
+    "filename_GC27 = \"gc27_dD.csv\"\n",
     "url_GC27 = \"https://osf.io/k6e3a/download/\"\n",
-    "\n",
-    "gc27_dD = pd.read_csv(pooch.retrieve(url_GC27, known_hash=None))\n",
+    "gc27_dD = pd.read_csv(pooch_load(filelocation=url_GC27, filename=filename_GC27))\n",
     "gc27_dD.head()"
    ]
   },
@@ -767,534 +743,10 @@
       "userId": "04706287370408131987"
      },
      "user_tz": 240
-=======
->>>>>>> 816e15af
-    }
-   },
-   "outputs": [],
-   "source": [
-<<<<<<< HEAD
-=======
-    "ts_tang.is_evenly_spaced()"
-   ]
-  },
-  {
-   "attachments": {},
-   "cell_type": "markdown",
-   "metadata": {
-    "execution": {}
-   },
-   "source": [
-    "Our data is not evenly spaced. There are a few different methods available in `pyleoclim` to place the data on a uniform axis, and in this tutorial, we'll explore two methods: interpolating and binning. In general, these methods use the available data near a chosen time to estimate what the value was at that time, but each method differs in which nearby data points it uses and how it uses them.\n"
-   ]
-  },
-  {
-   "attachments": {},
-   "cell_type": "markdown",
-   "metadata": {
-    "execution": {}
-   },
-   "source": [
-    "## **Section 2.1: Interpolation**\n",
-    "To start out, let's try using interpolation to evenly space our data. Interpolation projects the data onto an evenly spaced time axis with a distance between points (step size) of our choosing. There are a variety of different methods by which the data can be interpolated, these being: `linear`, `nearest`, `zero`, `slinear`, `quadratic`, `cubic`, `previous`, and `next`. More on these and their associated key word arguments can be found in the [documentation](https://pyleoclim-util.readthedocs.io/en/latest/core/api.html#pyleoclim.core.series.Series.interp). By default, the function `.interp()` implements linear interpolation:"
-   ]
-  },
-  {
-   "cell_type": "code",
-   "execution_count": null,
-   "metadata": {
-    "execution": {}
-   },
-   "outputs": [],
-   "source": [
-    "tang_linear = ts_tang.interp()  # default method = 'linear'"
-   ]
-  },
-  {
-   "cell_type": "code",
-   "execution_count": null,
-   "metadata": {
-    "execution": {},
-    "executionInfo": {
-     "elapsed": 167,
-     "status": "ok",
-     "timestamp": 1681484080381,
-     "user": {
-      "displayName": "Sloane Garelick",
-      "userId": "04706287370408131987"
-     },
-     "user_tz": 240
-    }
-   },
-   "outputs": [],
-   "source": [
-    "# check whether or not the series is now evenly spaced\n",
-    "tang_linear.is_evenly_spaced()"
-   ]
-  },
-  {
-   "attachments": {},
-   "cell_type": "markdown",
-   "metadata": {
-    "execution": {}
-   },
-   "source": [
-    "Now that we've interpolated our data, let's compare the original dataset to the linearly interpolated dataset we just created."
-   ]
-  },
-  {
-   "cell_type": "code",
-   "execution_count": null,
-   "metadata": {
-    "execution": {},
-    "executionInfo": {
-     "elapsed": 443,
-     "status": "ok",
-     "timestamp": 1681484174043,
-     "user": {
-      "displayName": "Sloane Garelick",
-      "userId": "04706287370408131987"
-     },
-     "user_tz": 240
-    }
-   },
-   "outputs": [],
-   "source": [
-    "fig, ax = plt.subplots()  # assign a new plot axis\n",
-    "ts_tang.plot(ax=ax, label=\"Original\", invert_yaxis=True)\n",
-    "tang_linear.plot(ax=ax, label=\"Linear\")"
-   ]
-  },
-  {
-   "attachments": {},
-   "cell_type": "markdown",
-   "metadata": {
-    "execution": {}
-   },
-   "source": [
-    "Notice there are only some minor differences between the original and linearly interpolated data.\n",
-    "\n",
-    "You can print the data in the original and interpolated time series to see the difference in the ages between the two datasets. The interpolated dataset is now evenly spaced with a δD value every ~290 years."
-   ]
-  },
-  {
-   "cell_type": "code",
-   "execution_count": null,
-   "metadata": {
-    "execution": {}
-   },
-   "outputs": [],
-   "source": [
-    "ts_tang"
-   ]
-  },
-  {
-   "cell_type": "code",
-   "execution_count": null,
-   "metadata": {
-    "execution": {}
-   },
-   "outputs": [],
-   "source": [
-    "tang_linear"
-   ]
-  },
-  {
-   "attachments": {},
-   "cell_type": "markdown",
-   "metadata": {
-    "execution": {}
-   },
-   "source": [
-    "Let's compare a few of the different interpolation methods (e.g., quadratic, next, zero) with one another just to see how they are similar and different:"
-   ]
-  },
-  {
-   "cell_type": "code",
-   "execution_count": null,
-   "metadata": {
-    "execution": {}
-   },
-   "outputs": [],
-   "source": [
-    "fig, ax = plt.subplots()  # assign a new plot axis\n",
-    "ts_tang.plot(ax=ax, label=\"original\", invert_yaxis=True)\n",
-    "for method in [\"linear\", \"quadratic\", \"next\", \"zero\"]:\n",
-    "    ts_tang.interp(method=method).plot(\n",
-    "        ax=ax, label=method, alpha=0.9\n",
-    "    )  # plot all the method we want"
-   ]
-  },
-  {
-   "attachments": {},
-   "cell_type": "markdown",
-   "metadata": {
-    "execution": {}
-   },
-   "source": [
-    "The methods can produce slightly different results, but mostly reproduce the same overall trend. In this case, the quadractic method may be less appropriate than the other methods."
-   ]
-  },
-  {
-   "attachments": {},
-   "cell_type": "markdown",
-   "metadata": {
-    "execution": {}
-   },
-   "source": [
-    "## **Section 2.2: Binning**\n",
-    "Another option for resampling our data onto a uniform time axis is binning. Binning is when a set of time intervals is defined and data is grouped or binned with other data in the same interval, then all those points in a \"bin\" are averaged to get a data value for that bin. The defaults for binning pick a bin size at the coarsest time spacing present in the dataset and average data over a uniform sequence of such intervals. "
-   ]
-  },
-  {
-   "cell_type": "code",
-   "execution_count": null,
-   "metadata": {
-    "execution": {}
-   },
-   "outputs": [],
-   "source": [
-    "tang_bin = (\n",
-    "    ts_tang.bin()\n",
-    ")  # default settings pick the coarsest time spacing in the data as the binning period"
-   ]
-  },
-  {
-   "cell_type": "code",
-   "execution_count": null,
-   "metadata": {
-    "execution": {},
-    "executionInfo": {
-     "elapsed": 457,
-     "status": "ok",
-     "timestamp": 1681484224785,
-     "user": {
-      "displayName": "Sloane Garelick",
-      "userId": "04706287370408131987"
-     },
-     "user_tz": 240
-    }
-   },
-   "outputs": [],
-   "source": [
-    "fig, ax = plt.subplots()  # assign a new plot axis\n",
-    "ts_tang.plot(ax=ax, label=\"Original\", invert_yaxis=True)\n",
-    "tang_bin.plot(ax=ax, label=\"Binned\")"
-   ]
-  },
-  {
-   "attachments": {},
-   "cell_type": "markdown",
-   "metadata": {
-    "execution": {}
-   },
-   "source": [
-    "Again, notice that although there are some minor differences between the original and binned data, the records still capture the same overall trend."
-   ]
-  },
-  {
-   "attachments": {},
-   "cell_type": "markdown",
-   "metadata": {
-    "execution": {}
-   },
-   "source": [
-    "## **Coding Exercises 2.2**\n",
-    "\n",
-    "\n",
-    "1. Experiment with different bin sizes to see how this affects the resampling. You can do so by adding  `bin_size = ` to `ts_tang.bin()`. Try a bin size of 500 years and 1,000 years and plot both of them on the same graph as the original data and the binned data using the default bin size."
-   ]
-  },
-  {
-   "cell_type": "markdown",
-   "metadata": {
-    "colab_type": "text",
-    "execution": {}
-   },
-   "source": [
-    "```python\n",
-    "# bin size of 500\n",
-    "tang_bin_500 = ...\n",
-    "\n",
-    "# bin size of 1000\n",
-    "tang_bin_1000 = ...\n",
-    "\n",
-    "# plot\n",
-    "fig, ax = plt.subplots()  # assign a new plot axis\n",
-    "_ = ...\n",
-    "_ = ...\n",
-    "_ = ...\n",
-    "_ = ...\n",
-    "\n",
-    "```"
-   ]
-  },
-  {
-   "cell_type": "code",
-   "execution_count": null,
-   "metadata": {
-    "execution": {}
-   },
-   "outputs": [],
-   "source": [
-    "# to_remove solution\n",
-    "\n",
-    "# bin size of 500\n",
-    "tang_bin_500 = ts_tang.bin(bin_size=500)\n",
-    "\n",
-    "# bin size of 1000\n",
-    "tang_bin_1000 = ts_tang.bin(bin_size=1000)\n",
-    "\n",
-    "# plot\n",
-    "fig, ax = plt.subplots()  # assign a new plot axis\n",
-    "_ = ts_tang.plot(ax=ax, label=\"Original\", invert_yaxis=True)\n",
-    "_ = tang_bin.plot(ax=ax, label=\"Binned Default\")\n",
-    "_ = tang_bin_500.plot(ax=ax, label=\"Binned 500yrs\")\n",
-    "_ = tang_bin_1000.plot(ax=ax, label=\"Binned 1000yrs\")"
-   ]
-  },
-  {
-   "attachments": {},
-   "cell_type": "markdown",
-   "metadata": {
-    "execution": {}
-   },
-   "source": [
-    "# **Section 3: Principal Component Analysis (PCA)**\n",
-    "Large datasets, such as global climate datasets, are often difficult to interpret due to their multiple dimensions. Although tools such as Xarray help us to organize large, multidimensional climate datasets, it can still sometimes be difficult to interpret certain aspects of such data. Principal Component Analysis (PCA) is a tool for reducing the dimensionality of such datasets and  increasing interpretability with minimal modification or loss of data. In other words, PCA allows us to reduce the number of variables of a dataset, while preserving as much information as possible.\n",
-    "\n",
-    "The first step in PCA is to calculate a matrix that summarizes how the variables in a dataset all relate to one another. This matrix is then broken down into new uncorrelated variables that are linear combinations or mixtures of the initial variables. These new variables are the **principal components**. The initial dimensions of the dataset determines the number of principal components calculated. Most of the information within the initial variables is compressed into the first components. Additional details about PCA and the calculations involved can be found [here](https://builtin.com/data-science/step-step-explanation-principal-component-analysis).\n",
-    "\n",
-    "Applied to paleoclimate, PCA can reduce the dimensionality of large paleoclimate datasets with multiple variables and can help us identify a common signal between various paleoclimate reconstructions. An example of a study that applies PCA to paleoclimate is [Otto-Bliesner et al., 2014](https://www.science.org/doi/full/10.1126/science.1259531). This study applies PCA to rainfall reconstructions from models and proxies from throughout Africa to determine common climate signals in these reconstructions.\n",
-    "\n",
-    "In this section, we will calculate the PCA of four δD paleoclimate records from Africa to assess common climate signals in the four records.  In order to calculate the PCA of multiple paleoclimate time series, all of the records need to be on a common time-step. To do so, we can apply the resampling tools we've learned in this tutorial."
-   ]
-  },
-  {
-   "attachments": {},
-   "cell_type": "markdown",
-   "metadata": {
-    "execution": {}
-   },
-   "source": [
-    "So far, we've been looking at δD data from Lake Tanganyika in tropical East Africa. Let's compare this δD record to other existing δD records from lake and marine sediment cores in tropical Africa from the Gulf of Aden [(Tierney and deMenocal, 2017)](https://doi.org/10.1126/science.1240411), Lake Bosumtwi [(Shanahan et al., 2015)](https://doi.org/10.1038/ngeo2329), and the West African Margin [(Tierney et al., 2017)](https://doi.org/10.1126/sciadv.1601503).\n",
-    "\n",
-    "First, let's load these datasets:"
-   ]
-  },
-  {
-   "cell_type": "code",
-   "execution_count": null,
-   "metadata": {
-    "execution": {},
-    "executionInfo": {
-     "elapsed": 484,
-     "status": "ok",
-     "timestamp": 1681484228855,
-     "user": {
-      "displayName": "Sloane Garelick",
-      "userId": "04706287370408131987"
-     },
-     "user_tz": 240
-    }
-   },
-   "outputs": [],
-   "source": [
-    "# Gulf of Aden\n",
-    "filename_aden = \"aden_dD.csv\"\n",
-    "url_aden = \"https://osf.io/gm2v9/download/\"\n",
-    "aden_dD = pd.read_csv(pooch_load(filelocation=url_aden, filename=filename_aden))\n",
-    "aden_dD.head()"
-   ]
-  },
-  {
-   "cell_type": "code",
-   "execution_count": null,
-   "metadata": {
-    "execution": {},
-    "executionInfo": {
-     "elapsed": 370,
-     "status": "ok",
-     "timestamp": 1681484235076,
-     "user": {
-      "displayName": "Sloane Garelick",
-      "userId": "04706287370408131987"
-     },
-     "user_tz": 240
-    }
-   },
-   "outputs": [],
-   "source": [
-    "# Lake Bosumtwi\n",
-    "filename_Bosumtwi = \"bosumtwi_dD.csv\"\n",
-    "url_Bosumtwi = \"https://osf.io/mr7d9/download/\"\n",
-    "bosumtwi_dD = pd.read_csv(\n",
-    "    pooch_load(filelocation=url_Bosumtwi, filename=filename_Bosumtwi)\n",
-    ")\n",
-    "bosumtwi_dD.head()"
-   ]
-  },
-  {
-   "cell_type": "code",
-   "execution_count": null,
-   "metadata": {
-    "execution": {},
-    "executionInfo": {
-     "elapsed": 354,
-     "status": "ok",
-     "timestamp": 1681484237400,
-     "user": {
-      "displayName": "Sloane Garelick",
-      "userId": "04706287370408131987"
-     },
-     "user_tz": 240
-    }
-   },
-   "outputs": [],
-   "source": [
-    "# GC27 (West African Margin)\n",
-    "filename_GC27 = \"gc27_dD.csv\"\n",
-    "url_GC27 = \"https://osf.io/k6e3a/download/\"\n",
-    "gc27_dD = pd.read_csv(pooch_load(filelocation=url_GC27, filename=filename_GC27))\n",
-    "gc27_dD.head()"
-   ]
-  },
-  {
-   "attachments": {},
-   "cell_type": "markdown",
-   "metadata": {
-    "execution": {}
-   },
-   "source": [
-    "Next, let's convert each dataset into a `Series` in Pyleoclim."
-   ]
-  },
-  {
-   "cell_type": "code",
-   "execution_count": null,
-   "metadata": {
-    "execution": {}
-   },
-   "outputs": [],
-   "source": [
-    "ts_tanganyika = pyleo.Series(\n",
-    "    time=tang_dD[\"Age\"],\n",
-    "    value=tang_dD[\"dD_IVonly\"],\n",
-    "    time_name=\"Age\",\n",
-    "    time_unit=\"yr BP\",\n",
-    "    value_name=\"dDwax\",\n",
-    "    label=\"Lake Tanganyika\",\n",
-    ")\n",
-    "ts_aden = pyleo.Series(\n",
-    "    time=aden_dD[\"age_calBP\"],\n",
-    "    value=aden_dD[\"dDwaxIVcorr\"],\n",
-    "    time_name=\"Age\",\n",
-    "    time_unit=\"yr BP\",\n",
-    "    value_name=\"dDwax\",\n",
-    "    label=\"Gulf of Aden\",\n",
-    ")\n",
-    "ts_bosumtwi = pyleo.Series(\n",
-    "    time=bosumtwi_dD[\"age_calBP\"],\n",
-    "    value=bosumtwi_dD[\"d2HleafwaxC31ivc\"],\n",
-    "    time_name=\"Age\",\n",
-    "    time_unit=\"yr BP\",\n",
-    "    value_name=\"dDwax\",\n",
-    "    label=\"Lake Bosumtwi\",\n",
-    ")\n",
-    "ts_gc27 = pyleo.Series(\n",
-    "    time=gc27_dD[\"age_BP\"],\n",
-    "    value=gc27_dD[\"dDwax_iv\"],\n",
-    "    time_name=\"Age\",\n",
-    "    time_unit=\"yr BP\",\n",
-    "    value_name=\"dDwax\",\n",
-    "    label=\"GC27\",\n",
-    ")"
-   ]
-  },
-  {
-   "attachments": {},
-   "cell_type": "markdown",
-   "metadata": {
-    "execution": {}
-   },
-   "source": [
-    "Now let's set up a `MultipleSeries` using Pyleoclim with all four δD datasets. "
-   ]
-  },
-  {
-   "cell_type": "code",
-   "execution_count": null,
-   "metadata": {
-    "execution": {}
-   },
-   "outputs": [],
-   "source": [
-    "ts_list = [ts_tanganyika, ts_aden, ts_bosumtwi, ts_gc27]\n",
-    "ms_africa = pyleo.MultipleSeries(ts_list, label=\"African dDwax\")"
-   ]
-  },
-  {
-   "attachments": {},
-   "cell_type": "markdown",
-   "metadata": {
-    "execution": {}
-   },
-   "source": [
-    "We can now create a stackplot with all four δD records:"
-   ]
-  },
-  {
-   "cell_type": "code",
-   "execution_count": null,
-   "metadata": {
-    "execution": {},
-    "executionInfo": {
-     "elapsed": 756,
-     "status": "ok",
-     "timestamp": 1681484266500,
-     "user": {
-      "displayName": "Sloane Garelick",
-      "userId": "04706287370408131987"
-     },
-     "user_tz": 240
-    }
-   },
-   "outputs": [],
-   "source": [
-    "fig, ax = ms_africa.stackplot()"
-   ]
-  },
-  {
-   "attachments": {},
-   "cell_type": "markdown",
-   "metadata": {
-    "execution": {}
-   },
-   "source": [
-    "By creating a stackplot, we can visually compare between the datasets. However, the four δD records aren't the same resolution and don't span the same time interval.\n",
-    "\n",
-    "To better compare the records and assess a common trend, we can use PCA. First, we can use [`.common_time()`] to place the records on a shared time axis with a common sampling frequency. This function takes the argument `method`, which can be either `bin`, `interp`, and `gdkernel`. The binning and interpolation methods are what we just covered in the previous section. Let's set the time step to 500 years, the method to `interp`, and standarize the data:"
-   ]
-  },
-  {
-   "cell_type": "code",
-   "execution_count": null,
-   "metadata": {
-    "execution": {},
-    "executionInfo": {
-     "elapsed": 1048,
-     "status": "ok",
-     "timestamp": 1681484350993,
-     "user": {
-      "displayName": "Sloane Garelick",
-      "userId": "04706287370408131987"
-     },
-     "user_tz": 240
-    }
-   },
-   "outputs": [],
-   "source": [
->>>>>>> 816e15af
+    }
+   },
+   "outputs": [],
+   "source": [
     "africa_ct = ms_africa.common_time(method=\"interp\", step=0.5).standardize()\n",
     "fig, ax = africa_ct.stackplot()"
    ]
@@ -1456,11 +908,7 @@
     "1. The overall trends are similar. However, there is more variability in the original δD records than in the PC1 time series. This makes sense because the principal component analysis identifies a common signal between original δD reconstructions and therefore is inherently less variable.\n",
     "2. The Gulf of Aden δD record is the most similar to the PC1 time series. The Lake Bosumtwi δD record is the least similar to the PC1 time series. This difference is particularly noticeable between 5,000-10,000 years ago.\n",
     "3. The PC1 time series suggests a drier climate (more positive δD) in Africa over the past 20,000 years. Recall that 20,000 years ago was the last glacial period. African rainfall increased ~15,000 years ago during the deglacial transition. There is a short period of drying ~12,000 years ago, which corresponds to the timing of the Younger Dryas (a millennial-scale, Northern Hemisphere high-latitude cooling event). This is followed by an increase in rainfall associated with what is known as the African Humid Period (a period of wet, humid conditions in northern and equatorial Africa, driven by intensification of the African monsoon). Finally, there is a decrease in rainfall over the past ~8,000 years towards the present. Note: δD only records qualitative changes in rainfall (i.e., wetter or drier relative to another time period), and does not provide quantitative measurements of the amount of rainfall.\n",
-<<<<<<< HEAD
-    "\"\"\";"
-=======
     "\"\"\""
->>>>>>> 816e15af
    ]
   },
   {
