{
 "cells": [
  {
   "cell_type": "markdown",
<<<<<<< HEAD
   "id": "9bb28982",
=======
>>>>>>> 816e15af
   "metadata": {
    "execution": {}
   },
   "source": [
<<<<<<< HEAD
    "[![Open In Colab](https://colab.research.google.com/assets/colab-badge.svg)](https://colab.research.google.com/github/ClimateMatchAcademy/course-content/blob/main/tutorials/W1D4_Paleoclimate/instructor/W1D4_Tutorial9.ipynb) &nbsp; <a href=\"https://kaggle.com/kernels/welcome?src=https://raw.githubusercontent.com/ClimateMatchAcademy/course-content/main/tutorials/W1D4_Paleoclimate/instructor/W1D4_Tutorial9.ipynb\" target=\"_parent\"><img src=\"https://kaggle.com/static/images/open-in-kaggle.svg\" alt=\"Open in Kaggle\"/></a>"
=======
    "[![Open In Colab](https://colab.research.google.com/assets/colab-badge.svg)](https://colab.research.google.com/github/ClimateMatchAcademy/course-content/blob/main/tutorials/W1D4_Paleoclimate/instructor/W1D4_Tutorial9.ipynb) &nbsp; <a href=\"https://kaggle.com/kernels/welcome?src=https://raw.githubusercontent.com/{ORG}/course-content/main/tutorials/W1D4_Paleoclimate/instructor/W1D4_Tutorial9.ipynb\" target=\"_parent\"><img src=\"https://kaggle.com/static/images/open-in-kaggle.svg\" alt=\"Open in Kaggle\"/></a>"
>>>>>>> 816e15af
   ]
  },
  {
   "cell_type": "markdown",
   "metadata": {
    "execution": {}
   },
   "source": [
    "# **Tutorial 9: Paleoclimate Reanalysis Products**\n",
    "**Week 1, Day 4, Paleoclimate**\n",
    "\n",
    "**Content creators:** Sloane Garelick\n",
    "\n",
    "**Content reviewers:** Yosmely Bermúdez, Dionessa Biton, Katrina Dobson, Maria Gonzalez, Will Gregory, Nahid Hasan, Sherry Mi, Beatriz Cosenza Muralles, Brodie Pearson, Jenna Pearson, Agustina Pesce, Chi Zhang, Ohad Zivan \n",
    "\n",
    "**Content editors:** Yosmely Bermúdez, Zahra Khodakaramimaghsoud, Jenna Pearson, Agustina Pesce, Chi Zhang, Ohad Zivan\n",
    "\n",
    "**Production editors:** Wesley Banfield, Jenna Pearson, Chi Zhang, Ohad Zivan\n",
    "\n",
<<<<<<< HEAD
    "**Our 2023 Sponsors:** NASA TOPS"
=======
    "**Our 2023 Sponsors:** NASA TOPS and Google DeepMind"
>>>>>>> 816e15af
   ]
  },
  {
   "cell_type": "markdown",
   "metadata": {
    "execution": {}
   },
   "source": [
    "# **Tutorial Objectives**\n",
    "\n",
    "As we discussed in the video, proxies and models both have advantages and limitations for reconstructing past changes in Earth's climate system. One approach for combining the strengths of both paleoclimate proxies and models is data assimilation. This is the same approach used in Day 2, except instead of simulations of Earth's recent past, we are using a simulation that spans many thousands of years back in time and is constrained by proxies, rather than modern instrumental measurements. The results of this process are called reanalysis products.\n",
    "\n",
    "In this tutorial, we'll look at paleoclimate reconstructions from the Last Glacial Maximum Reanalysis (LGMR) product from [Osman et al. (2021)](https://www.nature.com/articles/s41586-021-03984-4), which contains temperature for the past 24,000 years.\n",
    "\n",
    "\n",
    "During this tutorial you will:\n",
    "\n",
    "*   Plot a time series of the paleoclimate reconstruction\n",
    "*   Create global maps and zonal mean plots of temperature anomalies \n",
    "*   Assess how and why LGM to present temperature anomalies vary with latitude\n",
    "\n",
    "\n",
    "\n",
    "\n"
   ]
  },
  {
   "cell_type": "markdown",
   "metadata": {
    "execution": {}
   },
   "source": [
    "# Setup"
   ]
  },
  {
   "cell_type": "code",
   "execution_count": null,
   "metadata": {
    "execution": {}
   },
   "outputs": [],
   "source": [
    "# imports\n",
    "import pooch\n",
<<<<<<< HEAD
=======
    "import os\n",
    "import tempfile\n",
>>>>>>> 816e15af
    "import numpy as np\n",
    "import xarray as xr\n",
    "import matplotlib.pyplot as plt\n",
    "\n",
    "import cartopy.crs as ccrs\n",
    "import cartopy.util as cutil"
   ]
  },
  {
   "cell_type": "code",
   "execution_count": null,
   "metadata": {
    "cellView": "form",
    "execution": {}
   },
   "outputs": [],
   "source": [
    "# @title Video 1: Speaker Introduction\n",
    "# Tech team will add code to format and display the video"
   ]
  },
  {
<<<<<<< HEAD
=======
   "cell_type": "code",
   "execution_count": null,
   "metadata": {
    "execution": {}
   },
   "outputs": [],
   "source": [
    "# helper functions\n",
    "\n",
    "\n",
    "def pooch_load(filelocation=None, filename=None, processor=None):\n",
    "    shared_location = \"/home/jovyan/shared/Data/tutorials/W1D4_Paleoclimate\"  # this is different for each day\n",
    "    user_temp_cache = tempfile.gettempdir()\n",
    "\n",
    "    if os.path.exists(os.path.join(shared_location, filename)):\n",
    "        file = os.path.join(shared_location, filename)\n",
    "    else:\n",
    "        file = pooch.retrieve(\n",
    "            filelocation,\n",
    "            known_hash=None,\n",
    "            fname=os.path.join(user_temp_cache, filename),\n",
    "            processor=processor,\n",
    "        )\n",
    "\n",
    "    return file"
   ]
  },
  {
>>>>>>> 816e15af
   "cell_type": "markdown",
   "metadata": {
    "execution": {}
   },
   "source": [
    "# **Section 1: Load the LGMR Paleoclimate Reconstruction**\n",
    "\n",
    "This dataset contains a reconstruction of surface air temperature (SAT) from the product [Last Glacial Maximum Reanalysis (LGMR)](https://www.ncdc.noaa.gov/paleo/study/33112). Note that this data starts from 100 years before present and goes back in time to ~24,000 BP. The period of time from ~21,000 to 18,000 years ago is referred to as the Last Glacial Maximum (LGM). The LGM was the most recent glacial period in Earth's history. During this time, northern hemisphere ice sheets were larger, global sea level was lower, atmospheric CO<sub>2</sub> was lower, and global mean temperature was cooler. (Note: if you are interested in looking at data for the present to last millenium, that reanalyses product is available [here](https://www.ncei.noaa.gov/access/paleo-search/study/27850).)\n",
    "\n",
    "We will calculate the global mean temperature from the LGM to 100 years before present  from a paleoclimate data assimilation to asses how Earth's climate varied over the past 24,000 years.\n",
    "\n",
    "First let's download the paleoclimate data assimilation reconstruction for surface air temperature (SAT). "
   ]
  },
  {
   "cell_type": "code",
   "execution_count": null,
   "metadata": {
    "execution": {},
    "executionInfo": {
     "elapsed": 1997,
     "status": "ok",
     "timestamp": 1681256682525,
     "user": {
      "displayName": "Brodie Pearson",
      "userId": "05269028596972519847"
     },
     "user_tz": 420
    }
   },
   "outputs": [],
   "source": [
<<<<<<< HEAD
    "url_LGMR_SAT_climo = \"https://www.ncei.noaa.gov/pub/data/paleo/reconstructions/osman2021/LGMR_SAT_climo.nc\"\n",
    "ds = xr.open_dataset(pooch.retrieve(url_LGMR_SAT_climo, known_hash=None))\n",
=======
    "filename_LGMR_SAT_climo = \"LGMR_SAT_climo.nc\"\n",
    "url_LGMR_SAT_climo = \"https://www.ncei.noaa.gov/pub/data/paleo/reconstructions/osman2021/LGMR_SAT_climo.nc\"\n",
    "\n",
    "ds = xr.open_dataset(\n",
    "    pooch_load(filelocation=url_LGMR_SAT_climo, filename=filename_LGMR_SAT_climo)\n",
    ")\n",
>>>>>>> 816e15af
    "ds"
   ]
  },
  {
   "cell_type": "markdown",
   "metadata": {
    "execution": {}
   },
   "source": [
    "## **Section 1.1: Plotting the Temperature Time Series**\n",
    "\n",
    "Now that the data is loaded, we can plot a time series of the temperature data to assess global changes. However, the dimensions of the `sat_mean` variable are age-lat-lon, so we first need to weight the data and calculate a global mean."
   ]
  },
  {
   "cell_type": "code",
   "execution_count": null,
   "metadata": {
    "execution": {},
    "executionInfo": {
     "elapsed": 143,
     "status": "ok",
     "timestamp": 1681256741486,
     "user": {
      "displayName": "Brodie Pearson",
      "userId": "05269028596972519847"
     },
     "user_tz": 420
    }
   },
   "outputs": [],
   "source": [
    "# assign weights\n",
    "weights = np.cos(np.deg2rad(ds.lat))\n",
    "\n",
    "# calculate the global mean surface temperature\n",
    "sat_global_mean = ds.sat.weighted(weights).mean(dim=[\"lat\", \"lon\"])\n",
    "sat_global_mean"
   ]
  },
  {
   "cell_type": "markdown",
   "metadata": {
    "execution": {}
   },
   "source": [
    "Now that we calculated our global mean, we can plot the results as a time series to assess global changes in temperature over the past 24,000 years:"
   ]
  },
  {
   "cell_type": "code",
   "execution_count": null,
   "metadata": {
    "execution": {},
    "executionInfo": {
     "elapsed": 559,
     "status": "ok",
     "timestamp": 1681256745162,
     "user": {
      "displayName": "Brodie Pearson",
      "userId": "05269028596972519847"
     },
     "user_tz": 420
    }
   },
   "outputs": [],
   "source": [
    "# plot the global mean surface temperature since the LGM\n",
    "f, ax1 = plt.subplots(1, 1, figsize=(12, 6))\n",
    "ax1.plot(ds[\"age\"], sat_global_mean, linewidth=3)\n",
    "\n",
    "ax1.set_xlim(ds[\"age\"].max().values, ds[\"age\"].min().values)\n",
    "ax1.set_ylabel(\"Global Mean SAT for LGM ($^\\circ$C)\", fontsize=16)\n",
<<<<<<< HEAD
    "ax1.set_xlabel(\"Age (yr BP)\", fontsize=16)\n",
    "plt.show()"
=======
    "ax1.set_xlabel(\"Age (yr BP)\", fontsize=16)"
>>>>>>> 816e15af
   ]
  },
  {
   "cell_type": "markdown",
   "metadata": {
    "execution": {}
   },
   "source": [
    "### **Questions 1.1: Climate Connection**\n",
    "1.   How has global temperature varied over the past 24,000 years?\n",
    "2.   What climate forcings may have contributed to the increase in temperature ~17,000 years ago? "
   ]
  },
  {
   "cell_type": "code",
   "execution_count": null,
   "metadata": {
    "execution": {}
   },
   "outputs": [],
   "source": [
    "# to_remove explanation\n",
    "\n",
    "\"\"\"\n",
    "1.In the span of the last 24,000 years, there has been a considerable shift in global temperatures, transitioning from the colder phase of the Last Glacial Maximum to the relatively warmer Holocene epoch we are currently experiencing. This transformation was not linear, with periods of rapid warming interspersed with intervals of relative stability or even temporary cooling.\n",
    "2.The increase in temperature around 17,000 years ago was likely driven by a combination of climate forcings: obliquity and eccentricity, both affect the amount of solar radiation reaching the Earth's surface.\n",
    "\n",
    "\"\"\";"
   ]
  },
  {
   "cell_type": "markdown",
   "metadata": {
    "execution": {}
   },
   "source": [
    "## **Section 1.2: Plotting a Temperature Anomaly Map**\n",
    "\n",
    "The reanalysis contains *spatial* reconstructions, so we can also make figures showing spatial temperature anomalies for different time periods (i.e., the change in temperature between two specified times). The anomaly that we'll interpret is the difference between global temperature from 18,000 to 21,000 years ago (i.e. \"LGM\") and 100 to 1,000 years ago (i.e. \"modern\") . First, we'll calculate the average temperatures for each time period."
   ]
  },
  {
   "cell_type": "code",
   "execution_count": null,
   "metadata": {
    "execution": {}
   },
   "outputs": [],
   "source": [
    "# calculate the LGM (18,000-21,000 year) mean temperature\n",
    "lgm = ds.sat.sel(age=slice(\"18000\", \"21000\"), lon=slice(0, 357.5), lat=slice(-90, 90))\n",
    "lgm_mean = lgm.mean(dim=\"age\")\n",
    "\n",
    "# calculate the \"modern\" (100-1000 year) mean temperature\n",
    "modern = ds.sat.sel(age=slice(\"100\", \"1000\"), lon=slice(0, 357.5), lat=slice(-90, 90))\n",
    "modern_mean = modern.mean(dim=\"age\")"
   ]
  },
  {
   "cell_type": "markdown",
   "metadata": {
    "execution": {}
   },
   "source": [
    "Now we can calculate the anomaly and create a map to visualize the change in temperature from the LGM to present in different parts on Earth."
   ]
  },
  {
   "cell_type": "code",
   "execution_count": null,
   "metadata": {
    "execution": {}
   },
   "outputs": [],
   "source": [
    "sat_change = modern_mean - lgm_mean"
   ]
  },
  {
   "cell_type": "code",
   "execution_count": null,
   "metadata": {
    "execution": {}
   },
   "outputs": [],
   "source": [
    "# make a map of changes\n",
<<<<<<< HEAD
    "plt.figure(figsize=(12, 8))\n",
    "ax = plt.axes(projection=ccrs.Robinson())\n",
=======
    "fig, ax = plt.subplots(figsize=(12, 8), subplot_kw={\"projection\": ccrs.Robinson()})\n",
>>>>>>> 816e15af
    "ax.set_global()\n",
    "sat_change.plot(\n",
    "    ax=ax,\n",
    "    transform=ccrs.PlateCarree(),\n",
    "    x=\"lon\",\n",
    "    y=\"lat\",\n",
    "    cmap=\"Reds\",\n",
    "    vmax=30,\n",
    "    cbar_kwargs={\"orientation\": \"horizontal\", \"label\": \"$\\Delta$SAT ($^\\circ$C)\"},\n",
    ")\n",
    "ax.coastlines()\n",
    "ax.set_title(f\"Modern - LGM SAT ($^\\circ$C)\", loc=\"center\", fontsize=16)\n",
    "ax.gridlines(color=\"k\", linewidth=1, linestyle=(0, (1, 5)))\n",
<<<<<<< HEAD
    "ax.spines[\"geo\"].set_edgecolor(\"black\")\n",
    "plt.show()"
=======
    "ax.spines[\"geo\"].set_edgecolor(\"black\")"
>>>>>>> 816e15af
   ]
  },
  {
   "cell_type": "markdown",
   "metadata": {
    "execution": {}
   },
   "source": [
    "Before we interpret this data, another useful way to visualize this data is through a plot of zonal mean temperature (the average temperature for all locations at a single latitude). Once we calculate this zonal mean, we can create a plot of LGM to present temperature anomalies versus latitude."
   ]
  },
  {
   "cell_type": "code",
   "execution_count": null,
   "metadata": {
    "execution": {}
   },
   "outputs": [],
   "source": [
    "zonal_mean = sat_change.mean(dim=\"lon\")\n",
    "latitude = ds.lat"
   ]
  },
  {
   "cell_type": "code",
   "execution_count": null,
   "metadata": {
    "execution": {}
   },
   "outputs": [],
   "source": [
    "# Make a zonal mean figure of the changes\n",
    "fig, ax1 = plt.subplots(1, 1)\n",
<<<<<<< HEAD
    "plt.plot(zonal_mean, latitude)\n",
=======
    "ax1.plot(zonal_mean, latitude)\n",
>>>>>>> 816e15af
    "ax1.axvline(x=0, color=\"gray\", alpha=1, linestyle=\":\", linewidth=2)\n",
    "ax1.set_ylim(-90, 90)\n",
    "ax1.set_xlabel(\"$\\Delta$T ($^\\circ$C)\")\n",
    "ax1.set_ylabel(\"Latitude ($^\\circ$)\")\n",
    "ax1.set_title(\n",
    "    f\"Zonal-mean $\\Delta$T ($^\\circ$C) changes\",  # ohad comment: same changes\n",
    "    loc=\"center\",\n",
<<<<<<< HEAD
    ")\n",
    "plt.show()"
=======
    ")"
>>>>>>> 816e15af
   ]
  },
  {
   "cell_type": "markdown",
   "metadata": {
    "execution": {}
   },
   "source": [
    "### **Questions 1.1: Climate Connection**\n",
    "\n",
    "Looking at both the map and zonal mean plot, consider the following questions: \n",
    "\n",
    "1. How does the temperature anomaly vary with latitude? \n",
    "2. What might be causing spatial differences in the temperature anomaly?"
   ]
  },
  {
   "cell_type": "code",
   "execution_count": null,
   "metadata": {
    "execution": {}
   },
   "outputs": [],
   "source": [
    "# to_remove explanation\n",
    "\n",
    "\"\"\"\n",
    "1. Although there was a global increase in temperature between the LGM to present, the magnitude of this warming (i.e., the temperature anomaly) varied with latitude. Generally, the high latitudes, particularly in the north experienced larger warming than the tropics.\n",
    "\n",
    "2. This pattern is known as polar amplification, which is caused by a number of factors including changes in albedo as ice sheets melt, changes in atmospheric and oceanic circulation, and changes in the distribution of solar insolation.\n",
    "\n",
    "\"\"\";"
   ]
  },
  {
   "cell_type": "markdown",
   "metadata": {
    "execution": {}
   },
   "source": [
    "# **Summary**\n",
    "In this last tutorial of this day, you explored the intersection of paleoclimate proxies and models through reanalysis products, specifically analyzing the Last Glacial Maximum Reanalysis (LGMR) from Osman et al. (2021).\n",
    "\n",
    "Through this tutorial, you've learned a range of new skills and knowledge:\n",
    "- Interpreting Paleoclimate Reconstructions: You have learned how to decode and visualize the time series of a paleoclimate reconstruction of surface air temprature from a reanalysis product in order to enhance your understanding of the temperature variations from the Last Glacial Maximum to the present day.\n",
    "- Constructing Global Temperature Anomaly Maps: You've acquired the ability to construct and understand global maps that represent temperature anomalies, providing a more holistic view of the Earth's climate during the Last Glacial Maximum.\n",
    "- Examining Latitude's Role in Temperature Variations: You've explored how temperature anomalies from the Last Glacial Maximum to the present day vary by latitude and pondered the reasons behind these variations, enriching your understanding of latitudinal effects on global climate patterns."
   ]
  },
  {
   "cell_type": "markdown",
   "metadata": {
    "execution": {}
   },
   "source": [
    "# **Resources**\n",
    "\n",
    "The code for this notebook is based on [code available from Erb et al. (2022)](https://github.com/Holocene-Reconstruction/Holocene-code) and workflow presented during the [Paleoclimate Data Assimilation Workshop 2022](https://github.com/michaelerb/da-workshop).\n",
    "\n",
    "Data from the following sources are used in this tutorial:\n",
    "\n",
    "*   Matthew B. Osman, Jessica E. Tierney, Jiang Zhu, Robert Tardif, Gregory J. Hakim, Jonathan King, Christopher J. Poulsen. 2021. Globally resolved surface temperatures since the Last Glacial Maximum. Nature, 599, 239-244. http://doi.org/10.1038/s41586-021-03984-4.\n",
    "*   King, J. M., Tierney, J., Osman, M., Judd, E. J., & Anchukaitis, K. J. (2023). DASH: A MATLAB Toolbox for Paleoclimate Data Assimilation. Geoscientific Model Development, preprint. https://doi.org/10.5194/egusphere-2023-68."
   ]
  }
 ],
 "metadata": {
  "colab": {
   "collapsed_sections": [],
   "include_colab_link": true,
   "name": "W1D4_Tutorial9",
   "provenance": [],
   "toc_visible": true
  },
  "kernel": {
   "display_name": "Python 3",
   "language": "python",
   "name": "python3"
  },
  "kernelspec": {
<<<<<<< HEAD
   "display_name": "climatematch",
   "language": "python",
   "name": "climatematch"
=======
   "display_name": "Python 3 (ipykernel)",
   "language": "python",
   "name": "python3"
>>>>>>> 816e15af
  },
  "language_info": {
   "codemirror_mode": {
    "name": "ipython",
    "version": 3
   },
   "file_extension": ".py",
   "mimetype": "text/x-python",
   "name": "python",
   "nbconvert_exporter": "python",
   "pygments_lexer": "ipython3",
   "version": "3.10.12"
  }
 },
 "nbformat": 4,
 "nbformat_minor": 4
}<|MERGE_RESOLUTION|>--- conflicted
+++ resolved
@@ -2,19 +2,11 @@
  "cells": [
   {
    "cell_type": "markdown",
-<<<<<<< HEAD
-   "id": "9bb28982",
-=======
->>>>>>> 816e15af
-   "metadata": {
-    "execution": {}
-   },
-   "source": [
-<<<<<<< HEAD
-    "[![Open In Colab](https://colab.research.google.com/assets/colab-badge.svg)](https://colab.research.google.com/github/ClimateMatchAcademy/course-content/blob/main/tutorials/W1D4_Paleoclimate/instructor/W1D4_Tutorial9.ipynb) &nbsp; <a href=\"https://kaggle.com/kernels/welcome?src=https://raw.githubusercontent.com/ClimateMatchAcademy/course-content/main/tutorials/W1D4_Paleoclimate/instructor/W1D4_Tutorial9.ipynb\" target=\"_parent\"><img src=\"https://kaggle.com/static/images/open-in-kaggle.svg\" alt=\"Open in Kaggle\"/></a>"
-=======
+   "metadata": {
+    "execution": {}
+   },
+   "source": [
     "[![Open In Colab](https://colab.research.google.com/assets/colab-badge.svg)](https://colab.research.google.com/github/ClimateMatchAcademy/course-content/blob/main/tutorials/W1D4_Paleoclimate/instructor/W1D4_Tutorial9.ipynb) &nbsp; <a href=\"https://kaggle.com/kernels/welcome?src=https://raw.githubusercontent.com/{ORG}/course-content/main/tutorials/W1D4_Paleoclimate/instructor/W1D4_Tutorial9.ipynb\" target=\"_parent\"><img src=\"https://kaggle.com/static/images/open-in-kaggle.svg\" alt=\"Open in Kaggle\"/></a>"
->>>>>>> 816e15af
    ]
   },
   {
@@ -34,11 +26,7 @@
     "\n",
     "**Production editors:** Wesley Banfield, Jenna Pearson, Chi Zhang, Ohad Zivan\n",
     "\n",
-<<<<<<< HEAD
-    "**Our 2023 Sponsors:** NASA TOPS"
-=======
     "**Our 2023 Sponsors:** NASA TOPS and Google DeepMind"
->>>>>>> 816e15af
    ]
   },
   {
@@ -84,11 +72,8 @@
    "source": [
     "# imports\n",
     "import pooch\n",
-<<<<<<< HEAD
-=======
     "import os\n",
     "import tempfile\n",
->>>>>>> 816e15af
     "import numpy as np\n",
     "import xarray as xr\n",
     "import matplotlib.pyplot as plt\n",
@@ -111,8 +96,6 @@
    ]
   },
   {
-<<<<<<< HEAD
-=======
    "cell_type": "code",
    "execution_count": null,
    "metadata": {
@@ -141,7 +124,6 @@
    ]
   },
   {
->>>>>>> 816e15af
    "cell_type": "markdown",
    "metadata": {
     "execution": {}
@@ -174,17 +156,12 @@
    },
    "outputs": [],
    "source": [
-<<<<<<< HEAD
-    "url_LGMR_SAT_climo = \"https://www.ncei.noaa.gov/pub/data/paleo/reconstructions/osman2021/LGMR_SAT_climo.nc\"\n",
-    "ds = xr.open_dataset(pooch.retrieve(url_LGMR_SAT_climo, known_hash=None))\n",
-=======
     "filename_LGMR_SAT_climo = \"LGMR_SAT_climo.nc\"\n",
     "url_LGMR_SAT_climo = \"https://www.ncei.noaa.gov/pub/data/paleo/reconstructions/osman2021/LGMR_SAT_climo.nc\"\n",
     "\n",
     "ds = xr.open_dataset(\n",
     "    pooch_load(filelocation=url_LGMR_SAT_climo, filename=filename_LGMR_SAT_climo)\n",
     ")\n",
->>>>>>> 816e15af
     "ds"
    ]
   },
@@ -258,12 +235,7 @@
     "\n",
     "ax1.set_xlim(ds[\"age\"].max().values, ds[\"age\"].min().values)\n",
     "ax1.set_ylabel(\"Global Mean SAT for LGM ($^\\circ$C)\", fontsize=16)\n",
-<<<<<<< HEAD
-    "ax1.set_xlabel(\"Age (yr BP)\", fontsize=16)\n",
-    "plt.show()"
-=======
     "ax1.set_xlabel(\"Age (yr BP)\", fontsize=16)"
->>>>>>> 816e15af
    ]
   },
   {
@@ -351,12 +323,7 @@
    "outputs": [],
    "source": [
     "# make a map of changes\n",
-<<<<<<< HEAD
-    "plt.figure(figsize=(12, 8))\n",
-    "ax = plt.axes(projection=ccrs.Robinson())\n",
-=======
     "fig, ax = plt.subplots(figsize=(12, 8), subplot_kw={\"projection\": ccrs.Robinson()})\n",
->>>>>>> 816e15af
     "ax.set_global()\n",
     "sat_change.plot(\n",
     "    ax=ax,\n",
@@ -370,12 +337,7 @@
     "ax.coastlines()\n",
     "ax.set_title(f\"Modern - LGM SAT ($^\\circ$C)\", loc=\"center\", fontsize=16)\n",
     "ax.gridlines(color=\"k\", linewidth=1, linestyle=(0, (1, 5)))\n",
-<<<<<<< HEAD
-    "ax.spines[\"geo\"].set_edgecolor(\"black\")\n",
-    "plt.show()"
-=======
     "ax.spines[\"geo\"].set_edgecolor(\"black\")"
->>>>>>> 816e15af
    ]
   },
   {
@@ -409,11 +371,7 @@
    "source": [
     "# Make a zonal mean figure of the changes\n",
     "fig, ax1 = plt.subplots(1, 1)\n",
-<<<<<<< HEAD
-    "plt.plot(zonal_mean, latitude)\n",
-=======
     "ax1.plot(zonal_mean, latitude)\n",
->>>>>>> 816e15af
     "ax1.axvline(x=0, color=\"gray\", alpha=1, linestyle=\":\", linewidth=2)\n",
     "ax1.set_ylim(-90, 90)\n",
     "ax1.set_xlabel(\"$\\Delta$T ($^\\circ$C)\")\n",
@@ -421,12 +379,7 @@
     "ax1.set_title(\n",
     "    f\"Zonal-mean $\\Delta$T ($^\\circ$C) changes\",  # ohad comment: same changes\n",
     "    loc=\"center\",\n",
-<<<<<<< HEAD
-    ")\n",
-    "plt.show()"
-=======
     ")"
->>>>>>> 816e15af
    ]
   },
   {
@@ -507,15 +460,9 @@
    "name": "python3"
   },
   "kernelspec": {
-<<<<<<< HEAD
-   "display_name": "climatematch",
-   "language": "python",
-   "name": "climatematch"
-=======
    "display_name": "Python 3 (ipykernel)",
    "language": "python",
    "name": "python3"
->>>>>>> 816e15af
   },
   "language_info": {
    "codemirror_mode": {
