--- conflicted
+++ resolved
@@ -1,17 +1,7 @@
 {
  "cells": [
   {
-<<<<<<< HEAD
-   "cell_type": "markdown",
-   "metadata": {},
-   "source": [
-    "[![Open In Colab](https://colab.research.google.com/assets/colab-badge.svg)](https://colab.research.google.com/github/ClimateMatchAcademy/course-content/blob/main/tutorials/W1D3_RemoteSensingLandOceanandAtmosphere/W1D3_Tutorial7.ipynb) &nbsp; <a href=\"https://kaggle.com/kernels/welcome?src=https://raw.githubusercontent.com/ClimateMatchAcademy/course-content/main/tutorials/W1D3_RemoteSensingLandOceanandAtmosphere/W1D3_Tutorial7.ipynb\" target=\"_parent\"><img src=\"https://kaggle.com/static/images/open-in-kaggle.svg\" alt=\"Open in Kaggle\"/></a>"
-   ]
-  },
-  {
-=======
-   "attachments": {},
->>>>>>> 816e15af
+   "attachments": {},
    "cell_type": "markdown",
    "metadata": {
     "execution": {}
@@ -33,20 +23,13 @@
    ]
   },
   {
-<<<<<<< HEAD
-=======
-   "attachments": {},
->>>>>>> 816e15af
-   "cell_type": "markdown",
-   "metadata": {
-    "execution": {}
-   },
-   "source": [
-<<<<<<< HEAD
-    "# Tutorial Objectives\n",
-=======
+   "attachments": {},
+   "cell_type": "markdown",
+   "metadata": {
+    "execution": {}
+   },
+   "source": [
     "# **Tutorial Objectives**\n",
->>>>>>> 816e15af
     "\n",
     "In this tutorial, the primary goal is to understand how to utilize satellite data to investigate the effects of large-scale climate variability on precipitation.\n",
     "\n",
@@ -57,30 +40,20 @@
    ]
   },
   {
-<<<<<<< HEAD
-=======
-   "attachments": {},
->>>>>>> 816e15af
-   "cell_type": "markdown",
-   "metadata": {
-    "execution": {}
-   },
-   "source": [
-<<<<<<< HEAD
-    "# Setup"
-=======
+   "attachments": {},
+   "cell_type": "markdown",
+   "metadata": {
+    "execution": {}
+   },
+   "source": [
     "# **Setup**"
->>>>>>> 816e15af
-   ]
-  },
-  {
-   "cell_type": "code",
-   "execution_count": null,
-   "metadata": {
-<<<<<<< HEAD
-=======
-    "execution": {},
->>>>>>> 816e15af
+   ]
+  },
+  {
+   "cell_type": "code",
+   "execution_count": null,
+   "metadata": {
+    "execution": {},
     "tags": [
      "colab"
     ]
@@ -102,10 +75,7 @@
    "cell_type": "code",
    "execution_count": null,
    "metadata": {
-<<<<<<< HEAD
-=======
-    "execution": {},
->>>>>>> 816e15af
+    "execution": {},
     "tags": []
    },
    "outputs": [],
@@ -119,10 +89,7 @@
     "import os\n",
     "import requests\n",
     "import pooch\n",
-<<<<<<< HEAD
-=======
     "import tempfile\n",
->>>>>>> 816e15af
     "from scipy import stats"
    ]
   },
@@ -131,19 +98,12 @@
    "execution_count": null,
    "metadata": {
     "cellView": "form",
-<<<<<<< HEAD
-=======
-    "execution": {},
->>>>>>> 816e15af
-    "tags": []
-   },
-   "outputs": [],
-   "source": [
-<<<<<<< HEAD
-    "# @title Figure Settings\n",
-=======
+    "execution": {},
+    "tags": []
+   },
+   "outputs": [],
+   "source": [
     "# @title Figure settings\n",
->>>>>>> 816e15af
     "import ipywidgets as widgets  # interactive display\n",
     "\n",
     "%config InlineBackend.figure_format = 'retina'\n",
@@ -162,93 +122,14 @@
    },
    "outputs": [],
    "source": [
-<<<<<<< HEAD
-    "# @title Video 1: Impact of Climate Variability\n",
-    "\n",
-    "from ipywidgets import widgets\n",
-    "from IPython.display import YouTubeVideo\n",
-    "from IPython.display import IFrame\n",
-    "from IPython.display import display\n",
-    "\n",
-    "\n",
-    "class PlayVideo(IFrame):\n",
-    "    def __init__(self, id, source, page=1, width=400, height=300, **kwargs):\n",
-    "        self.id = id\n",
-    "        if source == \"Bilibili\":\n",
-    "            src = f\"https://player.bilibili.com/player.html?bvid={id}&page={page}\"\n",
-    "        elif source == \"Osf\":\n",
-    "            src = f\"https://mfr.ca-1.osf.io/render?url=https://osf.io/download/{id}/?direct%26mode=render\"\n",
-    "        super(PlayVideo, self).__init__(src, width, height, **kwargs)\n",
-    "\n",
-    "\n",
-    "def display_videos(video_ids, W=400, H=300, fs=1):\n",
-    "    tab_contents = []\n",
-    "    for i, video_id in enumerate(video_ids):\n",
-    "        out = widgets.Output()\n",
-    "        with out:\n",
-    "            if video_ids[i][0] == \"Youtube\":\n",
-    "                video = YouTubeVideo(\n",
-    "                    id=video_ids[i][1], width=W, height=H, fs=fs, rel=0\n",
-    "                )\n",
-    "                print(f\"Video available at https://youtube.com/watch?v={video.id}\")\n",
-    "            else:\n",
-    "                video = PlayVideo(\n",
-    "                    id=video_ids[i][1],\n",
-    "                    source=video_ids[i][0],\n",
-    "                    width=W,\n",
-    "                    height=H,\n",
-    "                    fs=fs,\n",
-    "                    autoplay=False,\n",
-    "                )\n",
-    "                if video_ids[i][0] == \"Bilibili\":\n",
-    "                    print(\n",
-    "                        f\"Video available at https://www.bilibili.com/video/{video.id}\"\n",
-    "                    )\n",
-    "                elif video_ids[i][0] == \"Osf\":\n",
-    "                    print(f\"Video available at https://osf.io/{video.id}\")\n",
-    "            display(video)\n",
-    "        tab_contents.append(out)\n",
-    "    return tab_contents\n",
-    "\n",
-    "\n",
-    "video_ids = [(\"Youtube\", \"TJr_nNP87Rg\"), (\"Bilibili\", \"BV1Th4y1j7sY\")]\n",
-    "tab_contents = display_videos(video_ids, W=730, H=410)\n",
-    "tabs = widgets.Tab()\n",
-    "tabs.children = tab_contents\n",
-    "for i in range(len(tab_contents)):\n",
-    "    tabs.set_title(i, video_ids[i][0])\n",
-    "display(tabs)"
-=======
     "# @title Video 1: Video 1 Name\n",
     "# Tech team will add code to format and display the video"
->>>>>>> 816e15af
-   ]
-  },
-  {
-   "cell_type": "code",
-   "execution_count": null,
-   "metadata": {
-<<<<<<< HEAD
-    "cellView": "form",
-    "execution": {},
-    "pycharm": {
-     "name": "#%%\n"
-    },
-    "tags": [
-     "remove-input"
-    ]
-   },
-   "outputs": [],
-   "source": [
-    "# @title Tutorial slides\n",
-    "# @markdown These are the slides for the videos in all tutorials today\n",
-    "from IPython.display import IFrame\n",
-    "\n",
-    "link_id = \"tyjwu\""
-   ]
-  },
-  {
-=======
+   ]
+  },
+  {
+   "cell_type": "code",
+   "execution_count": null,
+   "metadata": {
     "execution": {}
    },
    "outputs": [],
@@ -272,24 +153,16 @@
   },
   {
    "attachments": {},
->>>>>>> 816e15af
-   "cell_type": "markdown",
-   "metadata": {
-    "execution": {}
-   },
-   "source": [
-<<<<<<< HEAD
-    "# Section 1: ENSO and precipitation"
-   ]
-  },
-  {
-=======
+   "cell_type": "markdown",
+   "metadata": {
+    "execution": {}
+   },
+   "source": [
     "# **Section 1: ENSO and precipitation**"
    ]
   },
   {
    "attachments": {},
->>>>>>> 816e15af
    "cell_type": "markdown",
    "metadata": {
     "execution": {}
@@ -301,20 +174,13 @@
    ]
   },
   {
-<<<<<<< HEAD
-=======
-   "attachments": {},
->>>>>>> 816e15af
-   "cell_type": "markdown",
-   "metadata": {
-    "execution": {}
-   },
-   "source": [
-<<<<<<< HEAD
-    "## Section 1.1: Get ENSO Index Oceanic Niño Index (ONI)\n",
-=======
+   "attachments": {},
+   "cell_type": "markdown",
+   "metadata": {
+    "execution": {}
+   },
+   "source": [
     "## **Section 1.1: Get ENSO Index Oceanic Niño Index (ONI)**\n",
->>>>>>> 816e15af
     "\n",
     "In last tutorial, we generated the Oceanic Niño Index (ONI) using the OISST Climate Data Records. Now we just read the ONI value using the climatology of 1982-2011.\n"
    ]
@@ -323,10 +189,7 @@
    "cell_type": "code",
    "execution_count": null,
    "metadata": {
-<<<<<<< HEAD
-=======
-    "execution": {},
->>>>>>> 816e15af
+    "execution": {},
     "tags": []
    },
    "outputs": [],
@@ -334,12 +197,8 @@
     "# download't6_oceanic-nino-index.nc'\n",
     "\n",
     "url_nino = \"https://osf.io/8rwxb/download/\"\n",
-<<<<<<< HEAD
-    "oni = xr.open_dataset(pooch.retrieve(url_nino, known_hash=None))\n",
-=======
     "filename_nino = \"t6_oceanic-nino-index\"\n",
     "oni = xr.open_dataset(pooch_load(filelocation=url_nino, filename=filename_nino))\n",
->>>>>>> 816e15af
     "oni"
    ]
   },
@@ -347,26 +206,12 @@
    "cell_type": "code",
    "execution_count": null,
    "metadata": {
-<<<<<<< HEAD
-=======
-    "execution": {},
->>>>>>> 816e15af
+    "execution": {},
     "tags": []
    },
    "outputs": [],
    "source": [
     "# plot the oni timeseries we just downloaded\n",
-<<<<<<< HEAD
-    "fig = plt.figure(figsize=(12, 6))\n",
-    "oni.sst.plot()\n",
-    "plt.ylabel(\"Oceanic Nino Index\")\n",
-    "plt.axhline(y=0, linestyle=\"dashed\", color=\"k\")\n",
-    "plt.axhline(y=0.5, linestyle=\"dotted\", color=\"r\")\n",
-    "plt.axhline(y=-0.5, linestyle=\"dotted\", color=\"b\")"
-   ]
-  },
-  {
-=======
     "fig, ax = plt.subplots(figsize=(12, 6))\n",
     "oni.sst.plot(ax=ax)\n",
     "ax.set_ylabel(\"Oceanic Nino Index\")\n",
@@ -377,17 +222,12 @@
   },
   {
    "attachments": {},
->>>>>>> 816e15af
-   "cell_type": "markdown",
-   "metadata": {
-    "execution": {}
-   },
-   "source": [
-<<<<<<< HEAD
-    "## Section 1.2: Get Precipitation Anomaly Data\n",
-=======
+   "cell_type": "markdown",
+   "metadata": {
+    "execution": {}
+   },
+   "source": [
     "## **Section 1.2: Get Precipitation Anomaly Data**\n",
->>>>>>> 816e15af
     "\n",
     "In tutorial 5, we created the monthly anomaly data of precipitation globally using the GPCP Monthly Precipitation Climate Data Records. Here, we read in the anomaly data and look at one specific month (e.g., 1998-01-01)."
    ]
@@ -396,22 +236,15 @@
    "cell_type": "code",
    "execution_count": null,
    "metadata": {
-<<<<<<< HEAD
-=======
-    "execution": {},
->>>>>>> 816e15af
+    "execution": {},
     "tags": []
    },
    "outputs": [],
    "source": [
     "# download file 't5_gpcp-monthly-anomaly_1981-2010.nc'\n",
     "url_precip = \"https://osf.io/vhdcg/download/\"\n",
-<<<<<<< HEAD
-    "precip = xr.open_dataset(pooch.retrieve(url_precip, known_hash=None))\n",
-=======
     "filename_precip = \"t5_gpcp-monthly-anomaly_1981-2010.nc\"\n",
     "precip = xr.open_dataset(pooch_load(filelocation=url_precip, filename=filename_precip))\n",
->>>>>>> 816e15af
     "precip"
    ]
   },
@@ -419,10 +252,7 @@
    "cell_type": "code",
    "execution_count": null,
    "metadata": {
-<<<<<<< HEAD
-=======
-    "execution": {},
->>>>>>> 816e15af
+    "execution": {},
     "tags": []
    },
    "outputs": [],
@@ -446,20 +276,13 @@
    ]
   },
   {
-<<<<<<< HEAD
-=======
-   "attachments": {},
->>>>>>> 816e15af
-   "cell_type": "markdown",
-   "metadata": {
-    "execution": {}
-   },
-   "source": [
-<<<<<<< HEAD
-    "## Section 1.3: Spatial Pattern\n",
-=======
+   "attachments": {},
+   "cell_type": "markdown",
+   "metadata": {
+    "execution": {}
+   },
+   "source": [
     "## **Section 1.3: Spatial Pattern**\n",
->>>>>>> 816e15af
     "\n",
     "Let's look at one specific ENSO event - the **1997/1998 El Niño** and see how the spatial pattern of the precipitation evolves. The 1997/1998 El Niño is one of the most significant ENSO events that started in May of 1997 and ended April of 1998.\n",
     "\n",
@@ -470,10 +293,7 @@
    "cell_type": "code",
    "execution_count": null,
    "metadata": {
-<<<<<<< HEAD
-=======
-    "execution": {},
->>>>>>> 816e15af
+    "execution": {},
     "tags": []
    },
    "outputs": [],
@@ -510,10 +330,7 @@
    ]
   },
   {
-<<<<<<< HEAD
-=======
-   "attachments": {},
->>>>>>> 816e15af
+   "attachments": {},
    "cell_type": "markdown",
    "metadata": {
     "execution": {}
@@ -527,20 +344,13 @@
    ]
   },
   {
-<<<<<<< HEAD
-=======
-   "attachments": {},
->>>>>>> 816e15af
-   "cell_type": "markdown",
-   "metadata": {
-    "execution": {}
-   },
-   "source": [
-<<<<<<< HEAD
-    "# Section 2: Correlation Analysis\n",
-=======
+   "attachments": {},
+   "cell_type": "markdown",
+   "metadata": {
+    "execution": {}
+   },
+   "source": [
     "# **Section 2: Correlation Analysis**\n",
->>>>>>> 816e15af
     "\n",
     "Beyond visual inspection, we can also quantify the correlation between the ENSO (ONI) and the precipitation anomaly for a region of our interest.\n",
     "\n",
@@ -551,10 +361,7 @@
    "cell_type": "code",
    "execution_count": null,
    "metadata": {
-<<<<<<< HEAD
-=======
-    "execution": {},
->>>>>>> 816e15af
+    "execution": {},
     "tags": []
    },
    "outputs": [],
@@ -572,10 +379,7 @@
    "cell_type": "code",
    "execution_count": null,
    "metadata": {
-<<<<<<< HEAD
-=======
-    "execution": {},
->>>>>>> 816e15af
+    "execution": {},
     "tags": []
    },
    "outputs": [],
@@ -591,10 +395,7 @@
    "cell_type": "code",
    "execution_count": null,
    "metadata": {
-<<<<<<< HEAD
-=======
-    "execution": {},
->>>>>>> 816e15af
+    "execution": {},
     "tags": []
    },
    "outputs": [],
@@ -612,10 +413,7 @@
    ]
   },
   {
-<<<<<<< HEAD
-=======
-   "attachments": {},
->>>>>>> 816e15af
+   "attachments": {},
    "cell_type": "markdown",
    "metadata": {
     "execution": {}
@@ -628,31 +426,12 @@
    "cell_type": "code",
    "execution_count": null,
    "metadata": {
-<<<<<<< HEAD
-=======
-    "execution": {},
->>>>>>> 816e15af
+    "execution": {},
     "tags": []
    },
    "outputs": [],
    "source": [
     "# set up scatter plot\n",
-<<<<<<< HEAD
-    "fig = plt.figure(figsize=(7, 7))\n",
-    "fig.suptitle(\"GPCP Precipitaion Anomaly v.s. Oceanic Nino Index\")\n",
-    "plt.scatter(nino34.sst, precip_nino34_mean.precip, alpha=0.6)\n",
-    "\n",
-    "# add horizontal and vertical lines of 0 values\n",
-    "plt.axhline(y=0, linestyle=\"dashed\", color=\"k\", alpha=0.6)\n",
-    "plt.axvline(x=0, linestyle=\"dashed\", color=\"k\", alpha=0.6)\n",
-    "plt.axvline(x=0.5, linestyle=\"dashed\", color=\"r\", alpha=0.6)  # El Nino threshold\n",
-    "plt.axvline(x=-0.5, linestyle=\"dashed\", color=\"b\", alpha=0.6)  # La Nina threshold\n",
-    "plt.xlabel(\"ONI (degC)\")\n",
-    "plt.ylabel(\"Precipitation Anomaly (mm/day)\")"
-   ]
-  },
-  {
-=======
     "fig, ax = plt.subplots(figsize=(7, 7))\n",
     "fig.suptitle(\"GPCP Precipitaion Anomaly v.s. Oceanic Nino Index\")\n",
     "ax.scatter(nino34.sst, precip_nino34_mean.precip, alpha=0.6)\n",
@@ -668,7 +447,6 @@
   },
   {
    "attachments": {},
->>>>>>> 816e15af
    "cell_type": "markdown",
    "metadata": {
     "execution": {}
@@ -690,10 +468,7 @@
    "cell_type": "code",
    "execution_count": null,
    "metadata": {
-<<<<<<< HEAD
-=======
-    "execution": {},
->>>>>>> 816e15af
+    "execution": {},
     "tags": []
    },
    "outputs": [],
@@ -711,34 +486,12 @@
    "cell_type": "code",
    "execution_count": null,
    "metadata": {
-<<<<<<< HEAD
-=======
-    "execution": {},
->>>>>>> 816e15af
+    "execution": {},
     "tags": []
    },
    "outputs": [],
    "source": [
     "# set up scatter plot for just El Nino and La Nina phases\n",
-<<<<<<< HEAD
-    "fig = plt.figure(figsize=(7, 7))\n",
-    "fig.suptitle(\"GPCP Precipitaion Anomaly v.s. Oceanic Nino Index\")\n",
-    "plt.scatter(el_nino_sst, el_nino_precip, c=\"r\", alpha=0.6)\n",
-    "plt.scatter(la_nina_sst, la_nina_precip, c=\"b\", alpha=0.6)\n",
-    "\n",
-    "# add horizontal and vertical lines of 0 values\n",
-    "plt.axhline(y=0, linestyle=\"dashed\", color=\"k\", alpha=0.6)\n",
-    "plt.axvline(x=0, linestyle=\"dashed\", color=\"k\", alpha=0.6)\n",
-    "plt.axvline(x=0.5, linestyle=\"dashed\", color=\"r\", alpha=0.6)  # El Nino threshold\n",
-    "plt.axvline(x=-0.5, linestyle=\"dashed\", color=\"b\", alpha=0.6)  # La Nina threshold\n",
-    "plt.xlabel(\"ONI (degC)\")\n",
-    "plt.ylabel(\"Precipitation Anomaly (mm/day)\")"
-   ]
-  },
-  {
-   "cell_type": "markdown",
-   "metadata": {},
-=======
     "fig, ax = plt.subplots(figsize=(7, 7))\n",
     "fig.suptitle(\"GPCP Precipitaion Anomaly v.s. Oceanic Nino Index\")\n",
     "ax.scatter(el_nino_sst, el_nino_precip, c=\"r\", alpha=0.6)\n",
@@ -759,7 +512,6 @@
    "metadata": {
     "execution": {}
    },
->>>>>>> 816e15af
    "source": [
     "Now find the linear correlation coefficient using [SciPy stats package](https://docs.scipy.org/doc/scipy/tutorial/stats.html)."
    ]
@@ -768,10 +520,7 @@
    "cell_type": "code",
    "execution_count": null,
    "metadata": {
-<<<<<<< HEAD
-=======
-    "execution": {},
->>>>>>> 816e15af
+    "execution": {},
     "tags": []
    },
    "outputs": [],
@@ -788,12 +537,6 @@
    ]
   },
   {
-<<<<<<< HEAD
-   "cell_type": "markdown",
-   "metadata": {},
-   "source": [
-    "## Questions 2: Climate Connection\n",
-=======
    "attachments": {},
    "cell_type": "markdown",
    "metadata": {
@@ -801,7 +544,6 @@
    },
    "source": [
     "## **Questions 2: Climate Connection**\n",
->>>>>>> 816e15af
     "\n",
     "1. Note that the correlation during La Niña phases is low with a higher p-value (less significant) than the correlation coefficient during El Niño phases. Explain what this means.\n",
     "2. Do the differences in correlation coefficients between phases line up with the time series above? Explain why."
@@ -811,10 +553,7 @@
    "cell_type": "code",
    "execution_count": null,
    "metadata": {
-<<<<<<< HEAD
-=======
-    "execution": {},
->>>>>>> 816e15af
+    "execution": {},
     "tags": []
    },
    "outputs": [],
@@ -829,20 +568,13 @@
    ]
   },
   {
-<<<<<<< HEAD
-=======
-   "attachments": {},
->>>>>>> 816e15af
-   "cell_type": "markdown",
-   "metadata": {
-    "execution": {}
-   },
-   "source": [
-<<<<<<< HEAD
-    "## Coding Exercises 2\n",
-=======
+   "attachments": {},
+   "cell_type": "markdown",
+   "metadata": {
+    "execution": {}
+   },
+   "source": [
     "## **Coding Exercises 2**\n",
->>>>>>> 816e15af
     "\n",
     "1. Choose a region of your interest to examine the relationship between ENSO (using ONI data) and precipitation anomaly globally. It will be interesting to see if the figures you make line up with your expectations from the maps we have made in the beginning of the tutorial. Will they be more or less correlated that the Niño 3.4 region? In the example code we will use Italy, but you can change this to be whatever region you are interested in."
    ]
@@ -851,16 +583,11 @@
    "cell_type": "code",
    "execution_count": null,
    "metadata": {
-<<<<<<< HEAD
-=======
-    "execution": {},
->>>>>>> 816e15af
-    "tags": []
-   },
-   "outputs": [],
-   "source": [
-<<<<<<< HEAD
-=======
+    "execution": {},
+    "tags": []
+   },
+   "outputs": [],
+   "source": [
     "#################################################\n",
     "# Students: Fill in missing code (...) and comment or remove the next line\n",
     "raise NotImplementedError(\n",
@@ -868,20 +595,15 @@
     ")\n",
     "#################################################\n",
     "\n",
->>>>>>> 816e15af
     "# define region of interest for the precipitation anomaly\n",
     "italy_lon = [...]\n",
     "italy_lat = [...]\n",
     "\n",
     "# calculate regional mean time series\n",
     "precip_nino34_italy = precip.sel(\n",
-<<<<<<< HEAD
-    "    latitude=slice(...), longitude=slice(...), time=slice(\"1981-09-01\", \"2022-12-01\")\n",
-=======
     "    latitude=slice(...),\n",
     "    longitude=slice(...),\n",
     "    time=slice(\"1981-09-01\", \"2022-12-01\"),\n",
->>>>>>> 816e15af
     ").mean(dim=(...))\n",
     "\n",
     "# plot the time series of precipitation anomaly and ONI for the same time period on different subplots\n",
@@ -918,20 +640,6 @@
     ")\n",
     "\n",
     "# plot scatter plot between precipitation and ONI\n",
-<<<<<<< HEAD
-    "fig = plt.figure(figsize=(7, 7))\n",
-    "fig.suptitle(\"GPCP Precipitaion Anomaly v.s. Oceanic Nino Index\")\n",
-    "plt.scatter(italy_el_nino_sst, italy_el_nino_precip, c=\"r\", alpha=0.6)\n",
-    "plt.scatter(italy_la_nina_sst, italy_la_nina_precip, c=\"b\", alpha=0.6)\n",
-    "\n",
-    "# add horizontal and vertical lines of 0 values\n",
-    "plt.axhline(y=0, linestyle=\"dashed\", color=\"k\", alpha=0.6)\n",
-    "plt.axvline(x=0, linestyle=\"dashed\", color=\"k\", alpha=0.6)\n",
-    "plt.axvline(x=0.5, linestyle=\"dashed\", color=\"r\", alpha=0.6)  # El Nino threshold\n",
-    "plt.axvline(x=-0.5, linestyle=\"dashed\", color=\"b\", alpha=0.6)  # La Nina threshold\n",
-    "plt.xlabel(\"ONI (degC)\")\n",
-    "plt.ylabel(\"Precipitation Anomaly (mm/day)\")"
-=======
     "fig, ax = plt.subplots(figsize=(7, 7))\n",
     "fig.suptitle(\"GPCP Precipitaion Anomaly v.s. Oceanic Nino Index\")\n",
     "ax.scatter(italy_el_nino_sst, italy_el_nino_precip, c=\"r\", alpha=0.6)\n",
@@ -944,17 +652,13 @@
     "ax.axvline(x=-0.5, linestyle=\"dashed\", color=\"b\", alpha=0.6)  # La Nina threshold\n",
     "ax.set_xlabel(\"ONI (degC)\")\n",
     "ax.set_ylabel(\"Precipitation Anomaly (mm/day)\")"
->>>>>>> 816e15af
-   ]
-  },
-  {
-   "cell_type": "code",
-   "execution_count": null,
-   "metadata": {
-<<<<<<< HEAD
-=======
-    "execution": {},
->>>>>>> 816e15af
+   ]
+  },
+  {
+   "cell_type": "code",
+   "execution_count": null,
+   "metadata": {
+    "execution": {},
     "tags": []
    },
    "outputs": [],
@@ -1010,23 +714,6 @@
     ")\n",
     "\n",
     "# plot scatter plot between precipitation and ONI\n",
-<<<<<<< HEAD
-    "fig = plt.figure(figsize=(7, 7))\n",
-    "fig.suptitle(\"GPCP Precipitaion Anomaly v.s. Oceanic Nino Index\")\n",
-    "plt.scatter(italy_el_nino_sst, italy_el_nino_precip, c=\"r\", alpha=0.6)\n",
-    "plt.scatter(italy_la_nina_sst, italy_la_nina_precip, c=\"b\", alpha=0.6)\n",
-    "\n",
-    "# add horizontal and vertical lines of 0 values\n",
-    "plt.axhline(y=0, linestyle=\"dashed\", color=\"k\", alpha=0.6)\n",
-    "plt.axvline(x=0, linestyle=\"dashed\", color=\"k\", alpha=0.6)\n",
-    "plt.axvline(x=0.5, linestyle=\"dashed\", color=\"r\", alpha=0.6)  # El Nino threshold\n",
-    "plt.axvline(x=-0.5, linestyle=\"dashed\", color=\"b\", alpha=0.6)  # La Nina threshold\n",
-    "plt.xlabel(\"ONI (degC)\")\n",
-    "plt.ylabel(\"Precipitation Anomaly (mm/day)\")"
-   ]
-  },
-  {
-=======
     "fig, ax = plt.subplots(figsize=(7, 7))\n",
     "fig.suptitle(\"GPCP Precipitaion Anomaly v.s. Oceanic Nino Index\")\n",
     "ax.scatter(italy_el_nino_sst, italy_el_nino_precip, c=\"r\", alpha=0.6)\n",
@@ -1043,17 +730,12 @@
   },
   {
    "attachments": {},
->>>>>>> 816e15af
-   "cell_type": "markdown",
-   "metadata": {
-    "execution": {}
-   },
-   "source": [
-<<<<<<< HEAD
-    "# Summary\n",
-=======
+   "cell_type": "markdown",
+   "metadata": {
+    "execution": {}
+   },
+   "source": [
     "# **Summary**\n",
->>>>>>> 816e15af
     "In this tutorial, you've acquired skills to evaluate the connection between precipitation and large-scale climate variability by analyzing the Oceanic Nino Index (ONI) and precipitation data.\n",
     "\n",
     "- You've discovered that the during ENSO, precipitation patterns in the tropics are altered.\n",
@@ -1061,31 +743,21 @@
    ]
   },
   {
-<<<<<<< HEAD
-   "cell_type": "markdown",
-   "metadata": {},
-=======
-   "attachments": {},
-   "cell_type": "markdown",
-   "metadata": {
-    "execution": {}
-   },
->>>>>>> 816e15af
+   "attachments": {},
+   "cell_type": "markdown",
+   "metadata": {
+    "execution": {}
+   },
    "source": [
     "# Resources"
    ]
   },
   {
-<<<<<<< HEAD
-   "cell_type": "markdown",
-   "metadata": {},
-=======
-   "attachments": {},
-   "cell_type": "markdown",
-   "metadata": {
-    "execution": {}
-   },
->>>>>>> 816e15af
+   "attachments": {},
+   "cell_type": "markdown",
+   "metadata": {
+    "execution": {}
+   },
    "source": [
     "Data from this tutorial can be accessed for OISST [here](https://www.ncei.noaa.gov/products/optimum-interpolation-sst) and precipitation [here](https://noaa-cdr-precip-gpcp-monthly-pds.s3.amazonaws.com/index.html#data/)."
    ]
@@ -1119,11 +791,7 @@
    "name": "python",
    "nbconvert_exporter": "python",
    "pygments_lexer": "ipython3",
-<<<<<<< HEAD
-   "version": "3.10.8"
-=======
    "version": "3.10.12"
->>>>>>> 816e15af
   }
  },
  "nbformat": 4,
