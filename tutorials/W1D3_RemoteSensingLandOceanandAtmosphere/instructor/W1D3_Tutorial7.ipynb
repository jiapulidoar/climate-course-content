{
 "cells": [
  {
   "attachments": {},
   "cell_type": "markdown",
   "metadata": {
    "execution": {}
   },
   "source": [
    "# **Tutorial 7: Impact of Climate Variability - Precipitation**\n",
    "\n",
    "**Week 1, Day 3, Remote Sensing**\n",
    "\n",
    "**Content creators:** Douglas Rao\n",
    "\n",
    "**Content reviewers:** Katrina Dobson, Younkap Nina Duplex, Maria Gonzalez, Will Gregory, Nahid Hasan, Sherry Mi, Beatriz Cosenza Muralles, Jenna Pearson, Agustina Pesce, Chi Zhang, Ohad Zivan\n",
    "\n",
    "**Content editors:** Jenna Pearson, Chi Zhang, Ohad Zivan\n",
    "\n",
    "**Production editors:** Wesley Banfield, Jenna Pearson, Chi Zhang, Ohad Zivan\n",
    "\n",
    "**Our 2023 Sponsors:** NASA TOPS and Google DeepMind"
   ]
  },
  {
   "attachments": {},
   "cell_type": "markdown",
   "metadata": {
    "execution": {}
   },
   "source": [
    "# **Tutorial Objectives**\n",
    "\n",
    "In this tutorial, the primary goal is to understand how to utilize satellite data to investigate the effects of large-scale climate variability on precipitation.\n",
    "\n",
    "Upon the completion of this tutorial, you will be able to:\n",
    "\n",
    "- Comprehend the influence of the El Niño-Southern Oscillation (ENSO) on precipitation and its geographical distribution.\n",
    "- Compute Pearson's correlation coefficient, a statistical measure used to determine the relationship between two time series.\n"
   ]
  },
  {
   "attachments": {},
   "cell_type": "markdown",
   "metadata": {
    "execution": {}
   },
   "source": [
    "# **Setup**"
   ]
  },
  {
   "cell_type": "code",
   "execution_count": null,
   "metadata": {
    "execution": {},
    "tags": [
     "colab"
    ]
   },
   "outputs": [],
   "source": [
<<<<<<< HEAD
    "# Imports\n",
    "\n",
    "# Import only the libraries/objects that you use in this tutorial.\n",
    "\n",
    "# If any external library has to be installed, !pip install library --quiet\n",
    "# follow this order: numpy>matplotlib.\n",
    "# import widgets in hidden Figure settings cell\n",
    "\n",
    "# Properly install cartopy in colab to avoid session crash\n",
=======
    "# properly install cartopy in colab to avoid session crash\n",
>>>>>>> 816e15af
    "# !apt-get install libproj-dev proj-data proj-bin --quiet\n",
    "# !apt-get install libgeos-dev --quiet\n",
    "# !pip install cython --quiet\n",
    "# !pip install cartopy --quiet\n",
    "\n",
    "# !apt-get -qq install python-cartopy python3-cartopy  --quiet\n",
    "# !pip uninstall -y shapely  --quiet\n",
    "# !pip install shapely --no-binary shapely  --quiet"
   ]
  },
  {
   "cell_type": "code",
   "execution_count": null,
   "metadata": {
    "execution": {},
    "tags": []
   },
   "outputs": [],
   "source": [
    "# imports\n",
    "import xarray as xr\n",
    "import numpy as np\n",
    "import matplotlib.pyplot as plt\n",
    "import cartopy\n",
    "import cartopy.crs as ccrs\n",
    "import os\n",
    "import requests\n",
    "import pooch\n",
    "import tempfile\n",
    "from scipy import stats"
   ]
  },
  {
   "cell_type": "code",
   "execution_count": null,
   "metadata": {
    "cellView": "form",
    "execution": {},
    "tags": []
   },
   "outputs": [],
   "source": [
    "# @title Figure settings\n",
    "import ipywidgets as widgets  # interactive display\n",
    "\n",
    "%config InlineBackend.figure_format = 'retina'\n",
    "plt.style.use(\n",
    "    \"https://raw.githubusercontent.com/ClimateMatchAcademy/course-content/main/cma.mplstyle\"\n",
    ")"
   ]
  },
  {
   "cell_type": "code",
   "execution_count": null,
   "metadata": {
    "cellView": "form",
    "execution": {},
    "tags": []
   },
   "outputs": [],
   "source": [
    "# @title Video 1: Video 1 Name\n",
    "# Tech team will add code to format and display the video"
   ]
  },
  {
   "cell_type": "code",
   "execution_count": null,
   "metadata": {
    "execution": {}
   },
   "outputs": [],
   "source": [
<<<<<<< HEAD
    "# @title Video 1: Video 1 Name\n",
    "# Tech team will add code to format and display the video"
=======
    "# helper functions\n",
    "\n",
    "\n",
    "def pooch_load(filelocation=\"\", filename=\"\"):\n",
    "    shared_location = \"/home/jovyan/shared/data/tutorials/W1D3_RemoteSensingLandOceanandAtmosphere\"  # this is different for each day\n",
    "    user_temp_cache = tempfile.gettempdir()\n",
    "\n",
    "    if os.path.exists(os.path.join(shared_location, filename)):\n",
    "        file = os.path.join(shared_location, filename)\n",
    "    else:\n",
    "        file = pooch.retrieve(\n",
    "            filelocation, known_hash=None, fname=os.path.join(user_temp_cache, filename)\n",
    "        )\n",
    "\n",
    "    return file"
>>>>>>> 816e15af
   ]
  },
  {
   "attachments": {},
   "cell_type": "markdown",
   "metadata": {
    "execution": {}
   },
   "source": [
    "# **Section 1: ENSO and precipitation**"
   ]
  },
  {
   "attachments": {},
   "cell_type": "markdown",
   "metadata": {
    "execution": {}
   },
   "source": [
    "As discussed in previous tutorials, ENSO oscillates irregularly between El Niño and La Niña phases every two to seven years. These shifts often prompt predictable changes in ocean surface temperature and disrupt wind and rainfall patterns across the tropics, leading to a cascade of global side effects.\n",
    "\n",
    "In this context, we will be utilizing satellite data to scrutinize the influence of ENSO on precipitation patterns. "
   ]
  },
  {
   "attachments": {},
   "cell_type": "markdown",
   "metadata": {
    "execution": {}
   },
   "source": [
<<<<<<< HEAD
    "import os, requests\n",
    "\n",
    "fname = \"t6_oceanic-nino-index.nc\"\n",
    "url = \"https://osf.io/8rwxb/download/\"\n",
    "if not os.path.isfile(fname):\n",
    "    try:\n",
    "        r = requests.get(url)\n",
    "    except requests.ConnectionError:\n",
    "        print(\"!!! Failed to download data !!!\")\n",
    "    else:\n",
    "        if r.status_code != requests.codes.ok:\n",
    "            print(\"!!! Failed to download data !!!\")\n",
    "        else:\n",
    "            print(f\"Downloading {fname}...\")\n",
    "            with open(fname, \"wb\") as fid:\n",
    "                fid.write(r.content)\n",
    "            print(f\"Download {fname} completed!\")"
=======
    "## **Section 1.1: Get ENSO Index Oceanic Niño Index (ONI)**\n",
    "\n",
    "In last tutorial, we generated the Oceanic Niño Index (ONI) using the OISST Climate Data Records. Now we just read the ONI value using the climatology of 1982-2011.\n"
>>>>>>> 816e15af
   ]
  },
  {
   "cell_type": "code",
   "execution_count": null,
   "metadata": {
    "execution": {},
    "tags": []
   },
   "outputs": [],
   "source": [
    "# download't6_oceanic-nino-index.nc'\n",
    "\n",
    "url_nino = \"https://osf.io/8rwxb/download/\"\n",
    "filename_nino = \"t6_oceanic-nino-index\"\n",
    "oni = xr.open_dataset(pooch_load(filelocation=url_nino, filename=filename_nino))\n",
    "oni"
   ]
  },
  {
   "cell_type": "code",
   "execution_count": null,
   "metadata": {
    "execution": {},
    "tags": []
   },
   "outputs": [],
   "source": [
<<<<<<< HEAD
    "fig = plt.figure(figsize=(12, 6))\n",
    "oni.sst.plot()\n",
    "plt.ylabel(\"Ocean Nino Index\")\n",
    "plt.axhline(y=0, linestyle=\"dashed\", color=\"k\")\n",
    "plt.axhline(y=0.5, linestyle=\"dotted\", color=\"r\")\n",
    "plt.axhline(y=-0.5, linestyle=\"dotted\", color=\"b\")"
=======
    "# plot the oni timeseries we just downloaded\n",
    "fig, ax = plt.subplots(figsize=(12, 6))\n",
    "oni.sst.plot(ax=ax)\n",
    "ax.set_ylabel(\"Oceanic Nino Index\")\n",
    "ax.axhline(y=0, linestyle=\"dashed\", color=\"k\")\n",
    "ax.axhline(y=0.5, linestyle=\"dotted\", color=\"r\")\n",
    "ax.axhline(y=-0.5, linestyle=\"dotted\", color=\"b\")"
>>>>>>> 816e15af
   ]
  },
  {
   "attachments": {},
   "cell_type": "markdown",
   "metadata": {
    "execution": {}
   },
   "source": [
    "## **Section 1.2: Get Precipitation Anomaly Data**\n",
    "\n",
    "In tutorial 5, we created the monthly anomaly data of precipitation globally using the GPCP Monthly Precipitation Climate Data Records. Here, we read in the anomaly data and look at one specific month (e.g., 1998-01-01)."
   ]
  },
  {
   "cell_type": "code",
   "execution_count": null,
   "metadata": {
<<<<<<< HEAD
    "execution": {}
   },
   "outputs": [],
   "source": [
    "import os, requests\n",
    "\n",
    "fname = \"t5_gpcp-monthly-anomaly_1981-2010.nc\"\n",
    "url = \"https://osf.io/vhdcg/download/\"\n",
    "if not os.path.isfile(fname):\n",
    "    try:\n",
    "        r = requests.get(url)\n",
    "    except requests.ConnectionError:\n",
    "        print(\"!!! Failed to download data !!!\")\n",
    "    else:\n",
    "        if r.status_code != requests.codes.ok:\n",
    "            print(\"!!! Failed to download data !!!\")\n",
    "        else:\n",
    "            print(f\"Downloading {fname}...\")\n",
    "            with open(fname, \"wb\") as fid:\n",
    "                fid.write(r.content)\n",
    "            print(f\"Download {fname} completed!\")"
   ]
  },
  {
   "cell_type": "code",
   "execution_count": null,
   "metadata": {
    "execution": {}
=======
    "execution": {},
    "tags": []
>>>>>>> 816e15af
   },
   "outputs": [],
   "source": [
    "# download file 't5_gpcp-monthly-anomaly_1981-2010.nc'\n",
    "url_precip = \"https://osf.io/vhdcg/download/\"\n",
    "filename_precip = \"t5_gpcp-monthly-anomaly_1981-2010.nc\"\n",
    "precip = xr.open_dataset(pooch_load(filelocation=url_precip, filename=filename_precip))\n",
    "precip"
   ]
  },
  {
   "cell_type": "code",
   "execution_count": null,
   "metadata": {
    "execution": {},
    "tags": []
   },
   "outputs": [],
   "source": [
<<<<<<< HEAD
    "data = precip.sel(time=\"1998-01-01\")\n",
    "# Initate plot\n",
=======
    "# select just data from 1998\n",
    "data = precip.sel(time=\"1998-01-01\")\n",
    "\n",
    "# initate plot\n",
>>>>>>> 816e15af
    "fig = plt.figure(figsize=(9, 6))\n",
    "ax = plt.axes(projection=ccrs.Robinson(central_longitude=180))\n",
    "ax.coastlines()\n",
    "ax.gridlines()\n",
    "data.precip.plot(\n",
    "    ax=ax,\n",
    "    transform=ccrs.PlateCarree(),\n",
    "    vmin=-10,\n",
    "    vmax=10,\n",
    "    cmap=\"BrBG\",\n",
    "    cbar_kwargs=dict(shrink=0.5, label=\"Precip Anomaly (mm/day)\"),\n",
    ")"
   ]
  },
  {
   "attachments": {},
   "cell_type": "markdown",
   "metadata": {
    "execution": {}
   },
   "source": [
    "## **Section 1.3: Spatial Pattern**\n",
    "\n",
    "Let's look at one specific ENSO event - the **1997/1998 El Niño** and see how the spatial pattern of the precipitation evolves. The 1997/1998 El Niño is one of the most significant ENSO events that started in May of 1997 and ended April of 1998.\n",
    "\n",
    "Let's examine the seasonal precipitation anomaly pattern during this time period."
   ]
  },
  {
   "cell_type": "code",
   "execution_count": null,
   "metadata": {
    "execution": {},
    "tags": []
   },
   "outputs": [],
   "source": [
<<<<<<< HEAD
    "# Define the figure and each axis for the 2 rows and 2 columns\n",
=======
    "# define the figure and each axis for the 2 rows and 2 columns\n",
>>>>>>> 816e15af
    "fig, axs = plt.subplots(\n",
    "    nrows=2,\n",
    "    ncols=2,\n",
    "    subplot_kw={\"projection\": ccrs.Robinson(central_longitude=180)},\n",
    "    figsize=(12, 7.5),\n",
    "    sharex=True,\n",
    "    sharey=True,\n",
    ")\n",
    "\n",
    "# axs is a 2 dimensional array of `GeoAxes`.  We will flatten it into a 1-D array\n",
    "axs = axs.flatten()\n",
    "\n",
<<<<<<< HEAD
    "# Loop over selected months (Jan, Apr, Jul, Oct)\n",
    "for i, month in enumerate([\"1997-07-01\", \"1997-10-01\", \"1998-01-01\", \"1998-04-01\"]):\n",
    "\n",
    "    # Draw the coastines and major gridline for each subplot\n",
    "    axs[i].coastlines()\n",
    "    axs[i].gridlines()\n",
    "\n",
    "    # Draw the precipitation anomaly data\n",
=======
    "# loop over selected months (Jan, Apr, Jul, Oct)\n",
    "for i, month in enumerate([\"1997-07-01\", \"1997-10-01\", \"1998-01-01\", \"1998-04-01\"]):\n",
    "\n",
    "    # draw the coastines and major gridline for each subplot\n",
    "    axs[i].coastlines()\n",
    "    axs[i].gridlines()\n",
    "\n",
    "    # draw the precipitation anomaly data\n",
>>>>>>> 816e15af
    "    precip.precip.sel(time=month).plot(\n",
    "        ax=axs[i],\n",
    "        transform=ccrs.PlateCarree(),\n",
    "        vmin=-10,\n",
    "        vmax=10,  # use the same range of max and min value\n",
    "        cmap=\"BrBG\",\n",
    "        cbar_kwargs=dict(shrink=0.4, label=\"Precip anomaly\\n(mm/day)\"),\n",
    "    )"
   ]
  },
  {
   "attachments": {},
   "cell_type": "markdown",
   "metadata": {
    "execution": {}
   },
   "source": [
    "In this series of four monthly maps, notice the shifts in precipitation patterns across the tropics and various land regions.\n",
    "\n",
    "In particular there are large increases and decreases in precipitation over the tropical ocean, where ENSO is actively monitored. In the Nino 3.4 region, the intensification of the El Niño phase from  (which is characterized by warmer SSTs over the central and eastern Pacific) occurs alongside an increase in rainfall shown here (more blue ares near the equator).\n",
    "\n",
    "In addition to these changes, there are also rainfall patterns in regions such as in North and South America, with the Amazon as a notable example. "
   ]
  },
  {
   "attachments": {},
   "cell_type": "markdown",
   "metadata": {
    "execution": {}
   },
   "source": [
    "# **Section 2: Correlation Analysis**\n",
    "\n",
    "Beyond visual inspection, we can also quantify the correlation between the ENSO (ONI) and the precipitation anomaly for a region of our interest.\n",
    "\n",
    "Let's use Niño 3.4 region as an example to calculate the correlation berween precipitation and ONI."
   ]
  },
  {
   "cell_type": "code",
   "execution_count": null,
   "metadata": {
    "execution": {},
    "tags": []
   },
   "outputs": [],
   "source": [
<<<<<<< HEAD
    "# Extract precipitation data for the Nino 3.4 region & the same time period with ONI data\n",
=======
    "# extract precipitation data for the Nino 3.4 region & the same time period with ONI data\n",
>>>>>>> 816e15af
    "precip_nino34 = precip.sel(\n",
    "    latitude=slice(-5, 5),\n",
    "    longitude=slice(190, 240),\n",
    "    time=slice(\"1981-09-01\", \"2022-12-01\"),\n",
    ")\n",
    "precip_nino34"
   ]
  },
  {
   "cell_type": "code",
   "execution_count": null,
   "metadata": {
    "execution": {},
    "tags": []
   },
   "outputs": [],
   "source": [
<<<<<<< HEAD
    "# Calculate regional mean of the precipitation anomaly\n",
    "precip_nino34_mean = precip_nino34.mean((\"latitude\", \"longitude\"))\n",
    "# Extract ONI value for the common period (ending at 2022-12-01)\n",
=======
    "# calculate regional mean of the precipitation anomaly\n",
    "precip_nino34_mean = precip_nino34.mean((\"latitude\", \"longitude\"))\n",
    "\n",
    "# extract ONI value for the common period (ending at 2022-12-01)\n",
>>>>>>> 816e15af
    "nino34 = oni.sel(time=slice(\"1981-09-01\", \"2022-12-01\"))"
   ]
  },
  {
   "cell_type": "code",
   "execution_count": null,
   "metadata": {
    "execution": {},
    "tags": []
   },
   "outputs": [],
   "source": [
    "# set up two subplots that share the x-axis to compare precipitation anomaly and ONI index\n",
    "fig, axs = plt.subplots(2, sharex=True)\n",
    "fig.suptitle(\"GPCP Precipitaion Anomaly v.s. Oceanic Nino Index\")\n",
    "axs[0].plot(precip_nino34_mean.time, precip_nino34_mean.precip)\n",
    "axs[0].set_ylabel(\"Precip (mm/day)\")\n",
    "axs[0].axhline(y=0, color=\"k\", linestyle=\"dashed\")\n",
    "axs[1].plot(nino34.time, nino34.sst)\n",
    "axs[1].set_ylabel(\"ONI (degC)\")\n",
<<<<<<< HEAD
=======
    "axs[1].set_xlabel(\"Time\")\n",
>>>>>>> 816e15af
    "axs[1].axhline(y=0, color=\"k\", linestyle=\"dashed\")"
   ]
  },
  {
   "attachments": {},
   "cell_type": "markdown",
   "metadata": {
    "execution": {}
   },
   "source": [
    "From theses two time series, a pattern exists of a synchronized change in the precipitation anomaly and ONI. Now, we can generate a scatter plot to further examine this relationship."
   ]
  },
  {
   "cell_type": "code",
   "execution_count": null,
   "metadata": {
    "execution": {},
    "tags": []
   },
   "outputs": [],
   "source": [
<<<<<<< HEAD
    "# Set up two subplots that share the x-axis to compare precipitation anomaly and\n",
    "# ONI index\n",
    "fig = plt.figure(figsize=(7, 7))\n",
    "fig.suptitle(\"GPCP Precipitaion Anomaly v.s. Oceanic Nino Index\")\n",
    "plt.scatter(nino34.sst, precip_nino34_mean.precip, alpha=0.6)\n",
    "# Add horizontal and vertical lines of 0 values\n",
    "plt.axhline(y=0, linestyle=\"dashed\", color=\"k\", alpha=0.6)\n",
    "plt.axvline(x=0, linestyle=\"dashed\", color=\"k\", alpha=0.6)\n",
    "plt.axvline(x=0.5, linestyle=\"dashed\", color=\"r\", alpha=0.6)  # El Nino threshold\n",
    "plt.axvline(x=-0.5, linestyle=\"dashed\", color=\"b\", alpha=0.6)  # La Nina threshold"
=======
    "# set up scatter plot\n",
    "fig, ax = plt.subplots(figsize=(7, 7))\n",
    "fig.suptitle(\"GPCP Precipitaion Anomaly v.s. Oceanic Nino Index\")\n",
    "ax.scatter(nino34.sst, precip_nino34_mean.precip, alpha=0.6)\n",
    "\n",
    "# add horizontal and vertical lines of 0 values\n",
    "ax.axhline(y=0, linestyle=\"dashed\", color=\"k\", alpha=0.6)\n",
    "ax.axvline(x=0, linestyle=\"dashed\", color=\"k\", alpha=0.6)\n",
    "ax.axvline(x=0.5, linestyle=\"dashed\", color=\"r\", alpha=0.6)  # El Nino threshold\n",
    "ax.axvline(x=-0.5, linestyle=\"dashed\", color=\"b\", alpha=0.6)  # La Nina threshold\n",
    "ax.set_xlabel(\"ONI (degC)\")\n",
    "ax.set_ylabel(\"Precipitation Anomaly (mm/day)\")"
>>>>>>> 816e15af
   ]
  },
  {
   "attachments": {},
   "cell_type": "markdown",
   "metadata": {
    "execution": {}
   },
   "source": [
    "The scatter plot unveils a nonlinear relationship between precipitation anomalies and the ONI across different ENSO phases:\n",
    "\n",
    "- During the La Niña phase (i.e., when ONI values fall below -0.5/ the blue line), the Niño 3.4 region typically experiences below-average precipitation.\n",
    "- In contrast, during the El Niño phase (i.e., when ONI values rise above 0.5/ the red line), the Nino 3.4 region is inclined towards above-average precipitation.\n",
    "\n",
    "Although the overall relationship is nonlinear, we are only interested in the data during different ENSO phases (ONI above and below 0.5). Looking at this data separately, visually a linear fit seems appropriate. For your projects, you should check this is so by looking at the distribution of the **residuals of the linear fit**. The residuals are the difference between a dataset predicted by the linear model you will find during the regression process and the true data. If the fit is good, there should be no relationship between these two (i.e. the distribution of residuals should have little to no correlation with your data. For simplicity, we skip this step here.\n",
    "\n",
    "After you separate our data, you can look at the correlation coefficient and the associated p-value. This tells us how strongly related changes in the ONI are related to changes in precipitatoin anomalies. It is a value between -1 and 1, where the sign indicates whether the relationship is positive or negative, and the the absolute value tells us how strong the correlation. An absolute value of the correlatin coefficient closer to 1 indicates a stronger correlation. A low p-value will then assure us that likelihood of the correlation we find being purely due to chance is very low.\n",
    "\n",
    "First let us separate our data into El Niño and La Niña phases by using the ONI as a threshold."
   ]
  },
  {
   "cell_type": "code",
   "execution_count": null,
   "metadata": {
    "execution": {},
    "tags": []
   },
   "outputs": [],
   "source": [
    "# El Nino Data, logically index to keep ONI values above 0.5\n",
    "el_nino_sst = nino34.sst[nino34.sst > 0.5]\n",
    "el_nino_precip = precip_nino34_mean.precip[nino34.sst > 0.5]\n",
    "\n",
    "# La Nina Data, logically index to keep ONI values below -0.5\n",
    "la_nina_sst = nino34.sst[nino34.sst < -0.5]\n",
    "la_nina_precip = precip_nino34_mean.precip[nino34.sst < -0.5]"
   ]
  },
  {
   "cell_type": "code",
   "execution_count": null,
   "metadata": {
    "execution": {},
    "tags": []
   },
   "outputs": [],
   "source": [
    "# set up scatter plot for just El Nino and La Nina phases\n",
    "fig, ax = plt.subplots(figsize=(7, 7))\n",
    "fig.suptitle(\"GPCP Precipitaion Anomaly v.s. Oceanic Nino Index\")\n",
    "ax.scatter(el_nino_sst, el_nino_precip, c=\"r\", alpha=0.6)\n",
    "ax.scatter(la_nina_sst, la_nina_precip, c=\"b\", alpha=0.6)\n",
    "\n",
    "# add horizontal and vertical lines of 0 values\n",
    "ax.axhline(y=0, linestyle=\"dashed\", color=\"k\", alpha=0.6)\n",
    "ax.axvline(x=0, linestyle=\"dashed\", color=\"k\", alpha=0.6)\n",
    "ax.axvline(x=0.5, linestyle=\"dashed\", color=\"r\", alpha=0.6)  # El Nino threshold\n",
    "ax.axvline(x=-0.5, linestyle=\"dashed\", color=\"b\", alpha=0.6)  # La Nina threshold\n",
    "ax.set_xlabel(\"ONI (degC)\")\n",
    "ax.set_ylabel(\"Precipitation Anomaly (mm/day)\")"
   ]
  },
  {
   "attachments": {},
   "cell_type": "markdown",
   "metadata": {
    "execution": {}
   },
   "source": [
    "Now find the linear correlation coefficient using [SciPy stats package](https://docs.scipy.org/doc/scipy/tutorial/stats.html)."
   ]
  },
  {
   "cell_type": "code",
   "execution_count": null,
   "metadata": {
    "execution": {},
    "tags": []
   },
   "outputs": [],
   "source": [
    "# correlation for El Nino data\n",
    "el_nino_r, el_nino_p = stats.pearsonr(el_nino_sst, el_nino_precip)\n",
    "\n",
    "print(\"El Nino - Corr Coef: \" + str(el_nino_r) + \", p-val: \" + str(el_nino_p))\n",
    "\n",
    "# correlation for La Nina data\n",
    "la_nina_r, la_nina_p = stats.pearsonr(la_nina_sst, la_nina_precip)\n",
    "\n",
    "print(\"La Nina - Corr Coef: \" + str(la_nina_r) + \", p-val: \" + str(la_nina_p))"
   ]
  },
  {
   "attachments": {},
   "cell_type": "markdown",
   "metadata": {
    "execution": {}
   },
   "source": [
    "## **Questions 2: Climate Connection**\n",
    "\n",
    "1. Note that the correlation during La Niña phases is low with a higher p-value (less significant) than the correlation coefficient during El Niño phases. Explain what this means.\n",
    "2. Do the differences in correlation coefficients between phases line up with the time series above? Explain why."
   ]
  },
  {
   "cell_type": "code",
   "execution_count": null,
   "metadata": {
    "execution": {},
    "tags": []
   },
   "outputs": [],
   "source": [
    "# to_remove explanation\n",
    "\n",
    "\"\"\"\n",
    "1. The low correlation between the La Niña phase as precipitation suggests that there is not a strong relationship between the two. However, the stronger and significant correlation between El Niño and precipitation anomalies suggests that there is a more robust relationship between the two. This is in keeping with our physical understanding of how atmospheric convection and therefore preciptiation are affected that we learned about in Day 2.\n",
    "2. It does. In the time series, we note that when there are peaks in the ONI, indicating and El Niño phase, there are generally peaks in the precipication anomaly. However, for La Niña events, when there are troughs in the ONI data, there is much less agreement with the precipitation anomalies.\n",
    "\n",
    "\"\"\";"
   ]
  },
  {
   "attachments": {},
   "cell_type": "markdown",
   "metadata": {
    "execution": {}
   },
   "source": [
    "## **Coding Exercises 2**\n",
    "\n",
    "1. Choose a region of your interest to examine the relationship between ENSO (using ONI data) and precipitation anomaly globally. It will be interesting to see if the figures you make line up with your expectations from the maps we have made in the beginning of the tutorial. Will they be more or less correlated that the Niño 3.4 region? In the example code we will use Italy, but you can change this to be whatever region you are interested in."
   ]
  },
  {
   "cell_type": "markdown",
   "metadata": {
    "colab_type": "text",
    "execution": {},
    "tags": []
   },
   "source": [
    "```python\n",
    "#################################################\n",
    "# Students: Fill in missing code (...) and comment or remove the next line\n",
    "raise NotImplementedError(\n",
    "    \"Student exercise: Examine the relationship between ENSO and precipitation anomaly in a region of your choice.\"\n",
    ")\n",
    "#################################################\n",
    "\n",
    "# define region of interest for the precipitation anomaly\n",
    "italy_lon = [...]\n",
    "italy_lat = [...]\n",
    "\n",
    "# calculate regional mean time series\n",
    "precip_nino34_italy = precip.sel(\n",
    "    latitude=slice(...),\n",
    "    longitude=slice(...),\n",
    "    time=slice(\"1981-09-01\", \"2022-12-01\"),\n",
    ").mean(dim=(...))\n",
    "\n",
    "# plot the time series of precipitation anomaly and ONI for the same time period on different subplots\n",
    "fig, axs = plt.subplots(2, sharex=True)\n",
    "fig.suptitle(\"GPCP Precipitaion Anomaly v.s. Oceanic Nino Index\")\n",
    "axs[0].plot(precip_nino34_italy.time, precip_nino34_italy.precip)\n",
    "axs[0].set_ylabel(\"Precip (mm/day)\")\n",
    "axs[0].axhline(y=0, color=\"k\", linestyle=\"dashed\")\n",
    "axs[1].plot(nino34.time, nino34.sst)\n",
    "axs[1].set_ylabel(\"ONI (degC)\")\n",
    "axs[1].set_xlabel(\"Time\")\n",
    "axs[1].axhline(y=0, color=\"k\", linestyle=\"dashed\")\n",
    "\n",
    "# El Nino Data, logically index to keep ONI values above 0.5\n",
    "italy_el_nino_sst = ...\n",
    "italy_el_nino_precip = ...\n",
    "\n",
    "# La Nina Data, logically index to keep ONI values below -0.5\n",
    "italy_la_nina_sst = ...\n",
    "italy_la_nina_precip = ...\n",
    "\n",
    "# correlation for El Nino data\n",
    "italy_el_nino_r, italy_el_nino_p = ...\n",
    "\n",
    "print(\n",
    "    \"El Nino - Corr Coef: \" + str(italy_el_nino_r) + \", p-val: \" + str(italy_el_nino_p)\n",
    ")\n",
    "\n",
    "# correlation for La Nina data\n",
    "italy_la_nina_r, italy_la_nina_p = ...\n",
    "\n",
    "print(\n",
    "    \"La Nina - Corr Coef: \" + str(italy_la_nina_r) + \", p-val: \" + str(italy_la_nina_p)\n",
    ")\n",
    "\n",
    "# plot scatter plot between precipitation and ONI\n",
    "fig, ax = plt.subplots(figsize=(7, 7))\n",
    "fig.suptitle(\"GPCP Precipitaion Anomaly v.s. Oceanic Nino Index\")\n",
    "ax.scatter(italy_el_nino_sst, italy_el_nino_precip, c=\"r\", alpha=0.6)\n",
    "ax.scatter(italy_la_nina_sst, italy_la_nina_precip, c=\"b\", alpha=0.6)\n",
    "\n",
    "# add horizontal and vertical lines of 0 values\n",
    "ax.axhline(y=0, linestyle=\"dashed\", color=\"k\", alpha=0.6)\n",
    "ax.axvline(x=0, linestyle=\"dashed\", color=\"k\", alpha=0.6)\n",
    "ax.axvline(x=0.5, linestyle=\"dashed\", color=\"r\", alpha=0.6)  # El Nino threshold\n",
    "ax.axvline(x=-0.5, linestyle=\"dashed\", color=\"b\", alpha=0.6)  # La Nina threshold\n",
    "ax.set_xlabel(\"ONI (degC)\")\n",
    "ax.set_ylabel(\"Precipitation Anomaly (mm/day)\")\n",
    "\n",
    "```"
   ]
  },
  {
   "cell_type": "code",
   "execution_count": null,
   "metadata": {
    "execution": {},
    "tags": []
   },
   "outputs": [],
   "source": [
    "# to_remove solution\n",
    "\n",
    "# define region of interest for the precipitation anomaly\n",
    "italy_lon = [6, 19]\n",
    "italy_lat = [36, 48]\n",
    "\n",
    "# calculate regional mean time series\n",
    "precip_nino34_italy = precip.sel(\n",
    "    latitude=slice(italy_lat[0], italy_lat[1]),\n",
    "    longitude=slice(italy_lon[0], italy_lon[1]),\n",
    "    time=slice(\"1981-09-01\", \"2022-12-01\"),\n",
    ").mean(dim=(\"latitude\", \"longitude\"))\n",
    "\n",
    "# plot the time series of precipitation anomaly and ONI for the same time period on different subplots\n",
    "fig, axs = plt.subplots(2, sharex=True)\n",
    "fig.suptitle(\"GPCP Precipitaion Anomaly v.s. Oceanic Nino Index\")\n",
    "axs[0].plot(precip_nino34_italy.time, precip_nino34_italy.precip)\n",
    "axs[0].set_ylabel(\"Precip (mm/day)\")\n",
    "axs[0].axhline(y=0, color=\"k\", linestyle=\"dashed\")\n",
    "axs[1].plot(nino34.time, nino34.sst)\n",
    "axs[1].set_ylabel(\"ONI (degC)\")\n",
    "axs[1].set_xlabel(\"Time\")\n",
    "axs[1].axhline(y=0, color=\"k\", linestyle=\"dashed\")\n",
    "\n",
    "# El Nino Data, logically index to keep ONI values above 0.5\n",
    "italy_el_nino_sst = nino34.sst[nino34.sst > 0.5]\n",
    "italy_el_nino_precip = precip_nino34_italy.precip[nino34.sst > 0.5]\n",
    "\n",
    "# La Nina Data, logically index to keep ONI values below -0.5\n",
    "italy_la_nina_sst = nino34.sst[nino34.sst < -0.5]\n",
    "italy_la_nina_precip = precip_nino34_italy.precip[nino34.sst < -0.5]\n",
    "\n",
    "# correlation for El Nino data\n",
    "italy_el_nino_r, italy_el_nino_p = stats.pearsonr(\n",
    "    italy_el_nino_sst, italy_el_nino_precip\n",
    ")\n",
    "\n",
    "print(\n",
    "    \"El Nino - Corr Coef: \" + str(italy_el_nino_r) + \", p-val: \" + str(italy_el_nino_p)\n",
    ")\n",
    "\n",
    "# correlation for La Nina data\n",
    "italy_la_nina_r, italy_la_nina_p = stats.pearsonr(\n",
    "    italy_la_nina_sst, italy_la_nina_precip\n",
    ")\n",
    "\n",
<<<<<<< HEAD
    "\"\"\"\n",
=======
    "print(\n",
    "    \"La Nina - Corr Coef: \" + str(italy_la_nina_r) + \", p-val: \" + str(italy_la_nina_p)\n",
    ")\n",
>>>>>>> 816e15af
    "\n",
    "# plot scatter plot between precipitation and ONI\n",
    "fig, ax = plt.subplots(figsize=(7, 7))\n",
    "fig.suptitle(\"GPCP Precipitaion Anomaly v.s. Oceanic Nino Index\")\n",
    "ax.scatter(italy_el_nino_sst, italy_el_nino_precip, c=\"r\", alpha=0.6)\n",
    "ax.scatter(italy_la_nina_sst, italy_la_nina_precip, c=\"b\", alpha=0.6)\n",
    "\n",
<<<<<<< HEAD
    "\"\"\""
=======
    "# add horizontal and vertical lines of 0 values\n",
    "ax.axhline(y=0, linestyle=\"dashed\", color=\"k\", alpha=0.6)\n",
    "ax.axvline(x=0, linestyle=\"dashed\", color=\"k\", alpha=0.6)\n",
    "ax.axvline(x=0.5, linestyle=\"dashed\", color=\"r\", alpha=0.6)  # El Nino threshold\n",
    "ax.axvline(x=-0.5, linestyle=\"dashed\", color=\"b\", alpha=0.6)  # La Nina threshold\n",
    "ax.set_xlabel(\"ONI (degC)\")\n",
    "ax.set_ylabel(\"Precipitation Anomaly (mm/day)\")"
>>>>>>> 816e15af
   ]
  },
  {
   "attachments": {},
   "cell_type": "markdown",
   "metadata": {
    "execution": {}
   },
   "source": [
    "# **Summary**\n",
    "In this tutorial, you've acquired skills to evaluate the connection between precipitation and large-scale climate variability by analyzing the Oceanic Nino Index (ONI) and precipitation data.\n",
    "\n",
    "- You've discovered that the during ENSO, precipitation patterns in the tropics are altered.\n",
    "- You have used Pearson's correlation coefficient to investigate potential correlations. However, it's critical to further scrutinize these correlations with physical explanations to ensure that any detected signals are valid.\n"
   ]
  },
  {
   "attachments": {},
   "cell_type": "markdown",
   "metadata": {
    "execution": {}
   },
   "source": [
    "# Resources"
   ]
  },
  {
   "attachments": {},
   "cell_type": "markdown",
   "metadata": {
    "execution": {}
   },
   "source": [
    "Data from this tutorial can be accessed for OISST [here](https://www.ncei.noaa.gov/products/optimum-interpolation-sst) and precipitation [here](https://noaa-cdr-precip-gpcp-monthly-pds.s3.amazonaws.com/index.html#data/)."
   ]
  }
 ],
 "metadata": {
  "colab": {
   "collapsed_sections": [],
   "include_colab_link": true,
   "name": "W1D3_Tutorial7",
   "provenance": [],
   "toc_visible": true
  },
  "kernel": {
   "display_name": "Python 3",
   "language": "python",
   "name": "python3"
  },
  "kernelspec": {
   "display_name": "Python 3 (ipykernel)",
   "language": "python",
   "name": "python3"
  },
  "language_info": {
   "codemirror_mode": {
    "name": "ipython",
    "version": 3
   },
   "file_extension": ".py",
   "mimetype": "text/x-python",
   "name": "python",
   "nbconvert_exporter": "python",
   "pygments_lexer": "ipython3",
   "version": "3.10.12"
  }
 },
 "nbformat": 4,
 "nbformat_minor": 4
}<|MERGE_RESOLUTION|>--- conflicted
+++ resolved
@@ -60,19 +60,7 @@
    },
    "outputs": [],
    "source": [
-<<<<<<< HEAD
-    "# Imports\n",
-    "\n",
-    "# Import only the libraries/objects that you use in this tutorial.\n",
-    "\n",
-    "# If any external library has to be installed, !pip install library --quiet\n",
-    "# follow this order: numpy>matplotlib.\n",
-    "# import widgets in hidden Figure settings cell\n",
-    "\n",
-    "# Properly install cartopy in colab to avoid session crash\n",
-=======
     "# properly install cartopy in colab to avoid session crash\n",
->>>>>>> 816e15af
     "# !apt-get install libproj-dev proj-data proj-bin --quiet\n",
     "# !apt-get install libgeos-dev --quiet\n",
     "# !pip install cython --quiet\n",
@@ -146,10 +134,6 @@
    },
    "outputs": [],
    "source": [
-<<<<<<< HEAD
-    "# @title Video 1: Video 1 Name\n",
-    "# Tech team will add code to format and display the video"
-=======
     "# helper functions\n",
     "\n",
     "\n",
@@ -165,7 +149,6 @@
     "        )\n",
     "\n",
     "    return file"
->>>>>>> 816e15af
    ]
   },
   {
@@ -197,29 +180,9 @@
     "execution": {}
    },
    "source": [
-<<<<<<< HEAD
-    "import os, requests\n",
-    "\n",
-    "fname = \"t6_oceanic-nino-index.nc\"\n",
-    "url = \"https://osf.io/8rwxb/download/\"\n",
-    "if not os.path.isfile(fname):\n",
-    "    try:\n",
-    "        r = requests.get(url)\n",
-    "    except requests.ConnectionError:\n",
-    "        print(\"!!! Failed to download data !!!\")\n",
-    "    else:\n",
-    "        if r.status_code != requests.codes.ok:\n",
-    "            print(\"!!! Failed to download data !!!\")\n",
-    "        else:\n",
-    "            print(f\"Downloading {fname}...\")\n",
-    "            with open(fname, \"wb\") as fid:\n",
-    "                fid.write(r.content)\n",
-    "            print(f\"Download {fname} completed!\")"
-=======
     "## **Section 1.1: Get ENSO Index Oceanic Niño Index (ONI)**\n",
     "\n",
     "In last tutorial, we generated the Oceanic Niño Index (ONI) using the OISST Climate Data Records. Now we just read the ONI value using the climatology of 1982-2011.\n"
->>>>>>> 816e15af
    ]
   },
   {
@@ -248,14 +211,6 @@
    },
    "outputs": [],
    "source": [
-<<<<<<< HEAD
-    "fig = plt.figure(figsize=(12, 6))\n",
-    "oni.sst.plot()\n",
-    "plt.ylabel(\"Ocean Nino Index\")\n",
-    "plt.axhline(y=0, linestyle=\"dashed\", color=\"k\")\n",
-    "plt.axhline(y=0.5, linestyle=\"dotted\", color=\"r\")\n",
-    "plt.axhline(y=-0.5, linestyle=\"dotted\", color=\"b\")"
-=======
     "# plot the oni timeseries we just downloaded\n",
     "fig, ax = plt.subplots(figsize=(12, 6))\n",
     "oni.sst.plot(ax=ax)\n",
@@ -263,7 +218,6 @@
     "ax.axhline(y=0, linestyle=\"dashed\", color=\"k\")\n",
     "ax.axhline(y=0.5, linestyle=\"dotted\", color=\"r\")\n",
     "ax.axhline(y=-0.5, linestyle=\"dotted\", color=\"b\")"
->>>>>>> 816e15af
    ]
   },
   {
@@ -282,39 +236,8 @@
    "cell_type": "code",
    "execution_count": null,
    "metadata": {
-<<<<<<< HEAD
-    "execution": {}
-   },
-   "outputs": [],
-   "source": [
-    "import os, requests\n",
-    "\n",
-    "fname = \"t5_gpcp-monthly-anomaly_1981-2010.nc\"\n",
-    "url = \"https://osf.io/vhdcg/download/\"\n",
-    "if not os.path.isfile(fname):\n",
-    "    try:\n",
-    "        r = requests.get(url)\n",
-    "    except requests.ConnectionError:\n",
-    "        print(\"!!! Failed to download data !!!\")\n",
-    "    else:\n",
-    "        if r.status_code != requests.codes.ok:\n",
-    "            print(\"!!! Failed to download data !!!\")\n",
-    "        else:\n",
-    "            print(f\"Downloading {fname}...\")\n",
-    "            with open(fname, \"wb\") as fid:\n",
-    "                fid.write(r.content)\n",
-    "            print(f\"Download {fname} completed!\")"
-   ]
-  },
-  {
-   "cell_type": "code",
-   "execution_count": null,
-   "metadata": {
-    "execution": {}
-=======
-    "execution": {},
-    "tags": []
->>>>>>> 816e15af
+    "execution": {},
+    "tags": []
    },
    "outputs": [],
    "source": [
@@ -334,15 +257,10 @@
    },
    "outputs": [],
    "source": [
-<<<<<<< HEAD
-    "data = precip.sel(time=\"1998-01-01\")\n",
-    "# Initate plot\n",
-=======
     "# select just data from 1998\n",
     "data = precip.sel(time=\"1998-01-01\")\n",
     "\n",
     "# initate plot\n",
->>>>>>> 816e15af
     "fig = plt.figure(figsize=(9, 6))\n",
     "ax = plt.axes(projection=ccrs.Robinson(central_longitude=180))\n",
     "ax.coastlines()\n",
@@ -380,11 +298,7 @@
    },
    "outputs": [],
    "source": [
-<<<<<<< HEAD
-    "# Define the figure and each axis for the 2 rows and 2 columns\n",
-=======
     "# define the figure and each axis for the 2 rows and 2 columns\n",
->>>>>>> 816e15af
     "fig, axs = plt.subplots(\n",
     "    nrows=2,\n",
     "    ncols=2,\n",
@@ -397,16 +311,6 @@
     "# axs is a 2 dimensional array of `GeoAxes`.  We will flatten it into a 1-D array\n",
     "axs = axs.flatten()\n",
     "\n",
-<<<<<<< HEAD
-    "# Loop over selected months (Jan, Apr, Jul, Oct)\n",
-    "for i, month in enumerate([\"1997-07-01\", \"1997-10-01\", \"1998-01-01\", \"1998-04-01\"]):\n",
-    "\n",
-    "    # Draw the coastines and major gridline for each subplot\n",
-    "    axs[i].coastlines()\n",
-    "    axs[i].gridlines()\n",
-    "\n",
-    "    # Draw the precipitation anomaly data\n",
-=======
     "# loop over selected months (Jan, Apr, Jul, Oct)\n",
     "for i, month in enumerate([\"1997-07-01\", \"1997-10-01\", \"1998-01-01\", \"1998-04-01\"]):\n",
     "\n",
@@ -415,7 +319,6 @@
     "    axs[i].gridlines()\n",
     "\n",
     "    # draw the precipitation anomaly data\n",
->>>>>>> 816e15af
     "    precip.precip.sel(time=month).plot(\n",
     "        ax=axs[i],\n",
     "        transform=ccrs.PlateCarree(),\n",
@@ -463,11 +366,7 @@
    },
    "outputs": [],
    "source": [
-<<<<<<< HEAD
-    "# Extract precipitation data for the Nino 3.4 region & the same time period with ONI data\n",
-=======
     "# extract precipitation data for the Nino 3.4 region & the same time period with ONI data\n",
->>>>>>> 816e15af
     "precip_nino34 = precip.sel(\n",
     "    latitude=slice(-5, 5),\n",
     "    longitude=slice(190, 240),\n",
@@ -485,16 +384,10 @@
    },
    "outputs": [],
    "source": [
-<<<<<<< HEAD
-    "# Calculate regional mean of the precipitation anomaly\n",
-    "precip_nino34_mean = precip_nino34.mean((\"latitude\", \"longitude\"))\n",
-    "# Extract ONI value for the common period (ending at 2022-12-01)\n",
-=======
     "# calculate regional mean of the precipitation anomaly\n",
     "precip_nino34_mean = precip_nino34.mean((\"latitude\", \"longitude\"))\n",
     "\n",
     "# extract ONI value for the common period (ending at 2022-12-01)\n",
->>>>>>> 816e15af
     "nino34 = oni.sel(time=slice(\"1981-09-01\", \"2022-12-01\"))"
    ]
   },
@@ -515,10 +408,7 @@
     "axs[0].axhline(y=0, color=\"k\", linestyle=\"dashed\")\n",
     "axs[1].plot(nino34.time, nino34.sst)\n",
     "axs[1].set_ylabel(\"ONI (degC)\")\n",
-<<<<<<< HEAD
-=======
     "axs[1].set_xlabel(\"Time\")\n",
->>>>>>> 816e15af
     "axs[1].axhline(y=0, color=\"k\", linestyle=\"dashed\")"
    ]
   },
@@ -541,18 +431,6 @@
    },
    "outputs": [],
    "source": [
-<<<<<<< HEAD
-    "# Set up two subplots that share the x-axis to compare precipitation anomaly and\n",
-    "# ONI index\n",
-    "fig = plt.figure(figsize=(7, 7))\n",
-    "fig.suptitle(\"GPCP Precipitaion Anomaly v.s. Oceanic Nino Index\")\n",
-    "plt.scatter(nino34.sst, precip_nino34_mean.precip, alpha=0.6)\n",
-    "# Add horizontal and vertical lines of 0 values\n",
-    "plt.axhline(y=0, linestyle=\"dashed\", color=\"k\", alpha=0.6)\n",
-    "plt.axvline(x=0, linestyle=\"dashed\", color=\"k\", alpha=0.6)\n",
-    "plt.axvline(x=0.5, linestyle=\"dashed\", color=\"r\", alpha=0.6)  # El Nino threshold\n",
-    "plt.axvline(x=-0.5, linestyle=\"dashed\", color=\"b\", alpha=0.6)  # La Nina threshold"
-=======
     "# set up scatter plot\n",
     "fig, ax = plt.subplots(figsize=(7, 7))\n",
     "fig.suptitle(\"GPCP Precipitaion Anomaly v.s. Oceanic Nino Index\")\n",
@@ -565,7 +443,6 @@
     "ax.axvline(x=-0.5, linestyle=\"dashed\", color=\"b\", alpha=0.6)  # La Nina threshold\n",
     "ax.set_xlabel(\"ONI (degC)\")\n",
     "ax.set_ylabel(\"Precipitation Anomaly (mm/day)\")"
->>>>>>> 816e15af
    ]
   },
   {
@@ -834,13 +711,9 @@
     "    italy_la_nina_sst, italy_la_nina_precip\n",
     ")\n",
     "\n",
-<<<<<<< HEAD
-    "\"\"\"\n",
-=======
     "print(\n",
     "    \"La Nina - Corr Coef: \" + str(italy_la_nina_r) + \", p-val: \" + str(italy_la_nina_p)\n",
     ")\n",
->>>>>>> 816e15af
     "\n",
     "# plot scatter plot between precipitation and ONI\n",
     "fig, ax = plt.subplots(figsize=(7, 7))\n",
@@ -848,9 +721,6 @@
     "ax.scatter(italy_el_nino_sst, italy_el_nino_precip, c=\"r\", alpha=0.6)\n",
     "ax.scatter(italy_la_nina_sst, italy_la_nina_precip, c=\"b\", alpha=0.6)\n",
     "\n",
-<<<<<<< HEAD
-    "\"\"\""
-=======
     "# add horizontal and vertical lines of 0 values\n",
     "ax.axhline(y=0, linestyle=\"dashed\", color=\"k\", alpha=0.6)\n",
     "ax.axvline(x=0, linestyle=\"dashed\", color=\"k\", alpha=0.6)\n",
@@ -858,7 +728,6 @@
     "ax.axvline(x=-0.5, linestyle=\"dashed\", color=\"b\", alpha=0.6)  # La Nina threshold\n",
     "ax.set_xlabel(\"ONI (degC)\")\n",
     "ax.set_ylabel(\"Precipitation Anomaly (mm/day)\")"
->>>>>>> 816e15af
    ]
   },
   {
