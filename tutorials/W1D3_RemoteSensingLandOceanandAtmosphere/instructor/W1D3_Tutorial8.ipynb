--- conflicted
+++ resolved
@@ -94,11 +94,7 @@
    },
    "outputs": [],
    "source": [
-<<<<<<< HEAD
-    "# Imports\n",
-=======
     "# imports\n",
->>>>>>> 816e15af
     "import s3fs\n",
     "import xarray as xr\n",
     "import numpy as np\n",
@@ -164,10 +160,6 @@
    },
    "outputs": [],
    "source": [
-<<<<<<< HEAD
-    "# @title Video 1: Video 1 Name\n",
-    "# Tech team will add code to format and display the video"
-=======
     "# helper functions\n",
     "\n",
     "\n",
@@ -183,7 +175,6 @@
     "        )\n",
     "\n",
     "    return file"
->>>>>>> 816e15af
    ]
   },
   {
@@ -240,14 +231,6 @@
    },
    "outputs": [],
    "source": [
-<<<<<<< HEAD
-    "# Connect to the AWS S3 bucket for the nClimGrid Monthly Precipitation data\n",
-    "fs = s3fs.S3FileSystem(anon=True)\n",
-    "# Read in the monthly precipitation data from nClimGrid on AWS\n",
-    "url = \"s3://noaa-nclimgrid-monthly-pds/nclimgrid_prcp.nc\"\n",
-    "file_ob = fs.open(url)\n",
-    "ds = xr.open_dataset(file_ob)\n",
-=======
     "# connect to the AWS S3 bucket for the nClimGrid Monthly Precipitation data\n",
     "\n",
     "# read in the monthly precipitation data from nClimGrid on AWS\n",
@@ -262,7 +245,6 @@
     "        filename=file_nclimgrid,\n",
     "    )\n",
     ")\n",
->>>>>>> 816e15af
     "ds"
    ]
   },
@@ -362,11 +344,7 @@
    },
    "outputs": [],
    "source": [
-<<<<<<< HEAD
-    "# Calculate precipitation rate from nClimGrid\n",
-=======
     "# calculate precipitation rate from nClimGrid\n",
->>>>>>> 816e15af
     "obs_rate = prcp_obs.prcp / prcp_obs.time.dt.days_in_month\n",
     "obs_rate"
    ]
@@ -435,17 +413,6 @@
    },
    "outputs": [],
    "source": [
-<<<<<<< HEAD
-    "# Get the list of all data files in the AWS S3 bucket\n",
-    "file_pattern = \"noaa-cdr-precip-gpcp-monthly-pds/data/*/gpcp_v02r03_monthly_*.nc\"\n",
-    "file_location = fs.glob(file_pattern)\n",
-    "\n",
-    "# Open connection to all data files\n",
-    "file_ob = [fs.open(file) for file in file_location]\n",
-    "# Open all the monthly data files and concatenate them along the time dimension.\n",
-    "# This process will take ~ 1 minute to complete due to the number of data files.\n",
-    "ds_gpcp = xr.open_mfdataset(file_ob, combine=\"nested\", concat_dim=\"time\")"
-=======
     "# get the list of all data files in the AWS S3 bucket\n",
     "fs = s3fs.S3FileSystem(anon=True)\n",
     "file_pattern = \"noaa-cdr-precip-gpcp-monthly-pds/data/*/gpcp_v02r03_monthly_*.nc\"\n",
@@ -461,7 +428,6 @@
     "# this process will take ~ 1 minute to complete due to the number of data files.\n",
     "ds_gpcp = xr.open_mfdataset(file_ob, combine=\"nested\", concat_dim=\"time\")\n",
     "ds_gpcp"
->>>>>>> 816e15af
    ]
   },
   {
@@ -526,19 +492,11 @@
     "central_lon = np.mean(extent[:2])\n",
     "central_lat = np.mean(extent[2:])\n",
     "\n",
-<<<<<<< HEAD
-    "# Extract sat and obs data for the month of 1979-01-01\n",
-    "sat = prcp_sat.sel(time=\"1979-01-01\")\n",
-    "obs = obs_rate.sel(time=\"1979-01-01\")\n",
-    "\n",
-    "# Initate plot for North America using two suplots\n",
-=======
     "# extract sat and obs data for the month of 1979-01-01\n",
     "sat = prcp_sat.sel(time=\"1979-01-01\")\n",
     "obs = obs_rate.sel(time=\"1979-01-01\")\n",
     "\n",
     "# initate plot for North America using two suplots\n",
->>>>>>> 816e15af
     "fig, axs = plt.subplots(\n",
     "    2,\n",
     "    subplot_kw={\"projection\": ccrs.AlbersEqualArea(central_lon, central_lat)},\n",
@@ -611,52 +569,10 @@
    },
    "outputs": [],
    "source": [
-<<<<<<< HEAD
-    "# Note that GPCP data is stored as 0-360 degree for the longitude, so the longitude should be using (360 - lon)\n",
-    "sat = prcp_sat.sel(longitude=285.99, latitude=40.71, method=\"nearest\")\n",
-    "obs = obs_rate.sel(lon=-74.01, lat=40.71, method=\"nearest\")  # precipitation rate\n",
-    "obs_total = prcp_obs.sel(lon=-74.01, lat=40.71, method=\"nearest\")  # total amount"
-   ]
-  },
-  {
-   "cell_type": "code",
-   "execution_count": null,
-   "metadata": {
-    "execution": {},
-    "executionInfo": {
-     "elapsed": 62727,
-     "status": "ok",
-     "timestamp": 1681872935021,
-     "user": {
-      "displayName": "Yuhan (Douglas) Rao",
-      "userId": "14858740632129213276"
-     },
-     "user_tz": 240
-    }
-   },
-   "outputs": [],
-   "source": [
-    "# Let's first look at the comparison between the total amount from nClimGrid\n",
-    "fig = plt.figure(figsize=(12, 6))\n",
-    "obs_total.prcp.plot(label=\"nClimGrid Monthly Total Precipitation\")\n",
-    "sat.plot(color=\"k\", label=\"GPCP Monthly Precipitation Rate\")\n",
-    "plt.ylabel(\"nClimGrid v.s. GPCP (New York City)\")\n",
-    "plt.legend()"
-   ]
-  },
-  {
-   "cell_type": "markdown",
-   "metadata": {
-    "execution": {}
-   },
-   "source": [
-    "We clearly see the systematic shift between the total precipitation amount from nClimGrid data and the precipitation rate from GPCP. Now, let's see if the nClimGrid rate will be any better for the evaluation."
-=======
     "# note that GPCP data is stored as 0-360 degree for the longitude, so the longitude should be using (360 - lon)\n",
     "sat = prcp_sat.sel(longitude=285.99, latitude=40.71, method=\"nearest\")\n",
     "obs = obs_rate.sel(lon=-74.01, lat=40.71, method=\"nearest\")  # precipitation rate\n",
     "obs_total = prcp_obs.sel(lon=-74.01, lat=40.71, method=\"nearest\")  # total amount"
->>>>>>> 816e15af
    ]
   },
   {
@@ -678,21 +594,12 @@
    },
    "outputs": [],
    "source": [
-<<<<<<< HEAD
-    "# Let's look at the comparison between the precipitation rate from nClimGrid\n",
-    "fig = plt.figure(figsize=(12, 6))\n",
-    "obs.plot(label=\"nClimGrid Monthly Precipitation Rate\")\n",
-    "sat.plot(color=\"k\", alpha=0.6, label=\"GPCP Monthly Precipitation Rate\")\n",
-    "plt.ylabel(\"nClimGrid v.s. GPCP (New York City) (mm/day)\")\n",
-    "plt.legend()"
-=======
     "# let's look at the comparison between the precipitation rate from nClimGrid and satellite CDR\n",
     "fig, ax = plt.subplots(figsize=(12, 6))\n",
     "obs.plot(label=\"nClimGrid Monthly Precipitation Rate\", ax=ax)\n",
     "sat.plot(color=\"k\", alpha=0.6, label=\"GPCP Monthly Precipitation Rate\", ax=ax)\n",
     "ax.set_ylabel(\"nClimGrid v.s. GPCP (New York City) (mm/day)\")\n",
     "ax.legend()"
->>>>>>> 816e15af
    ]
   },
   {
@@ -724,19 +631,12 @@
    },
    "outputs": [],
    "source": [
-<<<<<<< HEAD
-    "fig = plt.figure(figsize=(12, 6))\n",
-    "obs.sel(time=slice(\"2011-01-01\", \"2015-12-01\")).plot(label=\"nClimGrid\")\n",
-    "sat.sel(time=slice(\"2011-01-01\", \"2015-12-01\")).plot(marker=\"o\", label=\"GPCP Monthly\")\n",
-    "plt.legend()"
-=======
     "fig, ax = plt.subplots(figsize=(12, 6))\n",
     "obs.sel(time=slice(\"2011-01-01\", \"2015-12-01\")).plot(label=\"nClimGrid\", ax=ax)\n",
     "sat.sel(time=slice(\"2011-01-01\", \"2015-12-01\")).plot(\n",
     "    marker=\"o\", label=\"GPCP Monthly\", ax=ax\n",
     ")\n",
     "ax.legend()"
->>>>>>> 816e15af
    ]
   },
   {
@@ -780,11 +680,7 @@
    },
    "outputs": [],
    "source": [
-<<<<<<< HEAD
-    "# Make sure that both observation and satellite data are for the samte time period\n",
-=======
     "# make sure that both observation and satellite data are for the samte time period\n",
->>>>>>> 816e15af
     "sat = sat.sel(time=slice(\"1979-01-01\", \"2022-12-01\"))\n",
     "obs = obs.sel(time=slice(\"1979-01-01\", \"2022-12-01\"))"
    ]
@@ -808,21 +704,6 @@
    },
    "outputs": [],
    "source": [
-<<<<<<< HEAD
-    "# Plot the scatter plot between nClimGrid and GPCP monthly precipitation CDR\n",
-    "fig = plt.figure(figsize=(7, 7))\n",
-    "fig.suptitle(\"GPCP Precipitaion v.s. nClimGrid\")\n",
-    "plt.scatter(sat, obs, alpha=0.6)\n",
-    "# Add 1:1 line\n",
-    "y_lim = (0, 15)\n",
-    "x_lim = (0, 15)\n",
-    "plt.plot((0, 15), (0, 15), \"k-\", color=\"r\")\n",
-    "plt.ylim(y_lim)\n",
-    "plt.xlim(x_lim)\n",
-    "plt.xlabel(\"GPCP Precipitation (mm/day)\")\n",
-    "plt.ylabel(\"nClimGrid (mm/day)\")\n",
-    "plt.show()"
-=======
     "# plot the scatter plot between nClimGrid and GPCP monthly precipitation CDR\n",
     "fig, ax = plt.subplots(figsize=(12, 6))\n",
     "fig.suptitle(\"GPCP Precipitaion v.s. nClimGrid\")\n",
@@ -835,7 +716,6 @@
     "ax.set_xlim(x_lim)\n",
     "ax.set_xlabel(\"GPCP Precipitation (mm/day)\")\n",
     "ax.set_ylabel(\"nClimGrid (mm/day)\")"
->>>>>>> 816e15af
    ]
   },
   {
@@ -1001,21 +881,13 @@
    "source": [
     "# **Summary**\n",
     "\n",
-<<<<<<< HEAD
-    "\"\"\"\n",
-=======
     "In this tutorial, you explored how to use station-based observations within the U.S. to evaluate satellite precipitation data. While this isn't a global comparison, the methodology can be applied to other station or observation data you may wish to utilize.\n",
->>>>>>> 816e15af
     "\n",
     "When carrying out these comparisons, remember the following key points:\n",
     "\n",
-<<<<<<< HEAD
-    "\"\"\""
-=======
     "- Ensure that both the satellite data and the observations represent the same quantity (for example, total precipitation amount versus precipitation rate).\n",
     "- Comparisons should be made for the same geolocation (or very near to it) and the same time period.\n",
     "- Be aware of potential spatial scale effects. Satellite data measures over a large area, whereas observations may be narrowly focused, particularly for elements that exhibit substantial spatial variability. This can lead to considerable uncertainty in the satellite data.\n"
->>>>>>> 816e15af
    ]
   },
   {
