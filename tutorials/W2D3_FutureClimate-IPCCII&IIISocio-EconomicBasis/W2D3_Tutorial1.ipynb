--- conflicted
+++ resolved
@@ -7,7 +7,6 @@
     "execution": {}
    },
    "source": [
-<<<<<<< HEAD
     "[![Open In Colab](https://colab.research.google.com/assets/colab-badge.svg)](https://colab.research.google.com/github/ClimateMatchAcademy/course-content/blob/main/tutorials/W2D3_FutureClimate-IPCCII&IIISocio-EconomicBasis/W2D3_Tutorial1.ipynb) &nbsp; <a href=\"https://kaggle.com/kernels/welcome?src=https://raw.githubusercontent.com/ClimateMatchAcademy/course-content/main/tutorials/W2D3_FutureClimate-IPCCII&IIISocio-EconomicBasis/W2D3_Tutorial1.ipynb\" target=\"_parent\"><img src=\"https://kaggle.com/static/images/open-in-kaggle.svg\" alt=\"Open in Kaggle\"/></a>"
    ]
   },
@@ -16,65 +15,34 @@
    "id": "2f7158be-d20d-42cd-b6f0-8333e390418d",
    "metadata": {},
    "source": [
-    "# **Tutorial 1: The Socio-economic Origins of the Climate Emergency**\n",
-=======
-    "[![Open In Colab](https://colab.research.google.com/assets/colab-badge.svg)](https://colab.research.google.com/github/ClimateMatchAcademy/course-content/blob/main/tutorials/W2D3_FutureClimate-IPCCII&IIISocio-EconomicBasis/W2D3_Tutorial1.ipynb) &nbsp; <a href=\"https://kaggle.com/kernels/welcome?src=https://raw.githubusercontent.com/{ORG}/course-content/main/tutorials/W2D3_FutureClimate-IPCCII&IIISocio-EconomicBasis/W2D3_Tutorial1.ipynb\" target=\"_parent\"><img src=\"https://kaggle.com/static/images/open-in-kaggle.svg\" alt=\"Open in Kaggle\"/></a>"
-   ]
-  },
-  {
-   "attachments": {},
-   "cell_type": "markdown",
-   "id": "1380c3b2-590b-4271-9b2a-4c9830aab5ca",
-   "metadata": {
-    "execution": {}
-   },
-   "source": [
-    "# **Tutorial 1:**\n",
-    "\n",
->>>>>>> 816e15af
+    "# Tutorial 1: The Socio-economic Origins of the Climate Emergency\n",
     "**Week 2, Day 3: IPCC Socio-economic Basis**\n",
     "\n",
     "**Content creators:** Maximilian Puelma Touzel\n",
     "\n",
-<<<<<<< HEAD
     "**Content reviewers:** Peter Ohue, Derick Temfack, Zahra Khodakaramimaghsoud, Peizhen Yang, Younkap Nina DuplexLaura Paccini, Sloane Garelick, Agustina Pesce, Cheng Zhang, Jenna Pearson, Chi Zhang, Ohad Zivan\n",
-=======
-    "**Content reviewers:** Peter Ohue, Derick Temfack, Zahra Khodakaramimaghsoud, Peizhen Yang, Younkap Nina DuplexLaura Paccini, Sloane Garelick, Abigail Bodner, Manisha Sinha, Agustina Pesce, Dionessa Biton, Cheng Zhang, Jenna Pearson, Chi Zhang, Ohad Zivan\n",
->>>>>>> 816e15af
     "\n",
     "**Content editors:** Jenna Pearson, Chi Zhang, Ohad Zivan\n",
     "\n",
     "**Production editors:** Wesley Banfield, Jenna Pearson, Chi Zhang, Ohad Zivan\n",
     "\n",
-    "**Our 2023 Sponsors:** NASA TOPS and Google DeepMind"
-   ]
-  },
-  {
-<<<<<<< HEAD
-=======
-   "attachments": {},
->>>>>>> 816e15af
+    "**Our 2023 Sponsors:** NASA TOPS, Google DeepMind"
+   ]
+  },
+  {
    "cell_type": "markdown",
    "id": "EQcat4kN0AyT",
    "metadata": {
     "execution": {}
    },
    "source": [
-<<<<<<< HEAD
     "# Tutorial Objectives\n",
-=======
-    "# **Tutorial Objectives**\n",
->>>>>>> 816e15af
     "During the first week of the course, you learned about types of climate data from measurements, proxies and models, and computational tools for assessing past, present and future climate variability recorded by this data. During day one of this week, you began to explore climate model data from Earth System Models (ESMs) simulations conducted for the recent Climate Model Intercomparison Project (CMIP6) that are presented in the report from the Intergovernmental Panel on Climate Changes (IPCC). However, the dominant source of uncertainty in those projections arise from how human society responds: e.g. how our emissions reduction and renewable energy technologies develop, how coherent our global politics are, how our consumption grows etc. For these reasons, in addition to understanding the physical basis of the climate variations projected by these models, it's also important to assess the current and future socioeconomic impact of climate change and what aspects of human activity are driving emissions. This day's tutorials focus on the socioeconomic projections regarding the future of climate change and are centered around the Shared Socioeconomic Pathways (SSP) framework used by the IPCC.\n",
     "\n",
     "In this first tutorial, you will see how society can be represented by inter-related socio-economic variables and thier projections into the future. This tutorial will provide insights into the pressing socioeconomic issues related to climate change, such as resource scarcity, population dynamics, and the potential impacts of unchecked resource extraction. In particular, you will see some socioeconomic projections of the Integrated Assessment Modelling (IAM) used by the IPCC, and the influence of shared socio-economic pathways on these projections. In the bulk of the tutorial, you will use the `World3` model, a tool developed in the 1970s to analyze potential economic and population scenarios. You will use it to learn about nonlinear, coupled dynamics of various aggregated world system variables and how this model informs modern day climate challenges."
    ]
   },
   {
-<<<<<<< HEAD
-=======
-   "attachments": {},
->>>>>>> 816e15af
    "cell_type": "markdown",
    "id": "M1V4fv311VyL",
    "metadata": {
@@ -82,11 +50,7 @@
     "tags": []
    },
    "source": [
-<<<<<<< HEAD
     "# Setup\n",
-=======
-    "# **Setup**\n",
->>>>>>> 816e15af
     "\n"
    ]
   },
@@ -105,138 +69,11 @@
       "userId": "04706287370408131987"
      },
      "user_tz": 240
-<<<<<<< HEAD
     },
     "tags": []
    },
    "outputs": [],
    "source": [
-    "# imports\n",
-    "from IPython.display import Math\n",
-    "from IPython.display import display, HTML, Image\n",
-    "import seaborn as sns\n",
-    "import matplotlib.pyplot as plt\n",
-    "import pandas as pd\n",
-    "import numpy as np\n",
-    "from ipywidgets import interact\n",
-    "import ipywidgets as widgets\n",
-    "import pooch\n",
-    "import urllib\n",
-    "from pyworld3 import World3\n",
-    "from pyworld3.utils import plot_world_variables"
-   ]
-  },
-  {
-   "cell_type": "code",
-   "execution_count": null,
-   "id": "0d638867-ebd9-4bcd-9470-3f900632d26a",
-   "metadata": {
-    "cellView": "form",
-    "execution": {}
-   },
-   "outputs": [],
-   "source": [
-    "# @title Figure Settings\n",
-    "import ipywidgets as widgets       # interactive display\n",
-    "%config InlineBackend.figure_format = 'retina'\n",
-    "plt.style.use(\"https://raw.githubusercontent.com/ClimateMatchAcademy/course-content/main/cma.mplstyle\")\n",
-    "\n",
-    "sns.set_style(\"ticks\", {'axes.grid': False})\n",
-    "%matplotlib inline\n",
-    "display(HTML(\"<style>.container { width:100% !important; }</style>\"))\n",
-    "params = {'lines.linewidth': '3'}\n",
-    "plt.rcParams.update(params)"
-   ]
-  },
-  {
-   "cell_type": "code",
-   "execution_count": null,
-   "id": "NRizLOHHmofT",
-   "metadata": {
-    "cellView": "form",
-    "execution": {},
-    "executionInfo": {
-     "elapsed": 240,
-     "status": "ok",
-     "timestamp": 1682540400735,
-     "user": {
-      "displayName": "Sloane Garelick",
-      "userId": "04706287370408131987"
-     },
-     "user_tz": 240
-=======
->>>>>>> 816e15af
-    },
-    "tags": []
-   },
-   "outputs": [],
-   "source": [
-<<<<<<< HEAD
-    "# @title Helper functions\n",
-    "\n",
-    "def get_IPCC_data(var_name, path):\n",
-    "    IAMdf = pd.read_excel(path)\n",
-    "    IAMdf.drop(IAMdf.tail(2).index,inplace = True)  # excel file has 2 trailing rows of notes\n",
-    "    IAMdf.drop(['Model','Region','Variable','Unit','Notes'],axis=1,inplace =True) #remove columns we won't need\n",
-    "\n",
-    "    # The data is in wideform (years are columns).\n",
-    "    # Longform (year of each datum as a column) is more convenient.\n",
-    "    # To collapse it to longform we'll use the `pd.wide_to_long` method that requires the following reformatting\n",
-    "    IAMdf.rename(columns=dict(zip(IAMdf.columns[1:],[var_name+str(y) for y in IAMdf.columns[1:]])),inplace=True) #add 'pop' to the year columns to tell the method which columns to map\n",
-    "    IAMdf.index = IAMdf.index.set_names(['id']) #name index\n",
-    "    IAMdf=IAMdf.reset_index() #make index a column\n",
-    "    IAMdf=pd.wide_to_long(IAMdf, [var_name], i='id', j=\"year\")\n",
-    "\n",
-    "    IAMdf=IAMdf.reset_index().drop('id',axis=1) #do some post mapping renaming\n",
-    "    IAMdf.year=IAMdf.year.apply(int) #turn year data from string to int\n",
-    "    if var_name=='pop':\n",
-    "        IAMdf[var_name]=1e6*IAMdf[var_name] #pop is in millions\n",
-    "    elif var_name=='CO2':\n",
-    "        IAMdf[var_name]=1e6*IAMdf[var_name] #CO2 is in Mt CO2/yr\n",
-    "    elif var_name=='forcing':\n",
-    "        IAMdf=IAMdf # forcing in W/m2\n",
-    "    return IAMdf\n",
-    "\n",
-    "def run_and_plot(world3, nri_factor=1, new_lifetime_industrial_capital=14):\n",
-    "    # nonrenewable resources initial [resource units]\n",
-    "    world3.init_world3_constants(\n",
-    "        nri=nri_factor*1e12, alic1=14, alic2=new_lifetime_industrial_capital)\n",
-    "    world3.init_world3_variables()\n",
-    "    world3.set_world3_table_functions()\n",
-    "    world3.set_world3_delay_functions()\n",
-    "    world3.run_world3(fast=False)\n",
-    "\n",
-    "    # select model variables to plot\n",
-    "    variables = [world3.nrfr, world3.iopc, world3.fpc,\n",
-    "                 world3.pop, world3.ppolx, world3.d, world3.cdr]\n",
-    "    variable_labels = [\"Resource\",  # nonrenewable resource fraction remaining (NRFR)\n",
-    "                       \"Industry\", # industrial output per capita [dollars/person-year] (IOPC)\n",
-    "                       \"Food\", # food production per capita [vegetable-equivalent kilograms/person-year] (FPC)\n",
-    "                       \"Population\",  # population [persons] (POP)\n",
-    "                       \"Pollution\",  # index of persistent pollution (PPOLX)\n",
-    "                                # (fraction of peristent pollution in 1970 = 1.36e8 pollution units)\n",
-    "                       \"Deaths\",\n",
-    "                       \"Deathrate\\n/1000\"]\n",
-    "    variable_limits = [[0, 1], [0, 1e3], [0, 1e3], [\n",
-    "        0, 16e9], [0, 32], [0, 5e8], [0, 250]]  # y axis ranges\n",
-    "\n",
-    "    plot_world_variables(world3.time, variables, variable_labels, variable_limits,\n",
-    "                         img_background=None,  # ./img/fig7-7.png\",\n",
-    "                         figsize=[4+len(variables), 7],\n",
-    "                         title=\"initial non-renewable resources=\" + \\\n",
-    "                         str(nri_factor)+\"*1e12\",\n",
-    "                         grid=True)\n",
-    "\n",
-    "    # overlay an SSP projection\n",
-    "    scenario_name='SSP2-Baseline'\n",
-    "    pop_path = pooch.retrieve('https://osf.io/download/ed9aq/',known_hash=None)\n",
-    "    IAMpopdf=get_IPCC_data('pop', pop_path)\n",
-    "    year_data = IAMpopdf.loc[IAMpopdf.Scenario==scenario_name,'year']\n",
-    "    var_data = IAMpopdf.loc[IAMpopdf.Scenario==scenario_name,'pop']\n",
-    "    axs = plt.gcf().axes\n",
-    "    axs[variable_labels.index('Population')].plot(year_data,var_data, 'r--', label=scenario_name)\n",
-    "    axs[variable_labels.index('Population')].legend(frameon=False)"
-=======
     "# imports\n",
     "from IPython.display import Math\n",
     "from IPython.display import display, HTML, Image\n",
@@ -252,68 +89,11 @@
     "import urllib\n",
     "from pyworld3 import World3\n",
     "from pyworld3.utils import plot_world_variables"
->>>>>>> 816e15af
-   ]
-  },
-  {
-   "cell_type": "code",
-   "execution_count": null,
-<<<<<<< HEAD
-   "id": "a9358ae2-4cde-444c-abc4-6cb5570bc482",
-   "metadata": {
-    "cellView": "form",
-    "execution": {},
-    "tags": []
-   },
-   "outputs": [],
-   "source": [
-    "# @title Video 1: The Socio-economic Origins of the Climate Emergency\n",
-    "\n",
-    "from ipywidgets import widgets\n",
-    "from IPython.display import YouTubeVideo\n",
-    "from IPython.display import IFrame\n",
-    "from IPython.display import display\n",
-    "\n",
-    "\n",
-    "class PlayVideo(IFrame):\n",
-    "  def __init__(self, id, source, page=1, width=400, height=300, **kwargs):\n",
-    "    self.id = id\n",
-    "    if source == 'Bilibili':\n",
-    "      src = f'https://player.bilibili.com/player.html?bvid={id}&page={page}'\n",
-    "    elif source == 'Osf':\n",
-    "      src = f'https://mfr.ca-1.osf.io/render?url=https://osf.io/download/{id}/?direct%26mode=render'\n",
-    "    super(PlayVideo, self).__init__(src, width, height, **kwargs)\n",
-    "\n",
-    "\n",
-    "def display_videos(video_ids, W=400, H=300, fs=1):\n",
-    "  tab_contents = []\n",
-    "  for i, video_id in enumerate(video_ids):\n",
-    "    out = widgets.Output()\n",
-    "    with out:\n",
-    "      if video_ids[i][0] == 'Youtube':\n",
-    "        video = YouTubeVideo(id=video_ids[i][1], width=W,\n",
-    "                             height=H, fs=fs, rel=0)\n",
-    "        print(f'Video available at https://youtube.com/watch?v={video.id}')\n",
-    "      else:\n",
-    "        video = PlayVideo(id=video_ids[i][1], source=video_ids[i][0], width=W,\n",
-    "                          height=H, fs=fs, autoplay=False)\n",
-    "        if video_ids[i][0] == 'Bilibili':\n",
-    "          print(f'Video available at https://www.bilibili.com/video/{video.id}')\n",
-    "        elif video_ids[i][0] == 'Osf':\n",
-    "          print(f'Video available at https://osf.io/{video.id}')\n",
-    "      display(video)\n",
-    "    tab_contents.append(out)\n",
-    "  return tab_contents\n",
-    "\n",
-    "\n",
-    "video_ids = [('Youtube', 'q0vzG9eVUYs'), ('Bilibili', 'BV1tV411T7DK')]\n",
-    "tab_contents = display_videos(video_ids, W=730, H=410)\n",
-    "tabs = widgets.Tab()\n",
-    "tabs.children = tab_contents\n",
-    "for i in range(len(tab_contents)):\n",
-    "  tabs.set_title(i, video_ids[i][0])\n",
-    "display(tabs)"
-=======
+   ]
+  },
+  {
+   "cell_type": "code",
+   "execution_count": null,
    "id": "0d638867-ebd9-4bcd-9470-3f900632d26a",
    "metadata": {
     "cellView": "form",
@@ -333,34 +113,11 @@
     "display(HTML(\"<style>.container { width:100% !important; }</style>\"))\n",
     "params = {\"lines.linewidth\": \"3\"}\n",
     "plt.rcParams.update(params)"
->>>>>>> 816e15af
-   ]
-  },
-  {
-   "cell_type": "code",
-   "execution_count": null,
-<<<<<<< HEAD
-   "id": "fe43b3b5-eaa7-4ae5-a911-03f4781c6466",
-   "metadata": {
-    "cellView": "form",
-    "execution": {},
-    "pycharm": {
-     "name": "#%%\n"
-    },
-    "tags": [
-     "remove-input"
-    ]
-   },
-   "outputs": [],
-   "source": [
-    "# @title Tutorial slides\n",
-    "# @markdown These are the slides for the videos in all tutorials today\n",
-    "from IPython.display import IFrame\n",
-    "link_id = \"rqmf2\""
-   ]
-  },
-  {
-=======
+   ]
+  },
+  {
+   "cell_type": "code",
+   "execution_count": null,
    "id": "NRizLOHHmofT",
    "metadata": {
     "cellView": "form",
@@ -381,6 +138,22 @@
    "source": [
     "# @title Helper functions\n",
     "\n",
+    "\n",
+    "def pooch_load(filelocation=None, filename=None, processor=None):\n",
+    "    shared_location = \"/home/jovyan/shared/Data/tutorials/W2D3_FutureClimate-IPCCII&IIISocio-EconomicBasis\"  # this is different for each day\n",
+    "    user_temp_cache = tempfile.gettempdir()\n",
+    "\n",
+    "    if os.path.exists(os.path.join(shared_location, filename)):\n",
+    "        file = os.path.join(shared_location, filename)\n",
+    "    else:\n",
+    "        file = pooch.retrieve(\n",
+    "            filelocation,\n",
+    "            known_hash=None,\n",
+    "            fname=os.path.join(user_temp_cache, filename),\n",
+    "            processor=processor,\n",
+    "        )\n",
+    "\n",
+    "    return file\n",
     "\n",
     "def get_IPCC_data(var_name, path):\n",
     "    IAMdf = pd.read_excel(path)\n",
@@ -489,53 +262,75 @@
    },
    "outputs": [],
    "source": [
-    "# @title Video 1: Title\n",
-    "# Tech team will add code to format and display the video"
-   ]
-  },
-  {
-   "cell_type": "code",
-   "execution_count": null,
-   "id": "52b595d0-c860-4d9e-8fe3-648b042c96a6",
-   "metadata": {
-    "execution": {}
-   },
-   "outputs": [],
-   "source": [
-    "# helper functions\n",
-    "\n",
-    "\n",
-    "def pooch_load(filelocation=None, filename=None, processor=None):\n",
-    "    shared_location = \"/home/jovyan/shared/Data/tutorials/W2D3_FutureClimate-IPCCII&IIISocio-EconomicBasis\"  # this is different for each day\n",
-    "    user_temp_cache = tempfile.gettempdir()\n",
-    "\n",
-    "    if os.path.exists(os.path.join(shared_location, filename)):\n",
-    "        file = os.path.join(shared_location, filename)\n",
-    "    else:\n",
-    "        file = pooch.retrieve(\n",
-    "            filelocation,\n",
-    "            known_hash=None,\n",
-    "            fname=os.path.join(user_temp_cache, filename),\n",
-    "            processor=processor,\n",
-    "        )\n",
-    "\n",
-    "    return file"
-   ]
-  },
-  {
-   "attachments": {},
->>>>>>> 816e15af
+    "# @title Video 1: The Socio-economic Origins of the Climate Emergency\n",
+    "\n",
+    "from ipywidgets import widgets\n",
+    "from IPython.display import YouTubeVideo\n",
+    "from IPython.display import IFrame\n",
+    "from IPython.display import display\n",
+    "\n",
+    "\n",
+    "class PlayVideo(IFrame):\n",
+    "  def __init__(self, id, source, page=1, width=400, height=300, **kwargs):\n",
+    "    self.id = id\n",
+    "    if source == 'Bilibili':\n",
+    "      src = f'https://player.bilibili.com/player.html?bvid={id}&page={page}'\n",
+    "    elif source == 'Osf':\n",
+    "      src = f'https://mfr.ca-1.osf.io/render?url=https://osf.io/download/{id}/?direct%26mode=render'\n",
+    "    super(PlayVideo, self).__init__(src, width, height, **kwargs)\n",
+    "\n",
+    "\n",
+    "def display_videos(video_ids, W=400, H=300, fs=1):\n",
+    "  tab_contents = []\n",
+    "  for i, video_id in enumerate(video_ids):\n",
+    "    out = widgets.Output()\n",
+    "    with out:\n",
+    "      if video_ids[i][0] == 'Youtube':\n",
+    "        video = YouTubeVideo(id=video_ids[i][1], width=W,\n",
+    "                             height=H, fs=fs, rel=0)\n",
+    "        print(f'Video available at https://youtube.com/watch?v={video.id}')\n",
+    "      else:\n",
+    "        video = PlayVideo(id=video_ids[i][1], source=video_ids[i][0], width=W,\n",
+    "                          height=H, fs=fs, autoplay=False)\n",
+    "        if video_ids[i][0] == 'Bilibili':\n",
+    "          print(f'Video available at https://www.bilibili.com/video/{video.id}')\n",
+    "        elif video_ids[i][0] == 'Osf':\n",
+    "          print(f'Video available at https://osf.io/{video.id}')\n",
+    "      display(video)\n",
+    "    tab_contents.append(out)\n",
+    "  return tab_contents\n",
+    "\n",
+    "\n",
+    "video_ids = [('Youtube', 'q0vzG9eVUYs'), ('Bilibili', 'BV1tV411T7DK')]\n",
+    "tab_contents = display_videos(video_ids, W=730, H=410)\n",
+    "tabs = widgets.Tab()\n",
+    "tabs.children = tab_contents\n",
+    "for i in range(len(tab_contents)):\n",
+    "  tabs.set_title(i, video_ids[i][0])\n",
+    "display(tabs)"
+   ]
+  },
+  {
+   "cell_type": "code",
+   "execution_count": null,
+   "id": "749b042b",
+   "metadata": {},
+   "outputs": [],
+   "source": [
+    "# @title Tutorial slides\n",
+    "# @markdown These are the slides for the videos in all tutorials today\n",
+    "from IPython.display import IFrame\n",
+    "link_id = \"rqmf2\""
+   ]
+  },
+  {
    "cell_type": "markdown",
    "id": "iA4F5e7vrud2",
    "metadata": {
     "execution": {}
    },
    "source": [
-<<<<<<< HEAD
     "# Section 1: Exploring the IPCC's Socioeconomic Scenarios\n",
-=======
-    "# **Section 1: Exploring the IPCC's Socioeconomic Scenarios**\n",
->>>>>>> 816e15af
     "\n",
     "In this, and subsequent, tutorials, you will explore Integrated Assessment Models (IAMs) which are the standard class of models used to make climate change projections. IAMs couple a climate model to an economic model, allowing us to evaluate the two-way coupling between economic productivity and climate change severity. IAMs can also account for changes that result from mitigation efforts, which lessen anthropogenic emissions. In other words, IAMs are models that link human economic activity with climate change. \n",
     "\n",
@@ -582,19 +377,6 @@
    },
    "outputs": [],
    "source": [
-<<<<<<< HEAD
-    "var_names = ['forcing','pop','CO2']\n",
-    "paths = ['https://osf.io/download/tkrf7/', 'https://osf.io/download/ed9aq/','https://osf.io/download/gcb79/']\n",
-    "axis_size=4\n",
-    "fig,ax=plt.subplots(1,len(var_names),figsize=(axis_size*len(var_names),axis_size))\n",
-    "for ax_idx,var_name in enumerate(var_names):\n",
-    "    path = pooch.retrieve(paths[ax_idx],known_hash=None)\n",
-    "    data_df=get_IPCC_data(var_name, path)\n",
-    "    sns.lineplot(ax=ax[ax_idx],data=data_df,x='year',y=var_name,hue='Scenario') # plot the data"
-   ]
-  },
-  {
-=======
     "var_names = [\"forcing\", \"pop\", \"CO2\"]\n",
     "filenames = [\"iamc_db_forcing.xlsx\", \"iamc_db_pop.xlsx\", \"iamc_db_CO2.xlsx\"]\n",
     "paths = [\n",
@@ -615,8 +397,6 @@
    ]
   },
   {
-   "attachments": {},
->>>>>>> 816e15af
    "cell_type": "markdown",
    "id": "2eKbbM-g6Vai",
    "metadata": {
@@ -631,21 +411,13 @@
    ]
   },
   {
-<<<<<<< HEAD
-=======
-   "attachments": {},
->>>>>>> 816e15af
    "cell_type": "markdown",
    "id": "874e058f",
    "metadata": {
     "execution": {}
    },
    "source": [
-<<<<<<< HEAD
     "### Question 1\n",
-=======
-    "### **Question 1**\n",
->>>>>>> 816e15af
     "\n",
     "1. Having watched the video on the limits of growth, why might the continued growth in both population and economy not be assured?"
    ]
@@ -667,29 +439,17 @@
    ]
   },
   {
-<<<<<<< HEAD
-=======
-   "attachments": {},
->>>>>>> 816e15af
    "cell_type": "markdown",
    "id": "45de06d8",
    "metadata": {
     "execution": {}
    },
    "source": [
-<<<<<<< HEAD
     "# Section 2: World Models and `World3`\n",
-=======
-    "# **Section 2: World Models and `World3`**\n",
->>>>>>> 816e15af
     "In this section you will take a step back from IAMs and use another model class, *world models*, to first explore how socioeconomic system variables like population, capital and pollution co-vary. You've already seen world models in the video for this tutorial, but let's recap what they are and why they are interesting."
    ]
   },
   {
-<<<<<<< HEAD
-=======
-   "attachments": {},
->>>>>>> 816e15af
    "cell_type": "markdown",
    "id": "UU_Vc35qk0hl",
    "metadata": {
@@ -709,21 +469,13 @@
    ]
   },
   {
-<<<<<<< HEAD
-=======
-   "attachments": {},
->>>>>>> 816e15af
    "cell_type": "markdown",
    "id": "TxRZr3mHIPhb",
    "metadata": {
     "execution": {}
    },
    "source": [
-<<<<<<< HEAD
     "## Section 2.1: A Complete Map of `World3`\n",
-=======
-    "## **Section 2.1: A Complete Map of `World3`**\n",
->>>>>>> 816e15af
     "\n",
     "Now that we have a basic understanding of World3, we can start to explore some more specific components and interactions of the model. \n",
     "\n",
@@ -758,21 +510,13 @@
    ]
   },
   {
-<<<<<<< HEAD
-=======
-   "attachments": {},
->>>>>>> 816e15af
    "cell_type": "markdown",
    "id": "6014eee7",
    "metadata": {
     "execution": {}
    },
    "source": [
-<<<<<<< HEAD
     "### Question 2.1\n",
-=======
-    "### **Question 2.1**\n",
->>>>>>> 816e15af
     "1. Increase the width of this image to 3000. \n",
     "2. Scroll around the larger image you just created to see what words you find in the node labels of the different parts of the model. Suggest a category label for each quadrant of the model."
    ]
@@ -786,9 +530,6 @@
    },
    "outputs": [],
    "source": [
-<<<<<<< HEAD
-    "display(Image(url=\"https://osf.io/download/hzrsn/\", width=3000, unconfined=True))"
-=======
     "#################################################\n",
     "## TODO for students: details of what they should do ##\n",
     "# Fill out function and remove\n",
@@ -796,7 +537,6 @@
     "#################################################\n",
     "\n",
     "display(Image(url=\"https://osf.io/download/hzrsn/\", width=..., unconfined=True))"
->>>>>>> 816e15af
    ]
   },
   {
@@ -834,21 +574,13 @@
    ]
   },
   {
-<<<<<<< HEAD
-=======
-   "attachments": {},
->>>>>>> 816e15af
    "cell_type": "markdown",
    "id": "5b59aa71",
    "metadata": {
     "execution": {}
    },
    "source": [
-<<<<<<< HEAD
     "## Section 2.2: A Sub-region of the Map of `World3`\n",
-=======
-    "## **Section 2.2: A Sub-region of the Map of `World3`**\n",
->>>>>>> 816e15af
     "\n",
     "Here is a reduced diagram containing only some major variables in the model and their couplings:"
    ]
@@ -874,18 +606,10 @@
    "outputs": [],
    "source": [
     "display(Image(url=\"https://osf.io/download/h3mj2/\", width=250))\n",
-<<<<<<< HEAD
-    "#modified from another copyrighted image from Limits To Growth (1972, page 97)"
-   ]
-  },
-  {
-=======
     "# modified from another copyrighted image from Limits To Growth (1972, page 97)"
    ]
   },
   {
-   "attachments": {},
->>>>>>> 816e15af
    "cell_type": "markdown",
    "id": "l87rJWT5pwnG",
    "metadata": {
@@ -906,21 +630,13 @@
    ]
   },
   {
-<<<<<<< HEAD
-=======
-   "attachments": {},
->>>>>>> 816e15af
    "cell_type": "markdown",
    "id": "bea33392",
    "metadata": {
     "execution": {}
    },
    "source": [
-<<<<<<< HEAD
     "### Questions 2.2\n",
-=======
-    "### **Questions 2.2**\n",
->>>>>>> 816e15af
     "Based on the model variable dependancy pathway described above and in the image, can you describe a: \n",
     "1. *Positive* feedback loop? \n",
     "2. *Negative* feedback loop? "
@@ -943,10 +659,6 @@
    ]
   },
   {
-<<<<<<< HEAD
-=======
-   "attachments": {},
->>>>>>> 816e15af
    "cell_type": "markdown",
    "id": "ead3ede2",
    "metadata": {
@@ -965,28 +677,16 @@
    ]
   },
   {
-<<<<<<< HEAD
-=======
-   "attachments": {},
->>>>>>> 816e15af
    "cell_type": "markdown",
    "id": "Hf3NItAL2qYj",
    "metadata": {
     "execution": {}
    },
    "source": [
-<<<<<<< HEAD
     "# Section 3: Working with `pyworld3`"
    ]
   },
   {
-=======
-    "# **Section 3: Working with `pyworld3`**"
-   ]
-  },
-  {
-   "attachments": {},
->>>>>>> 816e15af
    "cell_type": "markdown",
    "id": "fef13943",
    "metadata": {
@@ -1016,10 +716,6 @@
    ]
   },
   {
-<<<<<<< HEAD
-=======
-   "attachments": {},
->>>>>>> 816e15af
    "cell_type": "markdown",
    "id": "58291cec",
    "metadata": {
@@ -1042,28 +738,16 @@
    ]
   },
   {
-<<<<<<< HEAD
-=======
-   "attachments": {},
->>>>>>> 816e15af
    "cell_type": "markdown",
    "id": "0f3c6305",
    "metadata": {
     "execution": {}
    },
    "source": [
-<<<<<<< HEAD
     "## Section 3.1: Original (Business-As-Usual - *BAU*) Scenario"
    ]
   },
   {
-=======
-    "## **Section 3.1: Original (Business-As-Usual - *BAU*) Scenario**"
-   ]
-  },
-  {
-   "attachments": {},
->>>>>>> 816e15af
    "cell_type": "markdown",
    "id": "a7f9ca83",
    "metadata": {
@@ -1093,20 +777,12 @@
    },
    "outputs": [],
    "source": [
-<<<<<<< HEAD
-    "world3 = World3(year_max=maxyear) #default value for nri_factor is 1\n",
-=======
     "world3 = World3(year_max=maxyear)  # default value for nri_factor is 1\n",
->>>>>>> 816e15af
     "run_and_plot(world3)\n",
     "# plt.savefig(\"world3_timeseries_case_1.png\",transparent=True,bbox_inches=\"tight\",dpi=300)"
    ]
   },
   {
-<<<<<<< HEAD
-=======
-   "attachments": {},
->>>>>>> 816e15af
    "cell_type": "markdown",
    "id": "b4c58f02",
    "metadata": {
@@ -1119,28 +795,16 @@
    ]
   },
   {
-<<<<<<< HEAD
-=======
-   "attachments": {},
->>>>>>> 816e15af
    "cell_type": "markdown",
    "id": "2d246e29",
    "metadata": {
     "execution": {}
    },
    "source": [
-<<<<<<< HEAD
     "## Section 3.2: *BAU3* - An Abundant Resource Scenario"
    ]
   },
   {
-=======
-    "## **Section 3.2: *BAU3* - An Abundant Resource Scenario**"
-   ]
-  },
-  {
-   "attachments": {},
->>>>>>> 816e15af
    "cell_type": "markdown",
    "id": "5379aa24",
    "metadata": {
@@ -1151,28 +815,16 @@
    ]
   },
   {
-<<<<<<< HEAD
-=======
-   "attachments": {},
->>>>>>> 816e15af
    "cell_type": "markdown",
    "id": "dbc89d11-1d85-453d-8a9a-ef9fde94c0f7",
    "metadata": {
     "execution": {}
    },
    "source": [
-<<<<<<< HEAD
     "### Coding Exercise 3.2"
    ]
   },
   {
-=======
-    "### **Coding Exercise 3.2**"
-   ]
-  },
-  {
-   "attachments": {},
->>>>>>> 816e15af
    "cell_type": "markdown",
    "id": "fabc9999",
    "metadata": {
@@ -1224,10 +876,6 @@
    ]
   },
   {
-<<<<<<< HEAD
-=======
-   "attachments": {},
->>>>>>> 816e15af
    "cell_type": "markdown",
    "id": "588eee43",
    "metadata": {
@@ -1240,28 +888,16 @@
    ]
   },
   {
-<<<<<<< HEAD
-=======
-   "attachments": {},
->>>>>>> 816e15af
    "cell_type": "markdown",
    "id": "7db71fa7",
    "metadata": {
     "execution": {}
    },
    "source": [
-<<<<<<< HEAD
     "## Section 3.3: *BAU3* with an Active Cap on Production"
    ]
   },
   {
-=======
-    "## **Section 3.3: *BAU3* with an Active Cap on Production**"
-   ]
-  },
-  {
-   "attachments": {},
->>>>>>> 816e15af
    "cell_type": "markdown",
    "id": "04b5cc26",
    "metadata": {
@@ -1299,10 +935,6 @@
    ]
   },
   {
-<<<<<<< HEAD
-=======
-   "attachments": {},
->>>>>>> 816e15af
    "cell_type": "markdown",
    "id": "8551873d",
    "metadata": {
@@ -1313,10 +945,6 @@
    ]
   },
   {
-<<<<<<< HEAD
-=======
-   "attachments": {},
->>>>>>> 816e15af
    "cell_type": "markdown",
    "id": "759bcdbd",
    "metadata": {
@@ -1327,21 +955,13 @@
    ]
   },
   {
-<<<<<<< HEAD
-=======
-   "attachments": {},
->>>>>>> 816e15af
    "cell_type": "markdown",
    "id": "d55e6087",
    "metadata": {
     "execution": {}
    },
    "source": [
-<<<<<<< HEAD
     "### Questions 3.3:\n",
-=======
-    "### **Questions 3.3:**\n",
->>>>>>> 816e15af
     "1. What scenarios might lead to a drop in the lifetime of industrial capital?\n",
     "2. What are some important features of the world, society, and/or economy that are missing in this model?"
    ]
@@ -1364,28 +984,16 @@
    ]
   },
   {
-<<<<<<< HEAD
-=======
-   "attachments": {},
->>>>>>> 816e15af
    "cell_type": "markdown",
    "id": "1e328e57",
    "metadata": {
     "execution": {}
    },
    "source": [
-<<<<<<< HEAD
     "## Section 3.4: Validity and Limitations of `pyworld3`"
    ]
   },
   {
-=======
-    "## **Section 3.4: Validity and Limitations of `pyworld3`**"
-   ]
-  },
-  {
-   "attachments": {},
->>>>>>> 816e15af
    "cell_type": "markdown",
    "id": "a1498d51",
    "metadata": {
@@ -1396,7 +1004,6 @@
    ]
   },
   {
-<<<<<<< HEAD
    "cell_type": "code",
    "execution_count": null,
    "id": "e904c187",
@@ -1409,20 +1016,6 @@
    ]
   },
   {
-=======
-   "cell_type": "markdown",
-   "id": "36924236-12d2-4063-b59f-60242179b300",
-   "metadata": {
-    "execution": {}
-   },
-   "source": [
-    "![results](https://github.com/cvanwynsberghe/pyworld3/raw/main/img/result_standard_run.png)|\n",
-    "-"
-   ]
-  },
-  {
-   "attachments": {},
->>>>>>> 816e15af
    "cell_type": "markdown",
    "id": "5680c6c0",
    "metadata": {
@@ -1440,21 +1033,13 @@
    ]
   },
   {
-<<<<<<< HEAD
-=======
-   "attachments": {},
->>>>>>> 816e15af
    "cell_type": "markdown",
    "id": "95af03ec-7548-429c-97ac-eb111e88add4",
    "metadata": {
     "execution": {}
    },
    "source": [
-<<<<<<< HEAD
     "# Summary\n",
-=======
-    "# **Summary**\n",
->>>>>>> 816e15af
     "In this tutorial, you explored a socio-economic model based on resource extraction. This is the conceptual basis of the world models within IAMs used in IPCC projections. \n",
     "\n",
     "You examined this interplay through `World3`, a *World model* which is a class of model similar to IAMs. You followed several variable dependency pathways within this model to identify some positive and negative feedback loops, and then you used this model to simulate 3 future scenarios which varied in their amount of initially available non-renewable resources and the lifetime of capital. Through these simulations you explored the factors driving current population growth, and its future projected decline or stabilization. In particular, you found rapid resource consumption can have negative impacts by exhausting these resources and/or by increasing pollution and reducing human health, thus highlighting the potential threats of unregulated resource extraction on a finite planet.\n",
@@ -1463,21 +1048,13 @@
    ]
   },
   {
-<<<<<<< HEAD
-=======
-   "attachments": {},
->>>>>>> 816e15af
    "cell_type": "markdown",
    "id": "41e7e135",
    "metadata": {
     "execution": {}
    },
    "source": [
-<<<<<<< HEAD
     "# Resources\n",
-=======
-    "# **Resources**\n",
->>>>>>> 816e15af
     "\n",
     "The data for the IAMs used in this tutorial, as well as the main simulations of the IAMs used in the IPCC reports can be accessed h[here](https://tntcat.iiasa.ac.at/SspDb/dsd). \n",
     "\n",
@@ -1513,11 +1090,7 @@
    "name": "python",
    "nbconvert_exporter": "python",
    "pygments_lexer": "ipython3",
-<<<<<<< HEAD
    "version": "3.10.8"
-=======
-   "version": "3.10.12"
->>>>>>> 816e15af
   }
  },
  "nbformat": 4,
