{
 "cells": [
  {
   "attachments": {},
   "cell_type": "markdown",
<<<<<<< HEAD
   "id": "61736b9c",
   "metadata": {
    "execution": {}
   },
   "source": [
    "[![Open In Colab](https://colab.research.google.com/assets/colab-badge.svg)](https://colab.research.google.com/github/ClimateMatchAcademy/course-content/blob/main/tutorials/W1D3_RemoteSensingLandOceanandAtmosphere/student/W1D3_Tutorial5.ipynb) &nbsp; <a href=\"https://kaggle.com/kernels/welcome?src=https://raw.githubusercontent.com/ClimateMatchAcademy/course-content/main/tutorials/W1D3_RemoteSensingLandOceanandAtmosphere/student/W1D3_Tutorial5.ipynb\" target=\"_parent\"><img src=\"https://kaggle.com/static/images/open-in-kaggle.svg\" alt=\"Open in Kaggle\"/></a>"
   ]
  },
  {
   "attachments": {},
   "cell_type": "markdown",
=======
>>>>>>> 816e15af
   "metadata": {
    "execution": {}
   },
   "source": [
    "# **Tutorial 5: Calculating Anomalies Using Precipitation Data**\n",
    "\n",
    "**Week 1, Day 3, Remote Sensing**\n",
    "\n",
    "**Content creators:** Douglas Rao\n",
    "\n",
    "**Content reviewers:** Katrina Dobson, Younkap Nina Duplex, Maria Gonzalez, Will Gregory, Nahid Hasan, Sherry Mi, Beatriz Cosenza Muralles, Jenna Pearson, Agustina Pesce, Chi Zhang, Ohad Zivan\n",
    "\n",
    "**Content editors:** Jenna Pearson, Chi Zhang, Ohad Zivan\n",
    "\n",
    "**Production editors:** Wesley Banfield, Jenna Pearson, Chi Zhang, Ohad Zivan\n",
    "\n",
<<<<<<< HEAD
    "**Our 2023 Sponsors:** NASA TOPS"
=======
    "**Our 2023 Sponsors:** NASA TOPS and Google DeepMind"
>>>>>>> 816e15af
   ]
  },
  {
   "attachments": {},
   "cell_type": "markdown",
   "metadata": {
    "execution": {}
   },
   "source": [
    "# **Tutorial Objectives**\n",
    "\n",
    "In this tutorial, you will learn how to calculate climate anomalies using satellite climate data records.\n",
    "\n",
    "By the end of this tutorial you will be able to:\n",
    "\n",
    "* Calculate an anomaly to a climatology.\n",
    "* Calculate the rolling mean of the anomaly data to smooth the time series and extract long-term signals/patterns.\n"
   ]
  },
  {
   "attachments": {},
   "cell_type": "markdown",
   "metadata": {
    "execution": {}
   },
   "source": [
    "# **Setup**"
   ]
  },
  {
   "cell_type": "code",
   "execution_count": null,
   "metadata": {
    "execution": {},
    "tags": [
     "colab"
    ]
   },
   "outputs": [],
   "source": [
    "# !pip install s3fs --quiet\n",
    "\n",
    "# properly install cartopy in colab to avoid session crash\n",
    "# !apt-get install libproj-dev proj-data proj-bin --quiet\n",
    "# !apt-get install libgeos-dev --quiet\n",
    "# !pip install cython --quiet\n",
    "# !pip install cartopy --quiet\n",
    "\n",
    "# !apt-get -qq install python-cartopy python3-cartopy  --quiet\n",
    "# !pip uninstall -y shapely  --quiet\n",
    "# !pip install shapely --no-binary shapely  --quiet"
   ]
  },
  {
   "cell_type": "code",
   "execution_count": null,
   "metadata": {
    "execution": {}
   },
   "outputs": [],
   "source": [
    "# imports\n",
    "import s3fs\n",
    "import xarray as xr\n",
    "import numpy as np\n",
    "import matplotlib.pyplot as plt\n",
    "import cartopy\n",
    "import cartopy.crs as ccrs\n",
    "import boto3\n",
    "import botocore\n",
<<<<<<< HEAD
    "import pooch\n",
=======
    "import os\n",
    "import pooch\n",
    "import tempfile\n",
>>>>>>> 816e15af
    "import holoviews\n",
    "from geoviews import Dataset as gvDataset\n",
    "import geoviews.feature as gf\n",
    "from geoviews import Image as gvImage"
   ]
  },
  {
<<<<<<< HEAD
=======
   "cell_type": "markdown",
   "metadata": {},
   "source": [
    "##  Video 1: Video 1 Name\n"
   ]
  },
  {
   "cell_type": "markdown",
   "metadata": {},
   "source": [
    "###  Video 1: Video 1 Name\n"
   ]
  },
  {
>>>>>>> 816e15af
   "cell_type": "code",
   "execution_count": null,
   "metadata": {
    "cellView": "form",
<<<<<<< HEAD
    "execution": {}
=======
    "execution": {},
    "tags": [
     "hide-input"
    ]
>>>>>>> 816e15af
   },
   "outputs": [],
   "source": [
    "# @title Video 1: Video 1 Name\n",
    "# Tech team will add code to format and display the video"
   ]
  },
  {
<<<<<<< HEAD
=======
   "cell_type": "markdown",
   "metadata": {},
   "source": [
    "##  Figure settings\n"
   ]
  },
  {
   "cell_type": "markdown",
   "metadata": {},
   "source": [
    "###  Figure settings\n"
   ]
  },
  {
>>>>>>> 816e15af
   "cell_type": "code",
   "execution_count": null,
   "metadata": {
    "cellView": "form",
<<<<<<< HEAD
    "execution": {}
=======
    "execution": {},
    "tags": [
     "hide-input"
    ]
>>>>>>> 816e15af
   },
   "outputs": [],
   "source": [
    "# @title Figure settings\n",
    "import ipywidgets as widgets  # interactive display\n",
    "\n",
    "%config InlineBackend.figure_format = 'retina'\n",
    "plt.style.use(\n",
    "    \"https://raw.githubusercontent.com/ClimateMatchAcademy/course-content/main/cma.mplstyle\"\n",
    ")"
   ]
  },
  {
<<<<<<< HEAD
=======
   "cell_type": "code",
   "execution_count": null,
   "metadata": {
    "execution": {}
   },
   "outputs": [],
   "source": [
    "# helper functions\n",
    "\n",
    "\n",
    "def pooch_load(filelocation=\"\", filename=\"\"):\n",
    "    shared_location = \"/home/jovyan/shared/data/tutorials/W1D3_RemoteSensingLandOceanandAtmosphere\"  # this is different for each day\n",
    "    user_temp_cache = tempfile.gettempdir()\n",
    "\n",
    "    if os.path.exists(os.path.join(shared_location, filename)):\n",
    "        file = os.path.join(shared_location, filename)\n",
    "    else:\n",
    "        file = pooch.retrieve(\n",
    "            filelocation, known_hash=None, fname=os.path.join(user_temp_cache, filename)\n",
    "        )\n",
    "\n",
    "    return file"
   ]
  },
  {
>>>>>>> 816e15af
   "attachments": {},
   "cell_type": "markdown",
   "metadata": {
    "execution": {}
   },
   "source": [
    "# **Section 1: From Climatology to Anomaly**\n",
    "\n",
    "Building upon your knowledge of climatology from the last tutorial, you will now calculate the anomalies from this climatology. An **anomaly**, in the context of climate studies, represents a departure from standard climatological conditions. For example, if the normal January temperature of the city that you live in is 10 °C and the January temperature of this year is 15 °C. We usually say the temperature anomaly of January this year is 5 °C above normal/ the climatology. The anomaly is an essential tool in detecting changes in climate patterns and is frequently utilized in critical climate reports such as those generated by the [Intergovernmental Panel on Climate Change (IPCC)](https://www.ipcc.ch/).\n",
    "\n",
    "To calculate an anomaly, we first establish a reference period, usually a 30-year window, to define our climatology. In this process, it is crucial to use high-quality data and aggregate it to the desired spatial resolution and temporal frequency, such as weekly or monthly. The anomaly is then determined by subtracting this long-term average from a given observation, thus creating a useful metric for further climate analysis such as trend analysis.\n",
    "\n",
    "In this tutorial, we will employ the [CPCP monthly precipitation Climate Data Record (CDR)](https://disc.gsfc.nasa.gov/datasets/GPCPMON_3.2/summary) to compute a monthly anomaly time series. Furthermore, we will learn to calculate the rolling mean of the generated precipitation anomaly time series. This knowledge will be invaluable for our upcoming tutorial on climate variability."
   ]
  },
  {
   "attachments": {},
   "cell_type": "markdown",
   "metadata": {
    "execution": {}
   },
   "source": [
    "## **Section 1.1: Calculating the Monthly Anomaly**\n",
    "\n",
    "To calculate anomaly, you first need to calculate the monthly climatology. Since you already learned how to do this during last tutorial, we will fast forward this step. "
   ]
  },
  {
   "cell_type": "code",
   "execution_count": null,
   "metadata": {
    "execution": {}
   },
   "outputs": [],
   "source": [
    "# connect to the AWS S3 bucket for the GPCP Monthly Precipitation CDR data\n",
    "fs = s3fs.S3FileSystem(anon=True)\n",
    "\n",
    "# get the list of all data files in the AWS S3 bucket\n",
    "file_pattern = \"noaa-cdr-precip-gpcp-monthly-pds/data/*/gpcp_v02r03_monthly_*.nc\"\n",
    "file_location = fs.glob(file_pattern)\n",
    "\n",
    "# open connection to all data files\n",
    "client = boto3.client(\n",
    "    \"s3\", config=botocore.client.Config(signature_version=botocore.UNSIGNED)\n",
    ")  # initialize aws s3 bucket client\n",
    "file_ob = [\n",
<<<<<<< HEAD
    "    pooch.retrieve(\"http://s3.amazonaws.com/\" + file, known_hash=None)\n",
=======
    "    pooch_load(filelocation=\"http://s3.amazonaws.com/\" + file, filename=file)\n",
>>>>>>> 816e15af
    "    for file in file_location\n",
    "]\n",
    "\n",
    "# open all the monthly data files and concatenate them along the time dimension\n",
    "# this process will take ~ 1 minute to complete due to the number of data files\n",
    "ds = xr.open_mfdataset(file_ob, combine=\"nested\", concat_dim=\"time\")\n",
    "ds"
   ]
  },
  {
   "cell_type": "code",
   "execution_count": null,
   "metadata": {
    "execution": {}
   },
   "outputs": [],
   "source": [
    "# calculate climatology using `.sel()` and `.groupby()` directly.\n",
    "precip_clim = (\n",
    "    ds.precip.sel(time=slice(\"1981-01-01\", \"2010-12-01\"))\n",
    "    .groupby(\"time.month\")\n",
    "    .mean(dim=\"time\")\n",
    ")\n",
    "precip_clim"
   ]
  },
  {
   "attachments": {},
   "cell_type": "markdown",
   "metadata": {
    "execution": {}
   },
   "source": [
    "Now we have the monthly precipitation climatology. How can we calculate the monthly anomaly?\n",
    "\n",
    "As we learned before - let's use `.groupby()` from `xarray`. We can split the entire time period based on the month of the year and then subtract the climatology of that specific month from the monthly value and recombine the value together."
   ]
  },
  {
   "cell_type": "code",
   "execution_count": null,
   "metadata": {
    "execution": {}
   },
   "outputs": [],
   "source": [
    "# use `.groupby()` to calculate the monthly anomaly\n",
    "precip_anom = ds.precip.groupby(\"time.month\") - precip_clim\n",
    "precip_anom"
   ]
  },
  {
   "attachments": {},
   "cell_type": "markdown",
   "metadata": {
    "execution": {}
   },
   "source": [
    "You may have noticed that there is an additional coordinate in the anomaly dataset. The additional coordinate is `month` which is a direct outcome because of the `.groupby()` action we just performed.\n",
    "\n",
    "If you want to save the data for future use, you can write the data out to a netCDF file using `.to_netcdf()`. It will automatically carry all the coordinates, dimensions, and relevant information into the netCDF file."
   ]
  },
  {
   "cell_type": "code",
   "execution_count": null,
   "metadata": {
    "execution": {}
   },
   "outputs": [],
   "source": [
    "# an example of how to export the GPCP monthly anomaly data comparing to the climatology period of 1981-2010.\n",
    "# precip_anom.to_netcdf('t5_gpcp-monthly-anomaly_1981-2010.nc')"
   ]
  },
  {
   "attachments": {},
   "cell_type": "markdown",
   "metadata": {
    "execution": {}
   },
   "source": [
    "## **Section 1.2: Examining the Anomaly**\n",
    "\n",
    "First, let's take a look at the geospatial pattern of the monthly anomaly of a selected month – January of 1979."
   ]
  },
  {
   "cell_type": "code",
   "execution_count": null,
   "metadata": {
    "execution": {}
   },
   "outputs": [],
   "source": [
    "# initate plot\n",
    "fig = plt.figure(figsize=(9, 6))\n",
    "\n",
    "# set map projection\n",
    "ax = plt.axes(projection=ccrs.Robinson())\n",
    "\n",
    "# add coastal lines to indicate land/ocean\n",
    "ax.coastlines()\n",
    "\n",
    "# add grid lines for latitude and longitude\n",
    "ax.gridlines()\n",
    "\n",
    "# add the precipitation data for\n",
    "precip_anom.sel(time=\"1979-01-01\").plot(\n",
    "    ax=ax,\n",
    "    transform=ccrs.PlateCarree(),\n",
    "    vmin=-8,\n",
    "    vmax=8,\n",
    "    cmap=\"BrBG\",\n",
    "    cbar_kwargs=dict(shrink=0.5, label=\"Monthly Anomaly \\n(mm/day)\"),\n",
    ")"
   ]
  },
  {
   "attachments": {},
   "cell_type": "markdown",
   "metadata": {
    "execution": {},
    "tags": []
   },
   "source": [
    "From the map of this monthly anomaly, we can see the spatial pattern of how precipitation for the January of 1979 has departed from the 30-year normal. Part of the Amazon saw notable increase of precipitation during this month as well as the northeast coast of the United States. "
   ]
  },
  {
   "attachments": {},
   "cell_type": "markdown",
   "metadata": {
    "execution": {}
   },
   "source": [
    "### Interactive Demo 1.2\n",
    "\n",
    "In the interactive demo below (make sure to run the code) you will be able to scroll through the anomaly for a few months in 1979 to see how it changes from month to month during this year."
   ]
  },
  {
   "cell_type": "code",
   "execution_count": null,
   "metadata": {
    "execution": {},
    "tags": []
   },
   "outputs": [],
   "source": [
    "holoviews.extension(\"bokeh\")\n",
    "dataset_plot = gvDataset(\n",
    "    precip_anom.isel(time=slice(0, 10))\n",
    ")  # only the first 10, as it is a time consuming task\n",
    "images = dataset_plot.to(gvImage, [\"longitude\", \"latitude\"], [\"precip\"], \"time\")\n",
    "images.opts(\n",
    "    cmap=\"BrBG\",\n",
    "    colorbar=True,\n",
    "    width=600,\n",
    "    height=400,\n",
    "    projection=ccrs.Robinson(),\n",
    "    clim=(-8, 8),\n",
    "    clabel=\"Monthly Anomaly \\n(mm/day)\",\n",
    ") * gf.coastline"
   ]
  },
  {
   "attachments": {},
   "cell_type": "markdown",
   "metadata": {
    "execution": {}
   },
   "source": [
    "To visualize the changes in the precipitation anomaly over many months, we can also take a look at the time series of a selected grid. We will use the same point (0°N, 0°E) that we used as an example in the last tutorial."
   ]
  },
  {
   "cell_type": "code",
   "execution_count": null,
   "metadata": {
    "execution": {}
   },
   "outputs": [],
   "source": [
    "# set up two subplots that share the x-axis to compare monthly precipitation and monthly anomaly\n",
    "fig, axs = plt.subplots(2, sharex=True)\n",
    "fig.suptitle(\"GPCP Monthly Precipitaion v.s. Monthly Anomaly\")\n",
    "axs[0].plot(ds.time, ds.precip.sel(latitude=0, longitude=0, method=\"nearest\"))\n",
    "axs[0].set_ylabel(\"Precip (mm/day)\")\n",
    "axs[1].plot(\n",
    "    precip_anom.time, precip_anom.sel(latitude=0, longitude=0, method=\"nearest\")\n",
    ")\n",
    "axs[1].set_ylabel(\"Anomaly (mm/day)\")\n",
    "axs[1].set_xlabel(\"Time\")\n",
    "\n",
    "# add horizontal line of y=0 for the anomaly subplot\n",
    "axs[1].axhline(y=0, color=\"k\", linestyle=\"-\")"
   ]
  },
  {
   "attachments": {},
   "cell_type": "markdown",
   "metadata": {
    "execution": {}
   },
   "source": [
    "Note that, unlike the upper panel showing precipitation values, the lower panel displaying the monthly anomaly not exhibit distinct seasonal cycles. This discrepancy highlights one of the advantages of utilizing anomaly data for climate analysis. By removing the repetitive patterns induced by seasonality or other stable factors, we can effectively isolate the specific signals in the data that are of interest, such as climate variability or climate trends. This approach allows for a clearer focus on the desired climate-related patterns without the interference of predictable seasonal variations."
   ]
  },
  {
   "attachments": {},
   "cell_type": "markdown",
   "metadata": {
    "execution": {}
   },
   "source": [
    "# **Section 2: Anomaly Analysis**\n",
    "\n",
    "In this section, we are going to explore a few different analyses on the anomaly data: \n",
    "\n",
    "- Calculating rolling mean\n",
    "- Calculating global mean\n",
    "\n",
    "You have already practiced using these tools during the last two days or material, here we will focus on applying them to a much longer satellite data record than you have encountered previously."
   ]
  },
  {
   "attachments": {},
   "cell_type": "markdown",
   "metadata": {
    "execution": {}
   },
   "source": [
    "## **Section 2.1: Rolling Mean**\n",
    "\n",
    "The monthly anomaly time series often contains noisy data that may obscure the patterns associated with large-scale climate variability. To mitigate this noise and enhance the visibility of underlying patterns, we can apply a rolling mean technique using the `.rolling()` function. This approach involves smoothing the monthly time series to facilitate the identification of climate variability."
   ]
  },
  {
   "cell_type": "code",
   "execution_count": null,
   "metadata": {
    "execution": {}
   },
   "outputs": [],
   "source": [
    "# calculate 12-month rolling mean for the selected location\n",
    "grid_month = precip_anom.sel(latitude=0, longitude=0, method=\"nearest\")\n",
    "grid_rolling = grid_month.rolling(time=12, center=True).mean()"
   ]
  },
  {
   "cell_type": "code",
   "execution_count": null,
   "metadata": {
    "execution": {}
   },
   "outputs": [],
   "source": [
    "# create the time series plot of monthly anomaly\n",
<<<<<<< HEAD
    "fig = plt.figure(figsize=(12, 6))\n",
    "grid_month.plot(label=\"Monthly Anomaly\")\n",
    "grid_rolling.plot(color=\"k\", label=\"12-mon rolling mean\")\n",
    "plt.axhline(y=0, color=\"y\", linestyle=\"-\")\n",
    "plt.ylabel(\"Precipitation Anomaly (mm/day)\")\n",
    "plt.legend()\n",
    "plt.xlabel(\"Time\")\n",
    "# remove the automatically generated title\n",
    "plt.title(\"\")"
=======
    "fig, ax = plt.subplots(figsize=(12, 6))\n",
    "grid_month.plot(label=\"Monthly Anomaly\", ax=ax)\n",
    "grid_rolling.plot(color=\"k\", label=\"12-mon rolling mean\", ax=ax)\n",
    "ax.axhline(y=0, color=\"y\", linestyle=\"-\")\n",
    "ax.set_ylabel(\"Precipitation Anomaly (mm/day)\")\n",
    "ax.legend()\n",
    "ax.set_xlabel(\"Time\")\n",
    "# remove the automatically generated title\n",
    "ax.set_title(\"\")"
>>>>>>> 816e15af
   ]
  },
  {
   "attachments": {},
   "cell_type": "markdown",
   "metadata": {
    "execution": {}
   },
   "source": [
    "As you can see, the 12-month rolling mean removes the high-frequency variations of monthly precipitation anomaly data, allowing the slower-changing patterns of precipitation to become more apparent."
   ]
  },
  {
   "attachments": {},
   "cell_type": "markdown",
   "metadata": {
    "execution": {}
   },
   "source": [
    "### Coding Exercises 2.1\n",
    "\n",
    "1. Calculate the 24-month rolling mean for the same grid and compare the three different time series (monthly anomaly, 12-month rolling mean, 24-month rolling mean)."
   ]
  },
  {
   "cell_type": "code",
   "execution_count": null,
   "metadata": {
    "execution": {}
   },
   "outputs": [],
   "source": [
<<<<<<< HEAD
=======
    "#################################################\n",
    "# Students: Fill in missing code (...) and comment or remove the next line\n",
    "raise NotImplementedError(\n",
    "    \"Student exercise: Compare monthly anomaly with 12-month and 24-month rolling mean.\"\n",
    ")\n",
    "#################################################\n",
    "\n",
>>>>>>> 816e15af
    "# calculate 24-month rolling mean\n",
    "grid_rolling_24m = ...\n",
    "\n",
    "# plot all three time series together with different colors\n",
<<<<<<< HEAD
    "fig = ..."
=======
    "fig, ax = ..."
>>>>>>> 816e15af
   ]
  },
  {
   "cell_type": "markdown",
   "metadata": {
    "colab_type": "text",
    "execution": {}
   },
   "source": [
<<<<<<< HEAD
    "[*Click for solution*](https://github.com/ClimateMatchAcademy/course-content/tree/main/tutorials/W1D3_RemoteSensingLandOceanandAtmosphere/solutions/W1D3_Tutorial5_Solution_71b91951.py)\n",
    "\n",
    "*Example output:*\n",
    "\n",
    "<img alt='Solution hint' align='left' width=1174.0 height=575.0 src=https://raw.githubusercontent.com/ClimateMatchAcademy/course-content/main/tutorials/W1D3_RemoteSensingLandOceanandAtmosphere/static/W1D3_Tutorial5_Solution_71b91951_1.png>\n",
=======
    "[*Click for solution*](https://github.com/ClimateMatchAcademy/course-content/tree/main/tutorials/W1D3_RemoteSensingLandOceanandAtmosphere/solutions/W1D3_Tutorial5_Solution_ebd7c176.py)\n",
    "\n",
    "*Example output:*\n",
    "\n",
    "<img alt='Solution hint' align='left' width=1174.0 height=575.0 src=https://raw.githubusercontent.com/ClimateMatchAcademy/course-content/main/tutorials/W1D3_RemoteSensingLandOceanandAtmosphere/static/W1D3_Tutorial5_Solution_ebd7c176_1.png>\n",
>>>>>>> 816e15af
    "\n"
   ]
  },
  {
   "attachments": {},
   "cell_type": "markdown",
   "metadata": {
    "execution": {}
   },
   "source": [
    "### Questions 2.1\n",
    "\n",
    "1. What are the major differences you notice between the 12 and 24 month rolling averages?\n",
    "2. What would generally dictate the window size to use in a rolling average of a satellite derived climate variable such as precipitation anomalies?"
   ]
  },
  {
   "cell_type": "markdown",
   "metadata": {
    "colab_type": "text",
    "execution": {},
    "tags": []
   },
   "source": [
    "[*Click for solution*](https://github.com/ClimateMatchAcademy/course-content/tree/main/tutorials/W1D3_RemoteSensingLandOceanandAtmosphere/solutions/W1D3_Tutorial5_Solution_25e66bca.py)\n",
    "\n"
   ]
  },
  {
   "attachments": {},
   "cell_type": "markdown",
   "metadata": {
    "execution": {}
   },
   "source": [
    "## **Section 2.2: Global Mean**\n",
    "\n",
    "When examining global-scale changes, it is common to aggregate global mean values from all grid cells. However, it is important to note that despite each grid having the same resolution of `2.5°×2.5°`, they represent different areas on the Earth's surface. Specifically, the same grid covers larger spatial areas in the tropics compared to the polar regions as discussed in the climate system overview day.\n",
    "\n",
    "To address this issue, it is necessary to weight the values based on their respective surface areas. Unlink the model data you used previously, where you had the grid cell area available as a variable, for our gridded observations we will use weights based on the cosine of the latitude as this function takes into account the decreasing area towards the poles."
   ]
  },
  {
   "cell_type": "code",
   "execution_count": null,
   "metadata": {
    "execution": {}
   },
   "outputs": [],
   "source": [
    "# calculate the weights using the latitude coordinates\n",
    "weights = np.cos(np.deg2rad(precip_anom.latitude))\n",
    "weights.name = \"weights\"\n",
    "weights"
   ]
  },
  {
   "cell_type": "code",
   "execution_count": null,
   "metadata": {
    "execution": {}
   },
   "outputs": [],
   "source": [
    "# calculate weighted global monthly mean\n",
    "anom_weighted = precip_anom.weighted(weights)\n",
    "global_weighted_mean = anom_weighted.mean((\"latitude\", \"longitude\"))\n",
    "global_weighted_mean"
   ]
  },
  {
   "cell_type": "code",
   "execution_count": null,
   "metadata": {
    "execution": {}
   },
   "outputs": [],
   "source": [
    "# create the time series plot of global weighted monthly anomaly\n",
<<<<<<< HEAD
    "fig = plt.figure(figsize=(12, 6))\n",
    "global_weighted_mean.plot(label=\"Monthly anomaly\")\n",
    "global_weighted_mean.rolling(time=12, center=True).mean((\"latitude\", \"longitude\")).plot(\n",
    "    color=\"k\", label=\"12-mon rolling mean\"\n",
    ")\n",
    "plt.axhline(y=0, color=\"y\", linestyle=\"-\")\n",
    "plt.ylabel(\"Precipitation Anomaly (mm/day)\")\n",
    "plt.legend()"
=======
    "fig, ax = plt.subplots(figsize=(12, 6))\n",
    "global_weighted_mean.plot(label=\"Monthly anomaly\", ax=ax)\n",
    "global_weighted_mean.rolling(time=12, center=True).mean((\"latitude\", \"longitude\")).plot(\n",
    "    color=\"k\", label=\"12-mon rolling mean\", ax=ax\n",
    ")\n",
    "ax.axhline(y=0, color=\"y\", linestyle=\"-\")\n",
    "ax.set_ylabel(\"Precipitation Anomaly (mm/day)\")\n",
    "ax.legend()"
>>>>>>> 816e15af
   ]
  },
  {
   "attachments": {},
   "cell_type": "markdown",
   "metadata": {
    "execution": {}
   },
   "source": [
    "### Coding Exercises 2.2\n",
    "\n",
    "1. Plot the 12-month rolling average of the difference between the global weighted and unweighted mean time series.\n"
   ]
  },
  {
   "cell_type": "code",
   "execution_count": null,
   "metadata": {
    "execution": {}
   },
   "outputs": [],
   "source": [
<<<<<<< HEAD
=======
    "#################################################\n",
    "# Students: Fill in missing code (...) and comment or remove the next line\n",
    "raise NotImplementedError(\n",
    "    \"Student exercise: Compare global weighted and unweighted mean time series.\"\n",
    ")\n",
    "#################################################\n",
    "\n",
>>>>>>> 816e15af
    "# calculate unweighted global mean\n",
    "global_unweighted_mean = ...\n",
    "\n",
    "# calculate different between weighted and unweighted global mean\n",
<<<<<<< HEAD
    "global_diff = ...\n",
    "\n",
    "# plot the time series of the difference\n",
    "fig = ..."
=======
    "global_diff = global_weighted_mean - global_unweighted_mean\n",
    "\n",
    "# plot the time series of the difference\n",
    "fig, ax = ..."
>>>>>>> 816e15af
   ]
  },
  {
   "cell_type": "markdown",
   "metadata": {
    "colab_type": "text",
    "execution": {}
   },
   "source": [
<<<<<<< HEAD
    "[*Click for solution*](https://github.com/ClimateMatchAcademy/course-content/tree/main/tutorials/W1D3_RemoteSensingLandOceanandAtmosphere/solutions/W1D3_Tutorial5_Solution_6efb3366.py)\n",
    "\n",
    "*Example output:*\n",
    "\n",
    "<img alt='Solution hint' align='left' width=1174.0 height=575.0 src=https://raw.githubusercontent.com/ClimateMatchAcademy/course-content/main/tutorials/W1D3_RemoteSensingLandOceanandAtmosphere/static/W1D3_Tutorial5_Solution_6efb3366_1.png>\n",
=======
    "[*Click for solution*](https://github.com/ClimateMatchAcademy/course-content/tree/main/tutorials/W1D3_RemoteSensingLandOceanandAtmosphere/solutions/W1D3_Tutorial5_Solution_15f88aa8.py)\n",
    "\n",
    "*Example output:*\n",
    "\n",
    "<img alt='Solution hint' align='left' width=1174.0 height=575.0 src=https://raw.githubusercontent.com/ClimateMatchAcademy/course-content/main/tutorials/W1D3_RemoteSensingLandOceanandAtmosphere/static/W1D3_Tutorial5_Solution_15f88aa8_1.png>\n",
>>>>>>> 816e15af
    "\n"
   ]
  },
  {
   "attachments": {},
   "cell_type": "markdown",
   "metadata": {
    "execution": {}
   },
   "source": [
    "### Questions 2.2\n",
    "\n",
    "1. Give one example of why the weighted mean might be *higher* than the unweighted mean, as in the 2000-2004 period."
   ]
  },
  {
   "cell_type": "markdown",
   "metadata": {
    "colab_type": "text",
    "execution": {},
    "tags": []
   },
   "source": [
    "[*Click for solution*](https://github.com/ClimateMatchAcademy/course-content/tree/main/tutorials/W1D3_RemoteSensingLandOceanandAtmosphere/solutions/W1D3_Tutorial5_Solution_7c6157c7.py)\n",
    "\n"
   ]
  },
  {
   "attachments": {},
   "cell_type": "markdown",
   "metadata": {
    "execution": {}
   },
   "source": [
    "# **Summary**\n",
    "\n",
    "In this tutorial, you learned how to calculate a climate anomaly using satellite derived precipitation data. \n",
    "\n",
    "* The anomaly allows us to look at the signals that may be covered by the seasonal cycle pattern (e.g., temperature/precipitation seasonal cycle).\n",
    "* The anomaly data can be further smoothed using rolling mean to reveal longer-term signals at annual or decade time scale.\n",
    "\n",
    "We will use the anomaly concept to study climate variability in the next tutorial.\n"
   ]
  },
  {
   "attachments": {},
   "cell_type": "markdown",
   "metadata": {
    "execution": {}
   },
   "source": [
    "# **Resources**"
   ]
  },
  {
   "attachments": {},
   "cell_type": "markdown",
   "metadata": {
    "execution": {}
   },
   "source": [
    "Data from this tutorial can be accessed [here](https://noaa-cdr-precip-gpcp-monthly-pds.s3.amazonaws.com/index.html#data/)."
   ]
  }
 ],
 "metadata": {
  "colab": {
   "collapsed_sections": [],
   "include_colab_link": true,
   "name": "W1D3_Tutorial5",
   "provenance": [],
   "toc_visible": true
  },
  "kernel": {
   "display_name": "Python 3",
   "language": "python",
   "name": "python3"
  },
  "kernelspec": {
<<<<<<< HEAD
   "display_name": "climatematch",
   "language": "python",
   "name": "climatematch"
=======
   "display_name": "Python 3 (ipykernel)",
   "language": "python",
   "name": "python3"
>>>>>>> 816e15af
  },
  "language_info": {
   "codemirror_mode": {
    "name": "ipython",
    "version": 3
   },
   "file_extension": ".py",
   "mimetype": "text/x-python",
   "name": "python",
   "nbconvert_exporter": "python",
   "pygments_lexer": "ipython3",
   "version": "3.10.12"
  }
 },
 "nbformat": 4,
 "nbformat_minor": 4
}<|MERGE_RESOLUTION|>--- conflicted
+++ resolved
@@ -3,20 +3,6 @@
   {
    "attachments": {},
    "cell_type": "markdown",
-<<<<<<< HEAD
-   "id": "61736b9c",
-   "metadata": {
-    "execution": {}
-   },
-   "source": [
-    "[![Open In Colab](https://colab.research.google.com/assets/colab-badge.svg)](https://colab.research.google.com/github/ClimateMatchAcademy/course-content/blob/main/tutorials/W1D3_RemoteSensingLandOceanandAtmosphere/student/W1D3_Tutorial5.ipynb) &nbsp; <a href=\"https://kaggle.com/kernels/welcome?src=https://raw.githubusercontent.com/ClimateMatchAcademy/course-content/main/tutorials/W1D3_RemoteSensingLandOceanandAtmosphere/student/W1D3_Tutorial5.ipynb\" target=\"_parent\"><img src=\"https://kaggle.com/static/images/open-in-kaggle.svg\" alt=\"Open in Kaggle\"/></a>"
-   ]
-  },
-  {
-   "attachments": {},
-   "cell_type": "markdown",
-=======
->>>>>>> 816e15af
    "metadata": {
     "execution": {}
    },
@@ -33,11 +19,7 @@
     "\n",
     "**Production editors:** Wesley Banfield, Jenna Pearson, Chi Zhang, Ohad Zivan\n",
     "\n",
-<<<<<<< HEAD
-    "**Our 2023 Sponsors:** NASA TOPS"
-=======
     "**Our 2023 Sponsors:** NASA TOPS and Google DeepMind"
->>>>>>> 816e15af
    ]
   },
   {
@@ -108,13 +90,9 @@
     "import cartopy.crs as ccrs\n",
     "import boto3\n",
     "import botocore\n",
-<<<<<<< HEAD
-    "import pooch\n",
-=======
     "import os\n",
     "import pooch\n",
     "import tempfile\n",
->>>>>>> 816e15af
     "import holoviews\n",
     "from geoviews import Dataset as gvDataset\n",
     "import geoviews.feature as gf\n",
@@ -122,8 +100,6 @@
    ]
   },
   {
-<<<<<<< HEAD
-=======
    "cell_type": "markdown",
    "metadata": {},
    "source": [
@@ -138,19 +114,14 @@
    ]
   },
   {
->>>>>>> 816e15af
    "cell_type": "code",
    "execution_count": null,
    "metadata": {
     "cellView": "form",
-<<<<<<< HEAD
-    "execution": {}
-=======
     "execution": {},
     "tags": [
      "hide-input"
     ]
->>>>>>> 816e15af
    },
    "outputs": [],
    "source": [
@@ -159,8 +130,6 @@
    ]
   },
   {
-<<<<<<< HEAD
-=======
    "cell_type": "markdown",
    "metadata": {},
    "source": [
@@ -175,19 +144,14 @@
    ]
   },
   {
->>>>>>> 816e15af
    "cell_type": "code",
    "execution_count": null,
    "metadata": {
     "cellView": "form",
-<<<<<<< HEAD
-    "execution": {}
-=======
     "execution": {},
     "tags": [
      "hide-input"
     ]
->>>>>>> 816e15af
    },
    "outputs": [],
    "source": [
@@ -201,8 +165,6 @@
    ]
   },
   {
-<<<<<<< HEAD
-=======
    "cell_type": "code",
    "execution_count": null,
    "metadata": {
@@ -228,7 +190,6 @@
    ]
   },
   {
->>>>>>> 816e15af
    "attachments": {},
    "cell_type": "markdown",
    "metadata": {
@@ -276,11 +237,7 @@
     "    \"s3\", config=botocore.client.Config(signature_version=botocore.UNSIGNED)\n",
     ")  # initialize aws s3 bucket client\n",
     "file_ob = [\n",
-<<<<<<< HEAD
-    "    pooch.retrieve(\"http://s3.amazonaws.com/\" + file, known_hash=None)\n",
-=======
     "    pooch_load(filelocation=\"http://s3.amazonaws.com/\" + file, filename=file)\n",
->>>>>>> 816e15af
     "    for file in file_location\n",
     "]\n",
     "\n",
@@ -541,17 +498,6 @@
    "outputs": [],
    "source": [
     "# create the time series plot of monthly anomaly\n",
-<<<<<<< HEAD
-    "fig = plt.figure(figsize=(12, 6))\n",
-    "grid_month.plot(label=\"Monthly Anomaly\")\n",
-    "grid_rolling.plot(color=\"k\", label=\"12-mon rolling mean\")\n",
-    "plt.axhline(y=0, color=\"y\", linestyle=\"-\")\n",
-    "plt.ylabel(\"Precipitation Anomaly (mm/day)\")\n",
-    "plt.legend()\n",
-    "plt.xlabel(\"Time\")\n",
-    "# remove the automatically generated title\n",
-    "plt.title(\"\")"
-=======
     "fig, ax = plt.subplots(figsize=(12, 6))\n",
     "grid_month.plot(label=\"Monthly Anomaly\", ax=ax)\n",
     "grid_rolling.plot(color=\"k\", label=\"12-mon rolling mean\", ax=ax)\n",
@@ -561,7 +507,6 @@
     "ax.set_xlabel(\"Time\")\n",
     "# remove the automatically generated title\n",
     "ax.set_title(\"\")"
->>>>>>> 816e15af
    ]
   },
   {
@@ -594,8 +539,6 @@
    },
    "outputs": [],
    "source": [
-<<<<<<< HEAD
-=======
     "#################################################\n",
     "# Students: Fill in missing code (...) and comment or remove the next line\n",
     "raise NotImplementedError(\n",
@@ -603,16 +546,11 @@
     ")\n",
     "#################################################\n",
     "\n",
->>>>>>> 816e15af
     "# calculate 24-month rolling mean\n",
     "grid_rolling_24m = ...\n",
     "\n",
     "# plot all three time series together with different colors\n",
-<<<<<<< HEAD
-    "fig = ..."
-=======
     "fig, ax = ..."
->>>>>>> 816e15af
    ]
   },
   {
@@ -622,19 +560,11 @@
     "execution": {}
    },
    "source": [
-<<<<<<< HEAD
-    "[*Click for solution*](https://github.com/ClimateMatchAcademy/course-content/tree/main/tutorials/W1D3_RemoteSensingLandOceanandAtmosphere/solutions/W1D3_Tutorial5_Solution_71b91951.py)\n",
+    "[*Click for solution*](https://github.com/ClimateMatchAcademy/course-content/tree/main/tutorials/W1D3_RemoteSensingLandOceanandAtmosphere/solutions/W1D3_Tutorial5_Solution_ebd7c176.py)\n",
     "\n",
     "*Example output:*\n",
     "\n",
-    "<img alt='Solution hint' align='left' width=1174.0 height=575.0 src=https://raw.githubusercontent.com/ClimateMatchAcademy/course-content/main/tutorials/W1D3_RemoteSensingLandOceanandAtmosphere/static/W1D3_Tutorial5_Solution_71b91951_1.png>\n",
-=======
-    "[*Click for solution*](https://github.com/ClimateMatchAcademy/course-content/tree/main/tutorials/W1D3_RemoteSensingLandOceanandAtmosphere/solutions/W1D3_Tutorial5_Solution_ebd7c176.py)\n",
-    "\n",
-    "*Example output:*\n",
-    "\n",
     "<img alt='Solution hint' align='left' width=1174.0 height=575.0 src=https://raw.githubusercontent.com/ClimateMatchAcademy/course-content/main/tutorials/W1D3_RemoteSensingLandOceanandAtmosphere/static/W1D3_Tutorial5_Solution_ebd7c176_1.png>\n",
->>>>>>> 816e15af
     "\n"
    ]
   },
@@ -714,16 +644,6 @@
    "outputs": [],
    "source": [
     "# create the time series plot of global weighted monthly anomaly\n",
-<<<<<<< HEAD
-    "fig = plt.figure(figsize=(12, 6))\n",
-    "global_weighted_mean.plot(label=\"Monthly anomaly\")\n",
-    "global_weighted_mean.rolling(time=12, center=True).mean((\"latitude\", \"longitude\")).plot(\n",
-    "    color=\"k\", label=\"12-mon rolling mean\"\n",
-    ")\n",
-    "plt.axhline(y=0, color=\"y\", linestyle=\"-\")\n",
-    "plt.ylabel(\"Precipitation Anomaly (mm/day)\")\n",
-    "plt.legend()"
-=======
     "fig, ax = plt.subplots(figsize=(12, 6))\n",
     "global_weighted_mean.plot(label=\"Monthly anomaly\", ax=ax)\n",
     "global_weighted_mean.rolling(time=12, center=True).mean((\"latitude\", \"longitude\")).plot(\n",
@@ -732,7 +652,6 @@
     "ax.axhline(y=0, color=\"y\", linestyle=\"-\")\n",
     "ax.set_ylabel(\"Precipitation Anomaly (mm/day)\")\n",
     "ax.legend()"
->>>>>>> 816e15af
    ]
   },
   {
@@ -755,8 +674,6 @@
    },
    "outputs": [],
    "source": [
-<<<<<<< HEAD
-=======
     "#################################################\n",
     "# Students: Fill in missing code (...) and comment or remove the next line\n",
     "raise NotImplementedError(\n",
@@ -764,22 +681,14 @@
     ")\n",
     "#################################################\n",
     "\n",
->>>>>>> 816e15af
     "# calculate unweighted global mean\n",
     "global_unweighted_mean = ...\n",
     "\n",
     "# calculate different between weighted and unweighted global mean\n",
-<<<<<<< HEAD
-    "global_diff = ...\n",
-    "\n",
-    "# plot the time series of the difference\n",
-    "fig = ..."
-=======
     "global_diff = global_weighted_mean - global_unweighted_mean\n",
     "\n",
     "# plot the time series of the difference\n",
     "fig, ax = ..."
->>>>>>> 816e15af
    ]
   },
   {
@@ -789,19 +698,11 @@
     "execution": {}
    },
    "source": [
-<<<<<<< HEAD
-    "[*Click for solution*](https://github.com/ClimateMatchAcademy/course-content/tree/main/tutorials/W1D3_RemoteSensingLandOceanandAtmosphere/solutions/W1D3_Tutorial5_Solution_6efb3366.py)\n",
+    "[*Click for solution*](https://github.com/ClimateMatchAcademy/course-content/tree/main/tutorials/W1D3_RemoteSensingLandOceanandAtmosphere/solutions/W1D3_Tutorial5_Solution_15f88aa8.py)\n",
     "\n",
     "*Example output:*\n",
     "\n",
-    "<img alt='Solution hint' align='left' width=1174.0 height=575.0 src=https://raw.githubusercontent.com/ClimateMatchAcademy/course-content/main/tutorials/W1D3_RemoteSensingLandOceanandAtmosphere/static/W1D3_Tutorial5_Solution_6efb3366_1.png>\n",
-=======
-    "[*Click for solution*](https://github.com/ClimateMatchAcademy/course-content/tree/main/tutorials/W1D3_RemoteSensingLandOceanandAtmosphere/solutions/W1D3_Tutorial5_Solution_15f88aa8.py)\n",
-    "\n",
-    "*Example output:*\n",
-    "\n",
     "<img alt='Solution hint' align='left' width=1174.0 height=575.0 src=https://raw.githubusercontent.com/ClimateMatchAcademy/course-content/main/tutorials/W1D3_RemoteSensingLandOceanandAtmosphere/static/W1D3_Tutorial5_Solution_15f88aa8_1.png>\n",
->>>>>>> 816e15af
     "\n"
    ]
   },
@@ -881,15 +782,9 @@
    "name": "python3"
   },
   "kernelspec": {
-<<<<<<< HEAD
-   "display_name": "climatematch",
-   "language": "python",
-   "name": "climatematch"
-=======
    "display_name": "Python 3 (ipykernel)",
    "language": "python",
    "name": "python3"
->>>>>>> 816e15af
   },
   "language_info": {
    "codemirror_mode": {
