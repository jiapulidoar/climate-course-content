--- conflicted
+++ resolved
@@ -60,19 +60,6 @@
    },
    "outputs": [],
    "source": [
-<<<<<<< HEAD
-    "# Imports\n",
-    "\n",
-    "# Import only the libraries/objects that you use in this tutorial.\n",
-    "\n",
-    "# If any external library has to be installed, !pip install library --quiet\n",
-    "# follow this order: numpy>matplotlib.\n",
-    "# import widgets in hidden Figure settings cell\n",
-    "\n",
-    "#!pip install s3fs --quiet\n",
-    "#!pip install cartopy --quiet\n",
-    "\n",
-=======
     "# !pip install s3fs --quiet\n",
     "# !pip install cartopy --quiet"
    ]
@@ -87,7 +74,6 @@
    "outputs": [],
    "source": [
     "# imports\n",
->>>>>>> 816e15af
     "import s3fs\n",
     "import numpy as np\n",
     "import xarray as xr\n",
@@ -130,7 +116,6 @@
    "source": [
     "# @title Figure settings\n",
     "import ipywidgets as widgets  # interactive display\n",
-<<<<<<< HEAD
     "\n",
     "%config InlineBackend.figure_format = 'retina'\n",
     "plt.style.use(\n",
@@ -140,22 +125,6 @@
   },
   {
    "cell_type": "markdown",
-   "metadata": {
-    "execution": {}
-   },
-   "source": [
-    "#**Section 1: Satellite monitoring of vegetation status**\n",
-=======
->>>>>>> 816e15af
-    "\n",
-    "%config InlineBackend.figure_format = 'retina'\n",
-    "plt.style.use(\n",
-    "    \"https://raw.githubusercontent.com/ClimateMatchAcademy/course-content/main/cma.mplstyle\"\n",
-    ")"
-   ]
-  },
-  {
-   "cell_type": "markdown",
    "metadata": {},
    "source": [
     "##  Video 1: Video 1 Name\n"
@@ -180,238 +149,77 @@
    },
    "outputs": [],
    "source": [
-<<<<<<< HEAD
-    "#######  Video 1: Video 1 Name\n"
-   ]
-  },
-  {
-   "cell_type": "markdown",
-   "metadata": {},
-   "source": [
-    "########  Video 1: Video 1 Name\n"
-   ]
-  },
-  {
-   "cell_type": "markdown",
-   "metadata": {},
-   "source": [
-    "#########  Video 1: Video 1 Name\n"
-   ]
-  },
-  {
-   "cell_type": "markdown",
-   "metadata": {},
-   "source": [
-    "##########  Video 1: Video 1 Name\n"
-   ]
-  },
-  {
-   "cell_type": "markdown",
-   "metadata": {},
-   "source": [
-    "###########  Video 1: Video 1 Name\n"
-   ]
-  },
-  {
-   "cell_type": "markdown",
-   "metadata": {},
-   "source": [
-    "############  Video 1: Video 1 Name\n"
-   ]
-  },
-  {
-   "cell_type": "markdown",
-   "metadata": {},
-   "source": [
-    "#############  Video 1: Video 1 Name\n"
-   ]
-  },
-  {
-   "cell_type": "markdown",
-   "metadata": {},
-   "source": [
-    "##############  Video 1: Video 1 Name\n"
-   ]
-  },
-  {
-   "cell_type": "markdown",
-   "metadata": {},
-   "source": [
-    "###############  Video 1: Video 1 Name\n"
-   ]
-  },
-  {
-   "cell_type": "markdown",
-   "metadata": {},
-   "source": [
-    "################  Video 1: Video 1 Name\n"
-   ]
-  },
-  {
-   "cell_type": "markdown",
-   "metadata": {},
-   "source": [
-    "#################  Video 1: Video 1 Name\n"
-   ]
-  },
-  {
-   "cell_type": "markdown",
-   "metadata": {},
-   "source": [
-    "##################  Video 1: Video 1 Name\n"
-   ]
-  },
-  {
-   "cell_type": "markdown",
-   "metadata": {},
-   "source": [
-    "###################  Video 1: Video 1 Name\n"
-   ]
-  },
-  {
-   "cell_type": "markdown",
-   "metadata": {},
-   "source": [
-    "####################  Video 1: Video 1 Name\n"
-   ]
-  },
-  {
-   "cell_type": "markdown",
-   "metadata": {},
-   "source": [
-    "#####################  Video 1: Video 1 Name\n"
-   ]
-  },
-  {
-   "cell_type": "markdown",
-   "metadata": {},
-   "source": [
-    "######################  Video 1: Video 1 Name\n"
-   ]
-  },
-  {
-   "cell_type": "markdown",
-   "metadata": {},
-   "source": [
-    "#######################  Video 1: Video 1 Name\n"
-   ]
-  },
-  {
-   "cell_type": "markdown",
-   "metadata": {},
-   "source": [
-    "########################  Video 1: Video 1 Name\n"
-   ]
-  },
-  {
-   "cell_type": "markdown",
-   "metadata": {},
-   "source": [
-    "#########################  Video 1: Video 1 Name\n"
-   ]
-  },
-  {
-   "cell_type": "markdown",
-   "metadata": {},
-   "source": [
-    "##########################  Video 1: Video 1 Name\n"
-   ]
-  },
-  {
-   "cell_type": "markdown",
-   "metadata": {},
-   "source": [
-    "###########################  Video 1: Video 1 Name\n"
-   ]
-  },
-  {
-   "cell_type": "markdown",
-   "metadata": {},
-   "source": [
-    "############################  Video 1: Video 1 Name\n"
-   ]
-  },
-  {
-   "cell_type": "markdown",
-   "metadata": {},
-   "source": [
-    "#############################  Video 1: Video 1 Name\n"
-   ]
-  },
-  {
-   "cell_type": "markdown",
-   "metadata": {},
-   "source": [
-    "##############################  Video 1: Video 1 Name\n"
-   ]
-  },
-  {
-   "cell_type": "markdown",
-   "metadata": {},
-   "source": [
-    "###############################  Video 1: Video 1 Name\n"
-   ]
-  },
-  {
-   "cell_type": "markdown",
-   "metadata": {},
-   "source": [
-    "################################  Video 1: Video 1 Name\n"
-   ]
-  },
-  {
-   "cell_type": "markdown",
-   "metadata": {},
-   "source": [
-    "#################################  Video 1: Video 1 Name\n"
-   ]
-  },
-  {
-   "cell_type": "code",
-   "execution_count": null,
-   "metadata": {
-    "cellView": "form",
-    "execution": {},
-    "tags": [
-     "hide-input"
-    ]
-   },
-   "outputs": [],
-   "source": [
     "# @title Video 1: Video 1 Name\n",
     "# Tech team will add code to format and display the video"
    ]
   },
   {
-   "cell_type": "markdown",
-   "metadata": {
-    "execution": {}
-   },
-   "source": [
-    "**Normalized Difference Vegetation Index (NDVI)** is one of the most commonly used remotely sensed indices to measure the \"greeness\" of vegetation and is useful in understanding vegetation density and assessing changes in plant health. NDVI can be used to study the impact of drought, heatwave, and insect infestation on the plants at scale."
-   ]
-  },
-  {
-   "cell_type": "markdown",
-   "metadata": {
-    "execution": {}
-   },
-   "source": [
-    "##**Section 1.1: Access NOAA NDVI CDR data from AWS**\n",
+   "cell_type": "code",
+   "execution_count": null,
+   "metadata": {
+    "execution": {}
+   },
+   "outputs": [],
+   "source": [
+    "# helper functions\n",
+    "\n",
+    "\n",
+    "def pooch_load(filelocation=\"\", filename=\"\"):\n",
+    "    shared_location = \"/home/jovyan/shared/data/tutorials/W1D3_RemoteSensingLandOceanandAtmosphere\"  # this is different for each day\n",
+    "    user_temp_cache = tempfile.gettempdir()\n",
+    "\n",
+    "    if os.path.exists(os.path.join(shared_location, filename)):\n",
+    "        file = os.path.join(shared_location, filename)\n",
+    "    else:\n",
+    "        file = pooch.retrieve(\n",
+    "            filelocation, known_hash=None, fname=os.path.join(user_temp_cache, filename)\n",
+    "        )\n",
+    "\n",
+    "    return file"
+   ]
+  },
+  {
+   "attachments": {},
+   "cell_type": "markdown",
+   "metadata": {
+    "execution": {}
+   },
+   "source": [
+    "# **Section 1: Satellite Monitoring of Vegetation Status**\n",
+    "\n",
+    "As we learned in the previous tutorial, all the **National Atmospheric and Oceanic Administration Climate Data Record (NOAA-CDR)** datasets are available both at NOAA National Centers for Environmental Information (NCEI) and commercial cloud platforms. Here, we are accessing the data directly via the **Amazon Web Service (AWS)**. You can find out information about the NOAA CDRs on AWS's Open Data Registry.\n",
+    "\n",
+    "* [NOAA Fundamental CDR on AWS](https://registry.opendata.aws/noaa-cdr-fundamental/) \n",
+    "* [NOAA Terrestrial CDR on AWS](https://registry.opendata.aws/noaa-cdr-terrestrial/) \n",
+    "* [NOAA Atmospheric CDR on AWS](https://registry.opendata.aws/noaa-cdr-atmospheric/) \n",
+    "* [NOAA Oceanic CDR on AWS](https://registry.opendata.aws/noaa-cdr-oceanic/) \n",
+    "\n",
+    "The index we will use in this tutorial is the **Normalized Difference Vegetation Index (NDVI)**.  It is one of the most commonly used remotely sensed indices. It measures the \"greeness\" of vegetation, and is useful in understanding vegetation density and assessing changes in plant health. For example, NDVI can be used to study the impact of drought, heatwave, and insect infestation on plants covering Earth's surface."
+   ]
+  },
+  {
+   "attachments": {},
+   "cell_type": "markdown",
+   "metadata": {
+    "execution": {}
+   },
+   "source": [
+    "## **Section 1.1: Access NOAA NDVI CDR Data from AWS**\n",
     "\n"
    ]
   },
   {
-   "cell_type": "markdown",
-   "metadata": {
-    "execution": {}
-   },
-   "source": [
-    "If we go to the [cloud storage space (or a S3 bucket)](https://noaa-cdr-ndvi-pds.s3.amazonaws.com/index.html#data/) that host NOAA NDVI CDR data, you can find the pattern of how the NOAA NDVI CDR is stored:\n",
+   "attachments": {},
+   "cell_type": "markdown",
+   "metadata": {
+    "execution": {}
+   },
+   "source": [
+    "If we go to the [cloud storage space (or a S3 bucket)](https://noaa-cdr-ndvi-pds.s3.amazonaws.com/index.html#data/) that hosts NOAA NDVI CDR data, you will see the pattern of how the NOAA NDVI CDR is organized:\n",
     "\n",
     "`s3://noaa-cdr-ndvi-pds/data/1981/AVHRR-Land_v005_AVH13C1_NOAA-07_19810624_c20170610041337.nc`\n",
     "\n",
-    "As you can see, there is a clear pattern on how the data is organized. We can take advantage of the pattern to search for the data file programaticaly. \n",
+    "We can take advantage of the pattern to search for the data file systematically. \n",
     "\n",
     "> Parent directory: `s3://noaa-cdr-ndvi-pds/data/`  \n",
     "> Sub-directory for each year: `1981/`  \n",
@@ -425,81 +233,107 @@
     "> Product code: `AVH13C1`  \n",
     "> Satellite platform: `NOAA-07`  \n",
     "> Date of the data: `19810624`  \n",
-    "> Processing time: `c20170610041337` (*This will change for each file based on when the file are processed*)  \n",
+    "> Processing time: `c20170610041337` (*This will change for each file based on when the file was processed*)  \n",
     "> File format: `.nc` (*netCDR-4 format*)\n",
     "\n",
     "In other words, if we are looking for the data of a specific day, we can easily locate where the file might be. \n",
     "\n",
-    "For example, if we want to find the AVHRR data for the day of *2002-03-12 (or March 12, 2002)*, we will be looking at something like this:\n",
+    "For example, if we want to find the AVHRR data for the day of *2002-03-12 (or March 12, 2002)*, you can use:\n",
     "\n",
     "`s3://noaa-cdr-ndvi-pds/data/2002/AVHRR-Land_v005_AVH13C1_*_20020312_c*.nc`\n",
     "\n",
-    "The reasaon that we put `*` in the above directory is because we are not sure about what satellite platform this data is from and when the data is being processed. But with this pattern we can still check if the file exist.\n",
-    "\n",
-    "\n",
+    "The reasaon that we put `*` in the above directory is because we are not sure about what satellite platform this data is from and when the data was processed. The `*` is called a **wildcard**, and is used because we want *all* the files that contain our specific criteria, but do not want to have to specify all the other pieces of the filename we are not sure about yet. It should return all the data satisfying that initial criteria and you can refine further once you see what is available. Essentially, this first step helps to narrow down the data search."
+   ]
+  },
+  {
+   "cell_type": "code",
+   "execution_count": null,
+   "metadata": {
+    "execution": {},
+    "tags": []
+   },
+   "outputs": [],
+   "source": [
+    "# to access the NDVI data from AWS S3 bucket, we first need to connect to s3 bucket\n",
+    "fs = s3fs.S3FileSystem(anon=True)\n",
+    "\n",
+    "# we can now check to see if the file exist in this cloud storage bucket using the file name pattern we just described\n",
+    "date_sel = datetime.datetime(\n",
+    "    2002, 3, 12, 0\n",
+    ")  # select a desired date and hours (midnight is zero)\n",
+    "\n",
+    "# automatic filename from data_sel. we use strftime (string format time) to get the text format of the file in question.\n",
+    "file_location = fs.glob(\n",
+    "    \"s3://noaa-cdr-ndvi-pds/data/\"\n",
+    "    + date_sel.strftime(\"%Y\")\n",
+    "    + \"/AVHRR-Land_v005_AVH13C1_*\"\n",
+    "    + date_sel.strftime(\"%Y%m%d\")\n",
+    "    + \"_c*.nc\"\n",
+    ")\n",
+    "# now let's check if there is a file match the pattern of the date that we are interested in.\n",
+    "file_location"
+   ]
+  },
+  {
+   "attachments": {},
+   "cell_type": "markdown",
+   "metadata": {
+    "execution": {}
+   },
+   "source": [
+    "### **Coding Exercises 1.1**\n",
+    "\n",
+    "1. NDVI CDR data switched sensors on 2014 from AVHRR (the older generation sensor) to VIIRS (the newest generation sensor). Using the code above and the [list of data names](https://noaa-cdr-ndvi-pds.s3.amazonaws.com/index.html#data/) for VIIRS, find data from a day after 2014. You will need to modify string input into `glob()` to do so."
+   ]
+  },
+  {
+   "cell_type": "code",
+   "execution_count": null,
+   "metadata": {
+    "execution": {},
+    "tags": []
+   },
+   "outputs": [],
+   "source": [
+    "#################################################\n",
+    "# Students: Fill in missing code (...) and comment or remove the next line\n",
+    "raise NotImplementedError(\n",
+    "    \"Student exercise: Choose identify the location of the NDVI CDR data on Amazon Web Service for a day after 2014.\"\n",
+    ")\n",
+    "#################################################\n",
+    "\n",
+    "# select a desired date and hours (midnight is zero)\n",
+    "exercise_date_sel = ...\n",
+    "\n",
+    "# automatic filename from data_sel. we use strftime (string format time) to get the text format of the file in question.\n",
+    "exercise_file_location = ...\n",
+    "\n",
+    "# now let's check if there is a file match the pattern of the date that we are interested in.\n",
+    "exercise_file_location"
+   ]
+  },
+  {
+   "cell_type": "markdown",
+   "metadata": {
+    "colab_type": "text",
+    "execution": {},
+    "tags": []
+   },
+   "source": [
+    "[*Click for solution*](https://github.com/ClimateMatchAcademy/course-content/tree/main/tutorials/W1D3_RemoteSensingLandOceanandAtmosphere/solutions/W1D3_Tutorial3_Solution_e65ad8b4.py)\n",
     "\n"
    ]
   },
   {
-   "cell_type": "code",
-   "execution_count": null,
-   "metadata": {
-    "execution": {}
-   },
-   "outputs": [],
-   "source": [
-    "# To access the NDVI data from AWS S3 bucket, we first need to connect to s3 bucket\n",
-    "fs = s3fs.S3FileSystem(anon=True)\n",
-    "\n",
-    "# We can now check to see if the file exist in this cloud storage bucket using the\n",
-    "# file name pattern we just described\n",
-    "file_location = fs.glob(\n",
-    "    \"s3://noaa-cdr-ndvi-pds/data/2002/AVHRR-Land_v005_AVH13C1_*_20020312_c*.nc\"\n",
-    ")\n",
-    "\n",
-    "# Now let's check if there is a file match the pattern of the date that we are\n",
-    "# interested in.\n",
-    "print(file_location)"
-   ]
-  },
-  {
-   "cell_type": "markdown",
-   "metadata": {
-    "execution": {}
-   },
-   "source": [
-    "### **Code exercise 1.1: Finding the data of your interest**\n",
-    "\n",
-    "Looks like we find the daily data that we are looking for earlier. Can you try to find the data of a specific date that you want to check?\n",
-    "\n",
-    "**Hint:** NDVI CDR data switched sensors on 2014 from AVHRR (the older generation sensor) to VIIRS (the newest generation sensor). So if you are trying to find the data after 2013, you may want to adjust the code to locate the data properly."
-   ]
-  },
-  {
-   "cell_type": "code",
-   "execution_count": null,
-   "metadata": {
-    "execution": {}
-   },
-   "outputs": [],
-   "source": [
-    "################################################################################\n",
-    "## Choose a data of your interest and identify the location of the NDVI CDR   ##\n",
-    "## data on Amazon Web Service                                                 ##\n",
-    "################################################################################\n",
-    "# exercise_file = fs.glob(...)\n",
-    "# print(exercise_file)"
-   ]
-  },
-  {
-   "cell_type": "markdown",
-   "metadata": {
-    "execution": {}
-   },
-   "source": [
-    "##**Section 1.2: Read NDVI CDR Data**\n",
-    "\n",
-    "Now we have the location of the NDVI data for a specific date. We can read in the data using the python library `xarray` to open the netCDF-4 file, a common data format used to store satellite and climate datasets.\n",
+   "attachments": {},
+   "cell_type": "markdown",
+   "metadata": {
+    "execution": {}
+   },
+   "source": [
+    "## **Section 1.2: Read NDVI CDR Data**\n",
+    "\n",
+    "Now that you have the location of the NDVI data for a specific date, you can read in the data using the python library `xarray` to open the [netCDF-4 file](https://pro.arcgis.com/en/pro-app/latest/help/data/multidimensional/what-is-netcdf-data.htm), a common data format used to store satellite and climate datasets.\n",
     "\n"
    ]
   },
@@ -507,89 +341,117 @@
    "cell_type": "code",
    "execution_count": null,
    "metadata": {
-    "execution": {}
-   },
-   "outputs": [],
-   "source": [
-    "## First, we need to open the connection to the file object of the selected date.\n",
-    "## We are still using the date of 2002-03-12 as the example here.\n",
-    "file_obj = fs.open(file_location[0])  # this provide a link to the data on AWS\n",
-    "\n",
-    "## With the link to the file object, we can open the NDVI data file on AWS\n",
-    "ds = xr.open_dataset(file_obj)\n",
-    "\n",
-    "## Now let's look at what this data look like\n",
+    "execution": {},
+    "tags": []
+   },
+   "outputs": [],
+   "source": [
+    "# first, we need to open the connection to the file object of the selected date.\n",
+    "# we are still using the date of 2002-03-12 as the example here.\n",
+    "\n",
+    "# to keep up with previous tutorials (consistency), we are going to use boto3 and pooch to open the file.\n",
+    "# but note s3fs also has the ability to open files from s3 remotely.\n",
+    "\n",
+    "client = boto3.client(\n",
+    "    \"s3\", config=botocore.client.Config(signature_version=botocore.UNSIGNED)\n",
+    ")  # initialize aws s3 bucket client\n",
+    "\n",
+    "ds = xr.open_dataset(\n",
+    "    pooch_load(\n",
+    "        filelocation=\"http://s3.amazonaws.com/\" + file_location[0],\n",
+    "        filename=file_location[0],\n",
+    "    )\n",
+    ")  # open the file\n",
     "ds"
    ]
   },
   {
-   "cell_type": "markdown",
-   "metadata": {
-    "execution": {}
-   },
-   "source": [
-    "The output from the code block tells us that the NDVI data file of 2002-03-12 has the dimention of `3600x7200`. This makes sense for a dataset with the spatial resolution of 0.5°×0.5°. There is another dimension of the dataset named `time`. Since it is a daily data file, it only contains one value in its dimension.\n",
-    "\n",
-    "Two main data variables in this dataset are `NDVI` and `QA`.\n",
-    "\n",
-    "* `NDVI` is the variable that contains the value of NDVI (ranges between -1 and 1) that can be used to measure the vegetation greeness.  \n",
-    "* `QA` is the variable that indicates the quality of the NDVI values for each corresponding grid. It reflects whether the data is of high quality or should be discarded because of various reasons (e.g., bad sensor data, potentially contanminated by cloud).\n",
+   "attachments": {},
+   "cell_type": "markdown",
+   "metadata": {
+    "execution": {}
+   },
+   "source": [
+    "The output from the code block tells us that the NDVI data file of 2002-03-12 has dimensions of `3600x7200`. This makes sense for a dataset with the spatial resolution of 0.05°×0.05° that spans 180° of latitude and 360° of longitude. There is another dimension of the dataset named `time`. Since it is a daily data file, it only contains one value.\n",
+    "\n",
+    "Two main data variables are in this dataset are `NDVI` and `QA`.\n",
+    "\n",
+    "* `NDVI` is the variable that contains the value of Normalized Difference Vegetation Index  (NDVI - ranges between -1 and 1) that can be used to measure the vegetation greeness.  \n",
+    "* `QA` is the variable that indicates the quality of the NDVI values for each corresponding grid. It reflects whether the data is of high quality or should be discarded because of various reasons (e.g., bad sensor data, potentially contanminated by clouds).\n",
     "\n"
    ]
   },
   {
-   "cell_type": "markdown",
-   "metadata": {
-    "execution": {}
-   },
-   "source": [
-    "##**Section 1.3: Visualize NDVI CDR data**"
-   ]
-  },
-  {
-   "cell_type": "code",
-   "execution_count": null,
-   "metadata": {
-    "execution": {}
-   },
-   "outputs": [],
-   "source": [
-    "## Now let's only looking at the NDVI values from the dataset\n",
+   "attachments": {},
+   "cell_type": "markdown",
+   "metadata": {
+    "execution": {}
+   },
+   "source": [
+    "## **Section 1.3: Visualize NDVI CDR Data**"
+   ]
+  },
+  {
+   "cell_type": "code",
+   "execution_count": null,
+   "metadata": {
+    "execution": {},
+    "tags": []
+   },
+   "outputs": [],
+   "source": [
+    "# examine NDVI values from the dataset\n",
     "ndvi = ds.NDVI\n",
     "ndvi"
    ]
   },
   {
-   "cell_type": "code",
-   "execution_count": null,
-   "metadata": {
-    "execution": {}
-   },
-   "outputs": [],
-   "source": [
-    "## As this is a gridded dataset, we can plot the data of this day directly to\n",
-    "## visually understand the data.\n",
-    "## Figure settings:\n",
-    "## vmin & vmax: minimum and maximum values for the legend\n",
-    "## aspect: setting the aspect ratio of the figure, must be combined with `size`\n",
-    "## size: setting the overall size of th figure\n",
-    "ndvi.plot(vmin=-0.1, vmax=1.0, aspect=1.8, size=5)"
-   ]
-  },
-  {
-   "cell_type": "markdown",
-   "metadata": {
-    "execution": {}
-   },
-   "source": [
-    "##**Section 1.4: Mask NDVI Data Using Quality Flag**\n",
-    "\n",
-    "As stated earlier, there is also a variable `QA` that indicates the quality of the NDVI value for each grid cell. This quality information is very important when using satellite data to ensure the climate analysis is only done using the highest quality data that are appropirate for the application.\n",
-    "\n",
-    "For NDVI CDR data, it has a complex quality flag system that is represented using 16-bit system. Although when you reach in the QA, it appears to be normal numeric values, the QA value need to be converted to binary values of 16 bits and recognize the quality flag based on the information listed in the table below. "
-   ]
-  },
-  {
+   "attachments": {},
+   "cell_type": "markdown",
+   "metadata": {
+    "execution": {},
+    "tags": []
+   },
+   "source": [
+    "To visualize the raw data, we will will plot it using `matplotlib` by calling `.plot()` on our xarray `DataArray`."
+   ]
+  },
+  {
+   "cell_type": "code",
+   "execution_count": null,
+   "metadata": {
+    "execution": {},
+    "tags": []
+   },
+   "outputs": [],
+   "source": [
+    "# figure settings:\n",
+    "# vmin & vmax: minimum and maximum values for the legend\n",
+    "# aspect: setting the aspect ratio of the figure, must be combined with `size`\n",
+    "# size: setting the overall size of the figure\n",
+    "\n",
+    "# to make plotting faster and less memory intesive we use coarsen to reduce the number of pixels\n",
+    "ndvi.coarsen(latitude=5).mean().coarsen(longitude=5).mean().plot(\n",
+    "    vmin=-0.1, vmax=1.0, aspect=1.8, size=5\n",
+    ")"
+   ]
+  },
+  {
+   "attachments": {},
+   "cell_type": "markdown",
+   "metadata": {
+    "execution": {}
+   },
+   "source": [
+    "## **Section 1.4: Mask NDVI Data Using a Quality Flag**\n",
+    "\n",
+    "As stated earlier, there is also a variable `QA` that indicates the quality of the NDVI value for each grid cell. This quality information is very important when using satellite data to ensure the climate analysis is done using only the highest quality data.\n",
+    "\n",
+    "For NDVI CDR data, it has a complex quality flag system that is represented using a 16-bit system. Although when you explore the values of `QA`,= it appears to be normal numeric values, the QA value needs to be converted to binary values of 16 bits and recognize the quality flag based on the information listed in the table below. "
+   ]
+  },
+  {
+   "attachments": {},
    "cell_type": "markdown",
    "metadata": {
     "execution": {}
@@ -616,1114 +478,6 @@
    ]
   },
   {
-   "cell_type": "markdown",
-   "metadata": {
-    "execution": {}
-   },
-   "source": [
-    "This shows the complex system to ensure that satellite CDR data is of high quality for climate applications. But how can we decifer the quality of a given pixel? \n",
-    "\n",
-    "Assuming that we have a grid with `QA=18`, when converted into binary value with the length of 16 bits is `0000000000010010`. So it can be interpreted as\n",
-    "\n",
-    "|Bit15|Bit14|Bit13|Bit12|Bit11|Bit10|Bit9|Bit8|Bit7|Bit6|Bit5|Bit4|Bit3|Bit2|Bit1|Bit0|\n",
-    "|-:|-:|-:|-:|-:|-:|-:|-:|-:|-:|-:|-:|-:|-:|-:|-:|\n",
-    "|0|0|0|0|0|0|0|0|1|0|0|1|0|0|1|0|\n",
-    "|No|No|No|No|No|No|No|No|Yes|No|No|Yes|No|No|Yes|No|\n",
-    "\n",
-    "This means that the NDVI of the value is retrieved from valid values of AVHRR channels (`Bit7=1`) and the grid is over dense dark vegetation (`Bit5=1`), but the gird is cloudy (`Bit1=1`). Therefore, the QA tells us that we should not use this grid since it is covered the by cloud and cannot reflect the vegetation information on the land surface. \n",
-    "\n",
-    "Now let's define a function to create the cloud mask."
-   ]
-  },
-  {
-   "cell_type": "markdown",
-   "metadata": {},
-   "source": [
-    " *Run this cell to define the function to extract high quality NDVI data `get_quality_info()`*\n"
-   ]
-  },
-  {
-   "cell_type": "markdown",
-   "metadata": {},
-   "source": [
-    " *Run this cell to define the function to extract high quality NDVI data `get_quality_info()`*\n"
-   ]
-  },
-  {
-   "cell_type": "markdown",
-   "metadata": {},
-   "source": [
-    " *Run this cell to define the function to extract high quality NDVI data `get_quality_info()`*\n"
-   ]
-  },
-  {
-   "cell_type": "markdown",
-   "metadata": {},
-   "source": [
-    " *Run this cell to define the function to extract high quality NDVI data `get_quality_info()`*\n"
-   ]
-  },
-  {
-   "cell_type": "markdown",
-   "metadata": {},
-   "source": [
-    " *Run this cell to define the function to extract high quality NDVI data `get_quality_info()`*\n"
-   ]
-  },
-  {
-   "cell_type": "markdown",
-   "metadata": {},
-   "source": [
-    " *Run this cell to define the function to extract high quality NDVI data `get_quality_info()`*\n"
-   ]
-  },
-  {
-   "cell_type": "markdown",
-   "metadata": {},
-   "source": [
-    " *Run this cell to define the function to extract high quality NDVI data `get_quality_info()`*\n"
-   ]
-  },
-  {
-   "cell_type": "markdown",
-   "metadata": {},
-   "source": [
-    " *Run this cell to define the function to extract high quality NDVI data `get_quality_info()`*\n"
-   ]
-  },
-  {
-   "cell_type": "markdown",
-   "metadata": {},
-   "source": [
-    " *Run this cell to define the function to extract high quality NDVI data `get_quality_info()`*\n"
-   ]
-  },
-  {
-   "cell_type": "markdown",
-   "metadata": {},
-   "source": [
-    " *Run this cell to define the function to extract high quality NDVI data `get_quality_info()`*\n"
-   ]
-  },
-  {
-   "cell_type": "markdown",
-   "metadata": {},
-   "source": [
-    " *Run this cell to define the function to extract high quality NDVI data `get_quality_info()`*\n"
-   ]
-  },
-  {
-   "cell_type": "markdown",
-   "metadata": {},
-   "source": [
-    " *Run this cell to define the function to extract high quality NDVI data `get_quality_info()`*\n"
-   ]
-  },
-  {
-   "cell_type": "markdown",
-   "metadata": {},
-   "source": [
-    " *Run this cell to define the function to extract high quality NDVI data `get_quality_info()`*\n"
-   ]
-  },
-  {
-   "cell_type": "markdown",
-   "metadata": {},
-   "source": [
-    " *Run this cell to define the function to extract high quality NDVI data `get_quality_info()`*\n"
-   ]
-  },
-  {
-   "cell_type": "markdown",
-   "metadata": {},
-   "source": [
-    " *Run this cell to define the function to extract high quality NDVI data `get_quality_info()`*\n"
-   ]
-  },
-  {
-   "cell_type": "markdown",
-   "metadata": {},
-   "source": [
-    " *Run this cell to define the function to extract high quality NDVI data `get_quality_info()`*\n"
-   ]
-  },
-  {
-   "cell_type": "markdown",
-   "metadata": {},
-   "source": [
-    " *Run this cell to define the function to extract high quality NDVI data `get_quality_info()`*\n"
-   ]
-  },
-  {
-   "cell_type": "markdown",
-   "metadata": {},
-   "source": [
-    " *Run this cell to define the function to extract high quality NDVI data `get_quality_info()`*\n"
-   ]
-  },
-  {
-   "cell_type": "markdown",
-   "metadata": {},
-   "source": [
-    " *Run this cell to define the function to extract high quality NDVI data `get_quality_info()`*\n"
-   ]
-  },
-  {
-   "cell_type": "markdown",
-   "metadata": {},
-   "source": [
-    " *Run this cell to define the function to extract high quality NDVI data `get_quality_info()`*\n"
-   ]
-  },
-  {
-   "cell_type": "markdown",
-   "metadata": {},
-   "source": [
-    " *Run this cell to define the function to extract high quality NDVI data `get_quality_info()`*\n"
-   ]
-  },
-  {
-   "cell_type": "markdown",
-   "metadata": {},
-   "source": [
-    " *Run this cell to define the function to extract high quality NDVI data `get_quality_info()`*\n"
-   ]
-  },
-  {
-   "cell_type": "markdown",
-   "metadata": {},
-   "source": [
-    " *Run this cell to define the function to extract high quality NDVI data `get_quality_info()`*\n"
-   ]
-  },
-  {
-   "cell_type": "markdown",
-   "metadata": {},
-   "source": [
-    " *Run this cell to define the function to extract high quality NDVI data `get_quality_info()`*\n"
-   ]
-  },
-  {
-   "cell_type": "markdown",
-   "metadata": {},
-   "source": [
-    " *Run this cell to define the function to extract high quality NDVI data `get_quality_info()`*\n"
-   ]
-  },
-  {
-   "cell_type": "markdown",
-   "metadata": {},
-   "source": [
-    " *Run this cell to define the function to extract high quality NDVI data `get_quality_info()`*\n"
-   ]
-  },
-  {
-   "cell_type": "markdown",
-   "metadata": {},
-   "source": [
-    " *Run this cell to define the function to extract high quality NDVI data `get_quality_info()`*\n"
-   ]
-  },
-  {
-   "cell_type": "markdown",
-   "metadata": {},
-   "source": [
-    " *Run this cell to define the function to extract high quality NDVI data `get_quality_info()`*\n"
-   ]
-  },
-  {
-   "cell_type": "markdown",
-   "metadata": {},
-   "source": [
-    " *Run this cell to define the function to extract high quality NDVI data `get_quality_info()`*\n"
-   ]
-  },
-  {
-   "cell_type": "markdown",
-   "metadata": {},
-   "source": [
-    " *Run this cell to define the function to extract high quality NDVI data `get_quality_info()`*\n"
-   ]
-  },
-  {
-   "cell_type": "markdown",
-   "metadata": {},
-   "source": [
-    " *Run this cell to define the function to extract high quality NDVI data `get_quality_info()`*\n"
-   ]
-  },
-  {
-   "cell_type": "markdown",
-   "metadata": {},
-   "source": [
-    " *Run this cell to define the function to extract high quality NDVI data `get_quality_info()`*\n"
-   ]
-  },
-  {
-   "cell_type": "code",
-   "execution_count": null,
-   "metadata": {
-    "cellView": "form",
-    "execution": {},
-    "tags": [
-     "hide-input"
-    ]
-   },
-   "outputs": [],
-   "source": [
-    "# @markdown *Run this cell to define the function to extract high quality NDVI data `get_quality_info()`*\n",
-    "def get_quality_info(QA):\n",
-    "    \"\"\"\n",
-    "    QA: the QA value read in from the NDVI data\n",
-    "\n",
-    "    High quality NDVI should meet the following criteria:\n",
-    "    Bit 7: 1 (All AVHRR channels have valid values)\n",
-    "    Bit 2: 0 (The pixel is not covered by cloud shadow)\n",
-    "    Bit 1: 0 (The pixel is not covered by cloud)\n",
-    "\n",
-    "    Output:\n",
-    "    True: high quality\n",
-    "    False: low quality\n",
-    "    \"\"\"\n",
-    "    ## Unpack quality assurance flag for cloud (byte: 1)\n",
-    "    cld_flag = (QA % (2**2)) // 2\n",
-    "    ## Unpack quality assurance flag for cloud shadow (byte: 2)\n",
-    "    cld_shadow = (QA % (2**3)) // 2**2\n",
-    "    ## Unpack quality assurance flag for AVHRR values (byte: 7)\n",
-    "    value_valid = (QA % (2**8)) // 2**7\n",
-    "\n",
-    "    mask = (cld_flag == 0) & (cld_shadow == 0) & (value_valid == 1)\n",
-    "\n",
-    "    return mask"
-   ]
-  },
-  {
-   "cell_type": "markdown",
-   "metadata": {},
-   "source": [
-    " *Run this cell to extract the mask indicates high quality NDVI grid using `get_quality_info()`*\n"
-   ]
-  },
-  {
-   "cell_type": "markdown",
-   "metadata": {},
-   "source": [
-    " *Run this cell to extract the mask indicates high quality NDVI grid using `get_quality_info()`*\n"
-   ]
-  },
-  {
-   "cell_type": "markdown",
-   "metadata": {},
-   "source": [
-    " *Run this cell to extract the mask indicates high quality NDVI grid using `get_quality_info()`*\n"
-   ]
-  },
-  {
-   "cell_type": "markdown",
-   "metadata": {},
-   "source": [
-    " *Run this cell to extract the mask indicates high quality NDVI grid using `get_quality_info()`*\n"
-   ]
-  },
-  {
-   "cell_type": "markdown",
-   "metadata": {},
-   "source": [
-    " *Run this cell to extract the mask indicates high quality NDVI grid using `get_quality_info()`*\n"
-   ]
-  },
-  {
-   "cell_type": "markdown",
-   "metadata": {},
-   "source": [
-    " *Run this cell to extract the mask indicates high quality NDVI grid using `get_quality_info()`*\n"
-   ]
-  },
-  {
-   "cell_type": "markdown",
-   "metadata": {},
-   "source": [
-    " *Run this cell to extract the mask indicates high quality NDVI grid using `get_quality_info()`*\n"
-   ]
-  },
-  {
-   "cell_type": "markdown",
-   "metadata": {},
-   "source": [
-    " *Run this cell to extract the mask indicates high quality NDVI grid using `get_quality_info()`*\n"
-   ]
-  },
-  {
-   "cell_type": "markdown",
-   "metadata": {},
-   "source": [
-    " *Run this cell to extract the mask indicates high quality NDVI grid using `get_quality_info()`*\n"
-   ]
-  },
-  {
-   "cell_type": "markdown",
-   "metadata": {},
-   "source": [
-    " *Run this cell to extract the mask indicates high quality NDVI grid using `get_quality_info()`*\n"
-   ]
-  },
-  {
-   "cell_type": "markdown",
-   "metadata": {},
-   "source": [
-    " *Run this cell to extract the mask indicates high quality NDVI grid using `get_quality_info()`*\n"
-   ]
-  },
-  {
-   "cell_type": "markdown",
-   "metadata": {},
-   "source": [
-    " *Run this cell to extract the mask indicates high quality NDVI grid using `get_quality_info()`*\n"
-   ]
-  },
-  {
-   "cell_type": "markdown",
-   "metadata": {},
-   "source": [
-    " *Run this cell to extract the mask indicates high quality NDVI grid using `get_quality_info()`*\n"
-   ]
-  },
-  {
-   "cell_type": "markdown",
-   "metadata": {},
-   "source": [
-    " *Run this cell to extract the mask indicates high quality NDVI grid using `get_quality_info()`*\n"
-   ]
-  },
-  {
-   "cell_type": "markdown",
-   "metadata": {},
-   "source": [
-    " *Run this cell to extract the mask indicates high quality NDVI grid using `get_quality_info()`*\n"
-   ]
-  },
-  {
-   "cell_type": "markdown",
-   "metadata": {},
-   "source": [
-    " *Run this cell to extract the mask indicates high quality NDVI grid using `get_quality_info()`*\n"
-   ]
-  },
-  {
-   "cell_type": "markdown",
-   "metadata": {},
-   "source": [
-    " *Run this cell to extract the mask indicates high quality NDVI grid using `get_quality_info()`*\n"
-   ]
-  },
-  {
-   "cell_type": "markdown",
-   "metadata": {},
-   "source": [
-    " *Run this cell to extract the mask indicates high quality NDVI grid using `get_quality_info()`*\n"
-   ]
-  },
-  {
-   "cell_type": "markdown",
-   "metadata": {},
-   "source": [
-    " *Run this cell to extract the mask indicates high quality NDVI grid using `get_quality_info()`*\n"
-   ]
-  },
-  {
-   "cell_type": "markdown",
-   "metadata": {},
-   "source": [
-    " *Run this cell to extract the mask indicates high quality NDVI grid using `get_quality_info()`*\n"
-   ]
-  },
-  {
-   "cell_type": "markdown",
-   "metadata": {},
-   "source": [
-    " *Run this cell to extract the mask indicates high quality NDVI grid using `get_quality_info()`*\n"
-   ]
-  },
-  {
-   "cell_type": "markdown",
-   "metadata": {},
-   "source": [
-    " *Run this cell to extract the mask indicates high quality NDVI grid using `get_quality_info()`*\n"
-   ]
-  },
-  {
-   "cell_type": "markdown",
-   "metadata": {},
-   "source": [
-    " *Run this cell to extract the mask indicates high quality NDVI grid using `get_quality_info()`*\n"
-   ]
-  },
-  {
-   "cell_type": "markdown",
-   "metadata": {},
-   "source": [
-    " *Run this cell to extract the mask indicates high quality NDVI grid using `get_quality_info()`*\n"
-   ]
-  },
-  {
-   "cell_type": "markdown",
-   "metadata": {},
-   "source": [
-    " *Run this cell to extract the mask indicates high quality NDVI grid using `get_quality_info()`*\n"
-   ]
-  },
-  {
-   "cell_type": "markdown",
-   "metadata": {},
-   "source": [
-    " *Run this cell to extract the mask indicates high quality NDVI grid using `get_quality_info()`*\n"
-   ]
-  },
-  {
-   "cell_type": "markdown",
-   "metadata": {},
-   "source": [
-    " *Run this cell to extract the mask indicates high quality NDVI grid using `get_quality_info()`*\n"
-   ]
-  },
-  {
-   "cell_type": "markdown",
-   "metadata": {},
-   "source": [
-    " *Run this cell to extract the mask indicates high quality NDVI grid using `get_quality_info()`*\n"
-   ]
-  },
-  {
-   "cell_type": "markdown",
-   "metadata": {},
-   "source": [
-    " *Run this cell to extract the mask indicates high quality NDVI grid using `get_quality_info()`*\n"
-   ]
-  },
-  {
-   "cell_type": "markdown",
-   "metadata": {},
-   "source": [
-    " *Run this cell to extract the mask indicates high quality NDVI grid using `get_quality_info()`*\n"
-   ]
-  },
-  {
-   "cell_type": "markdown",
-   "metadata": {},
-   "source": [
-    " *Run this cell to extract the mask indicates high quality NDVI grid using `get_quality_info()`*\n"
-   ]
-  },
-  {
-   "cell_type": "markdown",
-   "metadata": {},
-   "source": [
-    " *Run this cell to extract the mask indicates high quality NDVI grid using `get_quality_info()`*\n"
-   ]
-  },
-  {
-   "cell_type": "code",
-   "execution_count": null,
-   "metadata": {
-    "cellView": "form",
-    "execution": {},
-    "tags": [
-     "hide-input"
-    ]
-   },
-   "outputs": [],
-   "source": [
-    "# @markdown *Run this cell to extract the mask indicates high quality NDVI grid using `get_quality_info()`*\n",
-    "\n",
-    "## Get the quality assurance value from NDVI data\n",
-    "QA = ds.QA\n",
-    "## Create the high quality information mask\n",
-    "mask = get_quality_info(QA)\n",
-    "## Check the quality flag mask information\n",
-    "mask"
-   ]
-  },
-  {
-   "cell_type": "markdown",
-   "metadata": {
-    "execution": {}
-   },
-   "source": [
-    "The output of the previous operation gives us a data array with logical values to indicate if a grid has high quality NDVI values or not. Now let's mask out the NDVI data array with this quality information to see if this will make a difference in the final map."
-   ]
-  },
-  {
-   "cell_type": "markdown",
-   "metadata": {},
-   "source": [
-    " Run this cell to use `.where` to only keep the NDVI values with high quality flag.\n"
-   ]
-  },
-  {
-   "cell_type": "markdown",
-   "metadata": {},
-   "source": [
-    " Run this cell to use `.where` to only keep the NDVI values with high quality flag.\n"
-   ]
-  },
-  {
-   "cell_type": "markdown",
-   "metadata": {},
-   "source": [
-    " Run this cell to use `.where` to only keep the NDVI values with high quality flag.\n"
-   ]
-  },
-  {
-   "cell_type": "markdown",
-   "metadata": {},
-   "source": [
-    " Run this cell to use `.where` to only keep the NDVI values with high quality flag.\n"
-   ]
-  },
-  {
-   "cell_type": "markdown",
-   "metadata": {},
-   "source": [
-    " Run this cell to use `.where` to only keep the NDVI values with high quality flag.\n"
-   ]
-  },
-  {
-   "cell_type": "markdown",
-   "metadata": {},
-   "source": [
-    " Run this cell to use `.where` to only keep the NDVI values with high quality flag.\n"
-   ]
-  },
-  {
-   "cell_type": "markdown",
-   "metadata": {},
-   "source": [
-    " Run this cell to use `.where` to only keep the NDVI values with high quality flag.\n"
-   ]
-  },
-  {
-   "cell_type": "markdown",
-   "metadata": {},
-   "source": [
-    " Run this cell to use `.where` to only keep the NDVI values with high quality flag.\n"
-   ]
-  },
-  {
-   "cell_type": "markdown",
-   "metadata": {},
-   "source": [
-    " Run this cell to use `.where` to only keep the NDVI values with high quality flag.\n"
-   ]
-  },
-  {
-   "cell_type": "markdown",
-   "metadata": {},
-   "source": [
-    " Run this cell to use `.where` to only keep the NDVI values with high quality flag.\n"
-   ]
-  },
-  {
-   "cell_type": "markdown",
-   "metadata": {},
-   "source": [
-    " Run this cell to use `.where` to only keep the NDVI values with high quality flag.\n"
-   ]
-  },
-  {
-   "cell_type": "markdown",
-   "metadata": {},
-   "source": [
-    " Run this cell to use `.where` to only keep the NDVI values with high quality flag.\n"
-   ]
-  },
-  {
-   "cell_type": "markdown",
-   "metadata": {},
-   "source": [
-    " Run this cell to use `.where` to only keep the NDVI values with high quality flag.\n"
-   ]
-  },
-  {
-   "cell_type": "markdown",
-   "metadata": {},
-   "source": [
-    " Run this cell to use `.where` to only keep the NDVI values with high quality flag.\n"
-   ]
-  },
-  {
-   "cell_type": "markdown",
-   "metadata": {},
-   "source": [
-    " Run this cell to use `.where` to only keep the NDVI values with high quality flag.\n"
-   ]
-  },
-  {
-   "cell_type": "markdown",
-   "metadata": {},
-   "source": [
-    " Run this cell to use `.where` to only keep the NDVI values with high quality flag.\n"
-   ]
-  },
-  {
-   "cell_type": "markdown",
-   "metadata": {},
-   "source": [
-    " Run this cell to use `.where` to only keep the NDVI values with high quality flag.\n"
-   ]
-  },
-  {
-   "cell_type": "markdown",
-   "metadata": {},
-   "source": [
-    " Run this cell to use `.where` to only keep the NDVI values with high quality flag.\n"
-   ]
-  },
-  {
-   "cell_type": "markdown",
-   "metadata": {},
-   "source": [
-    " Run this cell to use `.where` to only keep the NDVI values with high quality flag.\n"
-   ]
-  },
-  {
-   "cell_type": "markdown",
-   "metadata": {},
-   "source": [
-    " Run this cell to use `.where` to only keep the NDVI values with high quality flag.\n"
-   ]
-  },
-  {
-   "cell_type": "markdown",
-   "metadata": {},
-   "source": [
-    " Run this cell to use `.where` to only keep the NDVI values with high quality flag.\n"
-   ]
-  },
-  {
-   "cell_type": "markdown",
-   "metadata": {},
-   "source": [
-    " Run this cell to use `.where` to only keep the NDVI values with high quality flag.\n"
-   ]
-  },
-  {
-   "cell_type": "markdown",
-   "metadata": {},
-   "source": [
-    " Run this cell to use `.where` to only keep the NDVI values with high quality flag.\n"
-   ]
-  },
-  {
-   "cell_type": "markdown",
-   "metadata": {},
-   "source": [
-    " Run this cell to use `.where` to only keep the NDVI values with high quality flag.\n"
-   ]
-  },
-  {
-   "cell_type": "markdown",
-   "metadata": {},
-   "source": [
-    " Run this cell to use `.where` to only keep the NDVI values with high quality flag.\n"
-   ]
-  },
-  {
-   "cell_type": "markdown",
-   "metadata": {},
-   "source": [
-    " Run this cell to use `.where` to only keep the NDVI values with high quality flag.\n"
-   ]
-  },
-  {
-   "cell_type": "markdown",
-   "metadata": {},
-   "source": [
-    " Run this cell to use `.where` to only keep the NDVI values with high quality flag.\n"
-   ]
-  },
-  {
-   "cell_type": "markdown",
-   "metadata": {},
-   "source": [
-    " Run this cell to use `.where` to only keep the NDVI values with high quality flag.\n"
-   ]
-  },
-  {
-   "cell_type": "markdown",
-   "metadata": {},
-   "source": [
-    " Run this cell to use `.where` to only keep the NDVI values with high quality flag.\n"
-   ]
-  },
-  {
-   "cell_type": "markdown",
-   "metadata": {},
-   "source": [
-    " Run this cell to use `.where` to only keep the NDVI values with high quality flag.\n"
-   ]
-  },
-  {
-   "cell_type": "markdown",
-   "metadata": {},
-   "source": [
-    " Run this cell to use `.where` to only keep the NDVI values with high quality flag.\n"
-   ]
-  },
-  {
-   "cell_type": "markdown",
-   "metadata": {},
-   "source": [
-    " Run this cell to use `.where` to only keep the NDVI values with high quality flag.\n"
-=======
-    "# @title Video 1: Video 1 Name\n",
-    "# Tech team will add code to format and display the video"
->>>>>>> 816e15af
-   ]
-  },
-  {
-   "cell_type": "code",
-   "execution_count": null,
-   "metadata": {
-<<<<<<< HEAD
-    "cellView": "form",
-    "execution": {},
-    "tags": [
-     "hide-input"
-    ]
-   },
-   "outputs": [],
-   "source": [
-    "# @markdown Run this cell to use `.where` to only keep the NDVI values with high quality flag.\n",
-    "ndvi_masked = ndvi.where(mask)\n",
-    "ndvi_masked"
-   ]
-  },
-  {
-   "cell_type": "markdown",
-   "metadata": {
-=======
->>>>>>> 816e15af
-    "execution": {}
-   },
-   "outputs": [],
-   "source": [
-    "# helper functions\n",
-    "\n",
-    "\n",
-    "def pooch_load(filelocation=\"\", filename=\"\"):\n",
-    "    shared_location = \"/home/jovyan/shared/data/tutorials/W1D3_RemoteSensingLandOceanandAtmosphere\"  # this is different for each day\n",
-    "    user_temp_cache = tempfile.gettempdir()\n",
-    "\n",
-    "    if os.path.exists(os.path.join(shared_location, filename)):\n",
-    "        file = os.path.join(shared_location, filename)\n",
-    "    else:\n",
-    "        file = pooch.retrieve(\n",
-    "            filelocation, known_hash=None, fname=os.path.join(user_temp_cache, filename)\n",
-    "        )\n",
-    "\n",
-    "    return file"
-   ]
-  },
-  {
-   "attachments": {},
-   "cell_type": "markdown",
-   "metadata": {
-    "execution": {}
-   },
-   "source": [
-    "# **Section 1: Satellite Monitoring of Vegetation Status**\n",
-    "\n",
-    "As we learned in the previous tutorial, all the **National Atmospheric and Oceanic Administration Climate Data Record (NOAA-CDR)** datasets are available both at NOAA National Centers for Environmental Information (NCEI) and commercial cloud platforms. Here, we are accessing the data directly via the **Amazon Web Service (AWS)**. You can find out information about the NOAA CDRs on AWS's Open Data Registry.\n",
-    "\n",
-    "* [NOAA Fundamental CDR on AWS](https://registry.opendata.aws/noaa-cdr-fundamental/) \n",
-    "* [NOAA Terrestrial CDR on AWS](https://registry.opendata.aws/noaa-cdr-terrestrial/) \n",
-    "* [NOAA Atmospheric CDR on AWS](https://registry.opendata.aws/noaa-cdr-atmospheric/) \n",
-    "* [NOAA Oceanic CDR on AWS](https://registry.opendata.aws/noaa-cdr-oceanic/) \n",
-    "\n",
-    "The index we will use in this tutorial is the **Normalized Difference Vegetation Index (NDVI)**.  It is one of the most commonly used remotely sensed indices. It measures the \"greeness\" of vegetation, and is useful in understanding vegetation density and assessing changes in plant health. For example, NDVI can be used to study the impact of drought, heatwave, and insect infestation on plants covering Earth's surface."
-   ]
-  },
-  {
-   "attachments": {},
-   "cell_type": "markdown",
-   "metadata": {
-    "execution": {}
-   },
-   "source": [
-    "## **Section 1.1: Access NOAA NDVI CDR Data from AWS**\n",
-    "\n"
-   ]
-  },
-  {
-   "attachments": {},
-   "cell_type": "markdown",
-   "metadata": {
-    "execution": {}
-   },
-   "source": [
-    "If we go to the [cloud storage space (or a S3 bucket)](https://noaa-cdr-ndvi-pds.s3.amazonaws.com/index.html#data/) that hosts NOAA NDVI CDR data, you will see the pattern of how the NOAA NDVI CDR is organized:\n",
-    "\n",
-    "`s3://noaa-cdr-ndvi-pds/data/1981/AVHRR-Land_v005_AVH13C1_NOAA-07_19810624_c20170610041337.nc`\n",
-    "\n",
-    "We can take advantage of the pattern to search for the data file systematically. \n",
-    "\n",
-    "> Parent directory: `s3://noaa-cdr-ndvi-pds/data/`  \n",
-    "> Sub-directory for each year: `1981/`  \n",
-    "> File name of each day: `AVHRR-Land_v005_AVH13C1_NOAA-07_19810624_c20170610041337.nc`\n",
-    "\n",
-    "The file name also has a clear pattern:\n",
-    "\n",
-    "> Sensor name: `AVHRR`  \n",
-    "> Product category: `Land`  \n",
-    "> Product version: `v005`  \n",
-    "> Product code: `AVH13C1`  \n",
-    "> Satellite platform: `NOAA-07`  \n",
-    "> Date of the data: `19810624`  \n",
-    "> Processing time: `c20170610041337` (*This will change for each file based on when the file was processed*)  \n",
-    "> File format: `.nc` (*netCDR-4 format*)\n",
-    "\n",
-    "In other words, if we are looking for the data of a specific day, we can easily locate where the file might be. \n",
-    "\n",
-    "For example, if we want to find the AVHRR data for the day of *2002-03-12 (or March 12, 2002)*, you can use:\n",
-    "\n",
-    "`s3://noaa-cdr-ndvi-pds/data/2002/AVHRR-Land_v005_AVH13C1_*_20020312_c*.nc`\n",
-    "\n",
-    "The reasaon that we put `*` in the above directory is because we are not sure about what satellite platform this data is from and when the data was processed. The `*` is called a **wildcard**, and is used because we want *all* the files that contain our specific criteria, but do not want to have to specify all the other pieces of the filename we are not sure about yet. It should return all the data satisfying that initial criteria and you can refine further once you see what is available. Essentially, this first step helps to narrow down the data search."
-   ]
-  },
-  {
-   "cell_type": "code",
-   "execution_count": null,
-   "metadata": {
-    "execution": {},
-    "tags": []
-   },
-   "outputs": [],
-   "source": [
-    "# to access the NDVI data from AWS S3 bucket, we first need to connect to s3 bucket\n",
-    "fs = s3fs.S3FileSystem(anon=True)\n",
-    "\n",
-    "# we can now check to see if the file exist in this cloud storage bucket using the file name pattern we just described\n",
-    "date_sel = datetime.datetime(\n",
-    "    2002, 3, 12, 0\n",
-    ")  # select a desired date and hours (midnight is zero)\n",
-    "\n",
-    "# automatic filename from data_sel. we use strftime (string format time) to get the text format of the file in question.\n",
-    "file_location = fs.glob(\n",
-    "    \"s3://noaa-cdr-ndvi-pds/data/\"\n",
-    "    + date_sel.strftime(\"%Y\")\n",
-    "    + \"/AVHRR-Land_v005_AVH13C1_*\"\n",
-    "    + date_sel.strftime(\"%Y%m%d\")\n",
-    "    + \"_c*.nc\"\n",
-    ")\n",
-    "# now let's check if there is a file match the pattern of the date that we are interested in.\n",
-    "file_location"
-   ]
-  },
-  {
-   "attachments": {},
-   "cell_type": "markdown",
-   "metadata": {
-    "execution": {}
-   },
-   "source": [
-    "### **Coding Exercises 1.1**\n",
-    "\n",
-    "1. NDVI CDR data switched sensors on 2014 from AVHRR (the older generation sensor) to VIIRS (the newest generation sensor). Using the code above and the [list of data names](https://noaa-cdr-ndvi-pds.s3.amazonaws.com/index.html#data/) for VIIRS, find data from a day after 2014. You will need to modify string input into `glob()` to do so."
-   ]
-  },
-  {
-   "cell_type": "code",
-   "execution_count": null,
-   "metadata": {
-    "execution": {},
-    "tags": []
-   },
-   "outputs": [],
-   "source": [
-    "#################################################\n",
-    "# Students: Fill in missing code (...) and comment or remove the next line\n",
-    "raise NotImplementedError(\n",
-    "    \"Student exercise: Choose identify the location of the NDVI CDR data on Amazon Web Service for a day after 2014.\"\n",
-    ")\n",
-    "#################################################\n",
-    "\n",
-    "# select a desired date and hours (midnight is zero)\n",
-    "exercise_date_sel = ...\n",
-    "\n",
-    "# automatic filename from data_sel. we use strftime (string format time) to get the text format of the file in question.\n",
-    "exercise_file_location = ...\n",
-    "\n",
-    "# now let's check if there is a file match the pattern of the date that we are interested in.\n",
-    "exercise_file_location"
-   ]
-  },
-  {
-   "cell_type": "markdown",
-   "metadata": {
-    "colab_type": "text",
-    "execution": {},
-    "tags": []
-   },
-   "source": [
-    "[*Click for solution*](https://github.com/ClimateMatchAcademy/course-content/tree/main/tutorials/W1D3_RemoteSensingLandOceanandAtmosphere/solutions/W1D3_Tutorial3_Solution_e65ad8b4.py)\n",
-    "\n"
-   ]
-  },
-  {
-   "attachments": {},
-   "cell_type": "markdown",
-   "metadata": {
-    "execution": {}
-   },
-   "source": [
-    "## **Section 1.2: Read NDVI CDR Data**\n",
-    "\n",
-    "Now that you have the location of the NDVI data for a specific date, you can read in the data using the python library `xarray` to open the [netCDF-4 file](https://pro.arcgis.com/en/pro-app/latest/help/data/multidimensional/what-is-netcdf-data.htm), a common data format used to store satellite and climate datasets.\n",
-    "\n"
-   ]
-  },
-  {
-   "cell_type": "code",
-   "execution_count": null,
-   "metadata": {
-    "execution": {},
-    "tags": []
-   },
-   "outputs": [],
-   "source": [
-    "# first, we need to open the connection to the file object of the selected date.\n",
-    "# we are still using the date of 2002-03-12 as the example here.\n",
-    "\n",
-    "# to keep up with previous tutorials (consistency), we are going to use boto3 and pooch to open the file.\n",
-    "# but note s3fs also has the ability to open files from s3 remotely.\n",
-    "\n",
-    "client = boto3.client(\n",
-    "    \"s3\", config=botocore.client.Config(signature_version=botocore.UNSIGNED)\n",
-    ")  # initialize aws s3 bucket client\n",
-    "\n",
-    "ds = xr.open_dataset(\n",
-    "    pooch_load(\n",
-    "        filelocation=\"http://s3.amazonaws.com/\" + file_location[0],\n",
-    "        filename=file_location[0],\n",
-    "    )\n",
-    ")  # open the file\n",
-    "ds"
-   ]
-  },
-  {
-   "attachments": {},
-   "cell_type": "markdown",
-   "metadata": {
-    "execution": {}
-   },
-   "source": [
-    "The output from the code block tells us that the NDVI data file of 2002-03-12 has dimensions of `3600x7200`. This makes sense for a dataset with the spatial resolution of 0.05°×0.05° that spans 180° of latitude and 360° of longitude. There is another dimension of the dataset named `time`. Since it is a daily data file, it only contains one value.\n",
-    "\n",
-    "Two main data variables are in this dataset are `NDVI` and `QA`.\n",
-    "\n",
-    "* `NDVI` is the variable that contains the value of Normalized Difference Vegetation Index  (NDVI - ranges between -1 and 1) that can be used to measure the vegetation greeness.  \n",
-    "* `QA` is the variable that indicates the quality of the NDVI values for each corresponding grid. It reflects whether the data is of high quality or should be discarded because of various reasons (e.g., bad sensor data, potentially contanminated by clouds).\n",
-    "\n"
-   ]
-  },
-  {
-   "attachments": {},
-   "cell_type": "markdown",
-   "metadata": {
-    "execution": {}
-   },
-   "source": [
-    "## **Section 1.3: Visualize NDVI CDR Data**"
-   ]
-  },
-  {
-   "cell_type": "code",
-   "execution_count": null,
-   "metadata": {
-    "execution": {},
-    "tags": []
-   },
-   "outputs": [],
-   "source": [
-    "# examine NDVI values from the dataset\n",
-    "ndvi = ds.NDVI\n",
-    "ndvi"
-   ]
-  },
-  {
-   "attachments": {},
-   "cell_type": "markdown",
-   "metadata": {
-    "execution": {},
-    "tags": []
-   },
-   "source": [
-    "To visualize the raw data, we will will plot it using `matplotlib` by calling `.plot()` on our xarray `DataArray`."
-   ]
-  },
-  {
-   "cell_type": "code",
-   "execution_count": null,
-   "metadata": {
-    "execution": {},
-    "tags": []
-   },
-   "outputs": [],
-   "source": [
-    "# figure settings:\n",
-    "# vmin & vmax: minimum and maximum values for the legend\n",
-    "# aspect: setting the aspect ratio of the figure, must be combined with `size`\n",
-    "# size: setting the overall size of the figure\n",
-    "\n",
-    "# to make plotting faster and less memory intesive we use coarsen to reduce the number of pixels\n",
-    "ndvi.coarsen(latitude=5).mean().coarsen(longitude=5).mean().plot(\n",
-    "    vmin=-0.1, vmax=1.0, aspect=1.8, size=5\n",
-    ")"
-   ]
-  },
-  {
-   "attachments": {},
-   "cell_type": "markdown",
-   "metadata": {
-    "execution": {}
-   },
-   "source": [
-    "## **Section 1.4: Mask NDVI Data Using a Quality Flag**\n",
-    "\n",
-    "As stated earlier, there is also a variable `QA` that indicates the quality of the NDVI value for each grid cell. This quality information is very important when using satellite data to ensure the climate analysis is done using only the highest quality data.\n",
-    "\n",
-    "For NDVI CDR data, it has a complex quality flag system that is represented using a 16-bit system. Although when you explore the values of `QA`,= it appears to be normal numeric values, the QA value needs to be converted to binary values of 16 bits and recognize the quality flag based on the information listed in the table below. "
-   ]
-  },
-  {
-   "attachments": {},
-   "cell_type": "markdown",
-   "metadata": {
-    "execution": {}
-   },
-   "source": [
-    "| Bit No. | Description | Value=1 | Value=0 |\n",
-    "|-:|:-|:-:|:-:|\n",
-    "|15|Flag to indicate if the pixel is in polar region|Yes|No|\n",
-    "|14|Flag to indicate BRDF-correction issues|Yes|No|\n",
-    "|13|Flag to indicate RH03 value is invalid|Yes|No|\n",
-    "|12|Flag to indicate AVHRR Channel 5 value is invalid|Yes|No|\n",
-    "|11|Flag to indicate AVHRR Channel 4 value is invalid|Yes|No|\n",
-    "|10|Flag to indicate AVHRR Channel 3 value is invalid|Yes|No|\n",
-    "| 9|Flag to indicate AVHRR Channel 2 value is invalid|Yes|No|\n",
-    "| 8|Flag to indicate AVHRR Channel 1 value is invalid|Yes|No|\n",
-    "| 7|Flag to indicate all 5 AVHRR Channels are valid|Yes|No|\n",
-    "| 6|Flag to indicate the pixel is at night (no visible channel data)|Yes|No|\n",
-    "| 5|Flag to indicate the pixel is over dense dark vegetation|Yes|No|\n",
-    "| 4|Flag to indicate the pixel is over sunglint (over ocean)|Yes|No|\n",
-    "| 3|Flag to indicate the pixel is over water|Yes|No|\n",
-    "| 2|Flag to indicate the pixel contains cloud shadow|Yes|No|\n",
-    "| 1|Flag to indicate the pixel is cloudy|Yes|No|\n",
-    "| 0|(Unused)|Yes|No|"
-   ]
-  },
-  {
    "attachments": {},
    "cell_type": "markdown",
    "metadata": {
@@ -1844,15 +598,10 @@
    },
    "outputs": [],
    "source": [
-<<<<<<< HEAD
-    "# @markdown Run this cell to re-plot the NDVI map using masked data\n",
-    "ndvi_masked.plot(vmin=-0.1, vmax=1.0, aspect=1.8, size=5)"
-=======
     "# re-plot the NDVI map using masked data\n",
     "ndvi_masked.coarsen(latitude=5).mean().coarsen(longitude=5).mean().plot(\n",
     "    vmin=-0.1, vmax=1.0, aspect=1.8, size=5\n",
     ")"
->>>>>>> 816e15af
    ]
   },
   {
