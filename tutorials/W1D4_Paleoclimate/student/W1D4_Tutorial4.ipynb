--- conflicted
+++ resolved
@@ -2,19 +2,11 @@
  "cells": [
   {
    "cell_type": "markdown",
-<<<<<<< HEAD
-   "id": "98485614",
-=======
->>>>>>> 816e15af
-   "metadata": {
-    "execution": {}
-   },
-   "source": [
-<<<<<<< HEAD
-    "[![Open In Colab](https://colab.research.google.com/assets/colab-badge.svg)](https://colab.research.google.com/github/ClimateMatchAcademy/course-content/blob/main/tutorials/W1D4_Paleoclimate/student/W1D4_Tutorial4.ipynb) &nbsp; <a href=\"https://kaggle.com/kernels/welcome?src=https://raw.githubusercontent.com/ClimateMatchAcademy/course-content/main/tutorials/W1D4_Paleoclimate/student/W1D4_Tutorial4.ipynb\" target=\"_parent\"><img src=\"https://kaggle.com/static/images/open-in-kaggle.svg\" alt=\"Open in Kaggle\"/></a>"
-=======
+   "metadata": {
+    "execution": {}
+   },
+   "source": [
     "[![Open In Colab](https://colab.research.google.com/assets/colab-badge.svg)](https://colab.research.google.com/github/ClimateMatchAcademy/course-content/blob/main/tutorials/W1D4_Paleoclimate/student/W1D4_Tutorial4.ipynb)   <a href=\"https://kaggle.com/kernels/welcome?src=https://raw.githubusercontent.com/{ORG}/course-content/main/tutorials/W1D4_Paleoclimate/student/W1D4_Tutorial4.ipynb\" target=\"_blank\"><img alt=\"Open in Kaggle\" src=\"https://kaggle.com/static/images/open-in-kaggle.svg\"/></a>"
->>>>>>> 816e15af
    ]
   },
   {
@@ -34,11 +26,7 @@
     "\n",
     "**Production editors:** Wesley Banfield, Jenna Pearson, Chi Zhang, Ohad Zivan\n",
     "\n",
-<<<<<<< HEAD
-    "**Our 2023 Sponsors:** NASA TOPS"
-=======
     "**Our 2023 Sponsors:** NASA TOPS and Google DeepMind"
->>>>>>> 816e15af
    ]
   },
   {
@@ -78,17 +66,12 @@
     "# Import libraries\n",
     "import pandas as pd\n",
     "import pooch\n",
-<<<<<<< HEAD
-=======
     "import os\n",
     "import tempfile\n",
->>>>>>> 816e15af
     "import pyleoclim as pyleo"
    ]
   },
   {
-<<<<<<< HEAD
-=======
    "cell_type": "markdown",
    "metadata": {},
    "source": [
@@ -103,19 +86,14 @@
    ]
   },
   {
->>>>>>> 816e15af
    "cell_type": "code",
    "execution_count": null,
    "metadata": {
     "cellView": "form",
-<<<<<<< HEAD
-    "execution": {}
-=======
     "execution": {},
     "tags": [
      "hide-input"
     ]
->>>>>>> 816e15af
    },
    "outputs": [],
    "source": [
@@ -124,8 +102,6 @@
    ]
   },
   {
-<<<<<<< HEAD
-=======
    "cell_type": "code",
    "execution_count": null,
    "metadata": {
@@ -154,7 +130,6 @@
    ]
   },
   {
->>>>>>> 816e15af
    "attachments": {},
    "cell_type": "markdown",
    "metadata": {
@@ -192,12 +167,6 @@
    "outputs": [],
    "source": [
     "# donwload the data using the url\n",
-<<<<<<< HEAD
-    "data_path = pooch.retrieve(\n",
-    "    url=\"https://www.ncei.noaa.gov/pub/data/paleo/icecore/antarctica/antarctica2015co2composite.txt\",\n",
-    "    known_hash=None,\n",
-    ")\n",
-=======
     "filename_antarctica2015 = \"antarctica2015co2composite.txt\"\n",
     "url_antarctica2015 = \"https://www.ncei.noaa.gov/pub/data/paleo/icecore/antarctica/antarctica2015co2composite.txt\"\n",
     "\n",
@@ -205,7 +174,6 @@
     "    filelocation=url_antarctica2015, filename=filename_antarctica2015\n",
     ")  # open the file\n",
     "\n",
->>>>>>> 816e15af
     "co2df = pd.read_csv(data_path, skiprows=137, sep=\"\\t\")\n",
     "\n",
     "co2df.head()"
@@ -321,19 +289,12 @@
    "outputs": [],
    "source": [
     "# donwload the data using the url\n",
-<<<<<<< HEAD
-    "data_path = pooch.retrieve(\n",
-    "    \"https://www.ncei.noaa.gov/pub/data/paleo/icecore/antarctica/epica_domec/edc3deuttemp2007.txt\",\n",
-    "    known_hash=None,\n",
-    ")\n",
-=======
     "filename_edc3deuttemp2007 = \"edc3deuttemp2007.txt\"\n",
     "url_edc3deuttemp2007 = \"https://www.ncei.noaa.gov/pub/data/paleo/icecore/antarctica/epica_domec/edc3deuttemp2007.txt\"\n",
     "data_path = pooch_load(\n",
     "    filelocation=url_edc3deuttemp2007, filename=filename_edc3deuttemp2007\n",
     ")  # open the file\n",
     "\n",
->>>>>>> 816e15af
     "dDdf = pd.read_csv(data_path, skiprows=91, encoding=\"unicode_escape\", sep=\"\\s+\")\n",
     "# remove nan values\n",
     "dDdf.dropna(inplace=True)\n",
