{
 "cells": [
  {
   "attachments": {},
   "cell_type": "markdown",
<<<<<<< HEAD
   "id": "6eb59226",
=======
>>>>>>> 816e15af
   "metadata": {
    "execution": {}
   },
   "source": [
<<<<<<< HEAD
    "[![Open In Colab](https://colab.research.google.com/assets/colab-badge.svg)](https://colab.research.google.com/github/ClimateMatchAcademy/course-content/blob/main/tutorials/W1D4_Paleoclimate/instructor/W1D4_Tutorial7.ipynb) &nbsp; <a href=\"https://kaggle.com/kernels/welcome?src=https://raw.githubusercontent.com/ClimateMatchAcademy/course-content/main/tutorials/W1D4_Paleoclimate/instructor/W1D4_Tutorial7.ipynb\" target=\"_parent\"><img src=\"https://kaggle.com/static/images/open-in-kaggle.svg\" alt=\"Open in Kaggle\"/></a>"
=======
    "[![Open In Colab](https://colab.research.google.com/assets/colab-badge.svg)](https://colab.research.google.com/github/ClimateMatchAcademy/course-content/blob/main/tutorials/W1D4_Paleoclimate/instructor/W1D4_Tutorial7.ipynb) &nbsp; <a href=\"https://kaggle.com/kernels/welcome?src=https://raw.githubusercontent.com/{ORG}/course-content/main/tutorials/W1D4_Paleoclimate/instructor/W1D4_Tutorial7.ipynb\" target=\"_parent\"><img src=\"https://kaggle.com/static/images/open-in-kaggle.svg\" alt=\"Open in Kaggle\"/></a>"
>>>>>>> 816e15af
   ]
  },
  {
   "attachments": {},
   "cell_type": "markdown",
   "metadata": {
    "execution": {}
   },
   "source": [
    "# **Tutorial 7: Assessing Climate Forcings**\n",
    "**Week 1, Day 4, Paleoclimate**\n",
    "\n",
    "**Content creators:** Sloane Garelick\n",
    "\n",
    "**Content reviewers:** Yosmely Bermúdez, Dionessa Biton, Katrina Dobson, Maria Gonzalez, Will Gregory, Nahid Hasan, Sherry Mi, Beatriz Cosenza Muralles, Brodie Pearson, Jenna Pearson, Mauro Tripaldi, Chi Zhang, Ohad Zivan \n",
    "\n",
    "**Content editors:** Yosmely Bermúdez, Zahra Khodakaramimaghsoud, Jenna Pearson, Agustina Pesce, Chi Zhang, Ohad Zivan\n",
    "\n",
    "**Production editors:** Wesley Banfield, Jenna Pearson, Chi Zhang, Ohad Zivan\n",
    "\n",
<<<<<<< HEAD
    "**Our 2023 Sponsors:** NASA TOPS"
=======
    "**Our 2023 Sponsors:** NASA TOPS and Google DeepMind"
>>>>>>> 816e15af
   ]
  },
  {
   "attachments": {},
   "cell_type": "markdown",
   "metadata": {
    "execution": {}
   },
   "source": [
    "# **Tutorial Objectives**\n",
    "\n",
    "In this tutorial, you will use data analysis tools and climate concepts you've learned today, and on previous days, to assess the forcings of climate variations observed in paleoclimate records. \n",
    "\n",
    "By the end of this tutorial you will be able to:\n",
    "\n",
    "*   Plot and interpret temperature reconstructions from speleothem oxygen isotopes\n",
    "*   Generate and plot time series of solar insolation\n",
    "*   Assess the orbital forcings on monsoon intensity over the past 400,000 years using spectral analysis"
   ]
  },
  {
   "attachments": {},
   "cell_type": "markdown",
   "metadata": {
    "execution": {}
   },
   "source": [
    "# Setup "
   ]
  },
  {
   "cell_type": "code",
   "execution_count": null,
   "metadata": {
    "execution": {},
    "executionInfo": {
     "elapsed": 7892,
     "status": "ok",
     "timestamp": 1681252345527,
     "user": {
      "displayName": "Brodie Pearson",
      "userId": "05269028596972519847"
     },
     "user_tz": 420
    }
   },
   "outputs": [],
   "source": [
    "# imports\n",
    "import pooch\n",
<<<<<<< HEAD
=======
    "import os\n",
    "import tempfile\n",
>>>>>>> 816e15af
    "import pandas as pd\n",
    "import numpy as np\n",
    "import matplotlib.pyplot as plt\n",
    "\n",
    "import cartopy.crs\n",
    "import pyleoclim as pyleo\n",
    "\n",
    "from climlab import constants as const\n",
    "from climlab.solar.orbital import OrbitalTable\n",
    "from climlab.solar.insolation import daily_insolation"
   ]
  },
  {
   "cell_type": "code",
   "execution_count": null,
   "metadata": {
    "cellView": "form",
    "execution": {}
   },
   "outputs": [],
   "source": [
    "# @title Video 1: Speaker Introduction\n",
    "# Tech team will add code to format and display the video"
   ]
  },
  {
<<<<<<< HEAD
=======
   "cell_type": "code",
   "execution_count": null,
   "metadata": {
    "execution": {}
   },
   "outputs": [],
   "source": [
    "# helper functions\n",
    "\n",
    "\n",
    "def pooch_load(filelocation=None, filename=None, processor=None):\n",
    "    shared_location = \"/home/jovyan/shared/Data/tutorials/W1D4_Paleoclimate\"  # this is different for each day\n",
    "    user_temp_cache = tempfile.gettempdir()\n",
    "\n",
    "    if os.path.exists(os.path.join(shared_location, filename)):\n",
    "        file = os.path.join(shared_location, filename)\n",
    "    else:\n",
    "        file = pooch.retrieve(\n",
    "            filelocation,\n",
    "            known_hash=None,\n",
    "            fname=os.path.join(user_temp_cache, filename),\n",
    "            processor=processor,\n",
    "        )\n",
    "\n",
    "    return file"
   ]
  },
  {
>>>>>>> 816e15af
   "attachments": {},
   "cell_type": "markdown",
   "metadata": {
    "execution": {}
   },
   "source": [
    "# **Section 1: Understanding Climate Forcings**\n",
    "\n",
    "A common task in paleoclimatology is to relate a proxy record (or several of them) to the particular forcing(s) that is thought to dominate that particular record (e.g., based on the proxy, location, etc.). We've already spent some time in earlier tutorials learning about the influence of Earth's orbital configuration on glacial-interglacial cycles. In this tutorial, we'll assess the the climate forcings of monsoon intensity over the past 400,000 years. \n",
    "\n",
    "Recall from the video that monsoons are seasonal changes in the direction of strongest wind and precipitation that are primarily driven by variations in seasonal insolation. Land and the ocean have different abilities to hold onto heat. Land cools and warms much faster than the ocean does due to high heat capacity. This temperature difference leads to a pressure difference that drives atmospheric circulations called monsoons. \n",
    "\n",
    "*   **Summer (Northern Hemisphere)**: land is warmer than the ocean, so the winds blow towards the land, resulting in heavy rainfall over land.\n",
    "*   **Winter (Northern Hemisphere)**: land is cooler than the ocean, so the winds blow away from the land, resulting in heavy rainfall over the ocean and decreased rainfall over land.\n",
    " \n",
    "\n",
    "On longer timescales, changes in insolation and the mean climate state can drive changes in monsoon intensity. To assess these long-term changes, we can analyze paleoclimate reconstructions from monsoon regions such as India, Southeast Asia or Africa.  δ<sup>18</sup>O records from speleothems in Chinese caves are broadly interpreted to reflect continental-scale monsoon circulations. \n",
    "\n",
    "In this tutorial we'll plot and analyze a composite of three δ<sup>18</sup>O speleothem records from multiple caves in China (Sanbao, Hulu, and Dongge caves) from [Cheng et al. (2016)](https://hwww.nature.com/articles/nature18591). We will then assess the relationship between the climate signals recorded by the speleothem δ<sup>18</sup>O and solar insolation."
   ]
  },
  {
   "attachments": {},
   "cell_type": "markdown",
   "metadata": {
    "execution": {}
   },
   "source": [
    "First, we can download and plot the speleothem oxygen isotope data:"
   ]
  },
  {
   "cell_type": "code",
   "execution_count": null,
   "metadata": {
    "execution": {},
    "executionInfo": {
     "elapsed": 927,
     "status": "ok",
     "timestamp": 1681252746094,
     "user": {
      "displayName": "Brodie Pearson",
      "userId": "05269028596972519847"
     },
     "user_tz": 420
<<<<<<< HEAD
=======
    }
   },
   "outputs": [],
   "source": [
    "# download the data from the url\n",
    "filename_Sanbao_composite = \"Sanbao_composite.csv\"\n",
    "url_Sanbao_composite = \"https://raw.githubusercontent.com/LinkedEarth/paleoHackathon/main/data/Orbital_records/Sanbao_composite.csv\"\n",
    "data = pd.read_csv(\n",
    "    pooch_load(filelocation=url_Sanbao_composite, filename=filename_Sanbao_composite)\n",
    ")\n",
    "\n",
    "# create a pyleo.Series\n",
    "d18O_data = pyleo.Series(\n",
    "    time=data[\"age\"] / 1000,\n",
    "    time_name=\"Age\",\n",
    "    time_unit=\"kyr BP\",\n",
    "    value=-data[\"d18O\"],\n",
    "    value_name=r\"$\\delta^{18}$O\",\n",
    "    value_unit=\"\\u2030\",\n",
    ")\n",
    "d18O_data.plot()"
   ]
  },
  {
   "attachments": {},
   "cell_type": "markdown",
   "metadata": {
    "execution": {}
   },
   "source": [
    "You may notice that in the figure we just made, the δ<sup>18</sup>O values on the y-axis is plotted with more positive values up, whereas in previous tutorials, we've plotted isotopic data with more negative values up (since more negative/\"depleted\" suggests warmer temperatures or increased rainfall). However, the pre-processed δ<sup>18</sup>O data that we're using in this tutorial was multipled by -1, so now a more positive/\"enriched\" value suggests warmer temperatures or increased rainfall. In other words, in this figure, upward on the y-axis is increased monsoon intensity and downward on the y-axis is decreased monsoon intensity."
   ]
  },
  {
   "attachments": {},
   "cell_type": "markdown",
   "metadata": {
    "execution": {}
   },
   "source": [
    "Let's apply what we learned in the previous tutorial to perform spectral analysis on the speleothem oxygen isotope data. Recall from the previous tutorial that spectral analysis can help us identify dominant cyclicities in the data, which can be useful for assessing potential climate forcings.\n",
    "\n",
    "Here we'll use the Weighted Wavelet Z-Transform (WWZ) method you learned about in the previous tutorial:"
   ]
  },
  {
   "cell_type": "code",
   "execution_count": null,
   "metadata": {
    "execution": {}
   },
   "outputs": [],
   "source": [
    "# standardize the data\n",
    "d18O_stnd = d18O_data.interp(step=0.5).standardize()  # save it for future use"
   ]
  },
  {
   "cell_type": "code",
   "execution_count": null,
   "metadata": {
    "execution": {}
   },
   "outputs": [],
   "source": [
    "# calculate the WWZ spectral analysis\n",
    "d18O_wwz = d18O_stnd.spectral(method=\"wwz\")"
   ]
  },
  {
   "cell_type": "code",
   "execution_count": null,
   "metadata": {
    "execution": {},
    "executionInfo": {
     "elapsed": 1575,
     "status": "ok",
     "timestamp": 1681252948290,
     "user": {
      "displayName": "Brodie Pearson",
      "userId": "05269028596972519847"
     },
     "user_tz": 420
    }
   },
   "outputs": [],
   "source": [
    "# plot WWZ results\n",
    "d18O_wwz.plot(xlim=[100, 5], ylim=[0.001, 1000])"
   ]
  },
  {
   "attachments": {},
   "cell_type": "markdown",
   "metadata": {
    "execution": {}
   },
   "source": [
    "## Coding Exercises 1\n",
    "\n",
    "1. The dominant spectral power is at ~23,000 years. This suggests a link between monsoon intensity and orbital precession! Is this peak significant? Use the skills you learned in the last tutorial to test the significance of this peak at the 95% confidence level. For this exercise, input `number = 5` as the default value which will take a long time to run.\n",
    "\n",
    "note: if you have time, change the number to `30`. it will take about 5-10 minutes to run "
   ]
  },
  {
   "cell_type": "markdown",
   "metadata": {
    "colab_type": "text",
    "execution": {}
   },
   "source": [
    "```python\n",
    "# perform significance test with 5 surrogates\n",
    "d18O_wwz_sig = ...\n",
    "\n",
    "# plot the results\n",
    "_ = ...\n",
    "\n",
    "```"
   ]
  },
  {
   "cell_type": "code",
   "execution_count": null,
   "metadata": {
    "execution": {}
   },
   "outputs": [],
   "source": [
    "# to_remove solution\n",
    "\n",
    "# perform significance test with 5 surrogates\n",
    "d18O_wwz_sig = d18O_wwz.signif_test(number=5)\n",
    "\n",
    "# plot the results\n",
    "_ = d18O_wwz_sig.plot(xlabel=\"Period [kyrs]\")"
   ]
  },
  {
   "attachments": {},
   "cell_type": "markdown",
   "metadata": {
    "execution": {}
   },
   "source": [
    "\n",
    "# **Section 2: Constructing Insolation Curves**\n",
    "\n",
    "To further explore and confirm the relationship between monsoon intensity and orbital precession, let's take a look at insolation data and compare this to the speleothem δ<sup>18</sup>O records from Asia. Recall that insolation is controlled by variations in Earth's orbital cycles (eccentricity, obliquity, precession), so by comparing the δ<sup>18</sup>O record to insolation, we can assess the influence of orbital variations on δ<sup>18</sup>O and monsoon intensity. \n",
    "\n",
    "To compute solar insolation, we can use the package [`climlab`](https://climlab.readthedocs.io/en/latest/index.html) by Brian Rose. Let's create a time series over the past 400,000 years of changes in summer insolation at 31.67ºN, which is the latitude of Sanbao, one of the caves from which the speleothem records were produced.\n"
   ]
  },
  {
   "cell_type": "code",
   "execution_count": null,
   "metadata": {
    "execution": {}
   },
   "outputs": [],
   "source": [
    "# specify time interval and units\n",
    "kyears = np.linspace(-400, 0, 1001)\n",
    "\n",
    "# subset of orbital parameters for specified time\n",
    "orb = OrbitalTable.interp(kyear=kyears)\n",
    "days = np.linspace(0, const.days_per_year, 365)\n",
    "\n",
    "# generate insolation at Sanbao latitude (31.67)\n",
    "Qsb = daily_insolation(31.67, days, orb)\n",
    "\n",
    "# julian days 152-243 are JJA\n",
    "Qsb_jja = np.mean(Qsb[:, 151:243], axis=1)"
   ]
  },
  {
   "attachments": {},
   "cell_type": "markdown",
   "metadata": {
    "execution": {}
   },
   "source": [
    "Now we can store this data as a `Series` in Pyleoclim and plot the data versus time:"
   ]
  },
  {
   "cell_type": "code",
   "execution_count": null,
   "metadata": {
    "execution": {},
    "executionInfo": {
     "elapsed": 540,
     "status": "ok",
     "timestamp": 1681253008796,
     "user": {
      "displayName": "Brodie Pearson",
      "userId": "05269028596972519847"
     },
     "user_tz": 420
    }
   },
   "outputs": [],
   "source": [
    "ts_qsb = pyleo.Series(\n",
    "    time=-kyears,\n",
    "    time_name=\"Age\",\n",
    "    time_unit=\"ky BP\",\n",
    "    value=Qsb_jja,\n",
    "    value_name=\"JJA Insolation\",\n",
    "    value_unit=r\"$W.m^{-2}$\",\n",
    ")\n",
    "\n",
    "ts_qsb.plot()"
   ]
  },
  {
   "attachments": {},
   "cell_type": "markdown",
   "metadata": {
    "execution": {}
   },
   "source": [
    "Next, let's plot and compare the speleothem δ<sup>18</sup>O data and the solar insolation data:"
   ]
  },
  {
   "cell_type": "code",
   "execution_count": null,
   "metadata": {
    "execution": {},
    "executionInfo": {
     "elapsed": 819,
     "status": "ok",
     "timestamp": 1681253013959,
     "user": {
      "displayName": "Brodie Pearson",
      "userId": "05269028596972519847"
     },
     "user_tz": 420
>>>>>>> 816e15af
    }
   },
   "outputs": [],
   "source": [
<<<<<<< HEAD
    "# download the data from the url\n",
    "url_Sanbao_composite = \"https://raw.githubusercontent.com/LinkedEarth/paleoHackathon/main/data/Orbital_records/Sanbao_composite.csv\"\n",
    "data = pd.read_csv(pooch.retrieve(url_Sanbao_composite, known_hash=None))\n",
    "\n",
    "# create a pyleo.Series\n",
    "d18O_data = pyleo.Series(\n",
    "    time=data[\"age\"] / 1000,\n",
    "    time_name=\"Age\",\n",
    "    time_unit=\"kyr BP\",\n",
    "    value=-data[\"d18O\"],\n",
    "    value_name=r\"$\\delta^{18}$O\",\n",
    "    value_unit=\"\\u2030\",\n",
    ")\n",
    "d18O_data.plot()"
   ]
  },
  {
   "attachments": {},
   "cell_type": "markdown",
   "metadata": {
    "execution": {}
   },
   "source": [
    "You may notice that in the figure we just made, the δ<sup>18</sup>O values on the y-axis is plotted with more positive values up, whereas in previous tutorials, we've plotted isotopic data with more negative values up (since more negative/\"depleted\" suggests warmer temperatures or increased rainfall). However, the pre-processed δ<sup>18</sup>O data that we're using in this tutorial was multipled by -1, so now a more positive/\"enriched\" value suggests warmer temperatures or increased rainfall. In other words, in this figure, upward on the y-axis is increased monsoon intensity and downward on the y-axis is decreased monsoon intensity."
=======
    "# standardize the insolation data\n",
    "ts_qsb_stnd = ts_qsb.standardize()\n",
    "\n",
    "# create a MultipleSeries of the speleothem d18O record and insolation data\n",
    "compare = [d18O_stnd, ts_qsb_stnd]\n",
    "ms_compare = pyleo.MultipleSeries(compare, time_unit=\"kyr BP\", name=None)\n",
    "\n",
    "# create a stackplot to compare the data\n",
    "ms_compare.stackplot()"
>>>>>>> 816e15af
   ]
  },
  {
   "attachments": {},
   "cell_type": "markdown",
   "metadata": {
    "execution": {}
   },
   "source": [
<<<<<<< HEAD
    "Let's apply what we learned in the previous tutorial to perform spectral analysis on the speleothem oxygen isotope data. Recall from the previous tutorial that spectral analysis can help us identify dominant cyclicities in the data, which can be useful for assessing potential climate forcings.\n",
    "\n",
    "Here we'll use the Weighted Wavelet Z-Transform (WWZ) method you learned about in the previous tutorial:"
   ]
  },
  {
   "cell_type": "code",
   "execution_count": null,
   "metadata": {
    "execution": {}
   },
   "outputs": [],
   "source": [
    "# standardize the data\n",
    "d18O_stnd = d18O_data.interp(step=0.5).standardize()  # save it for future use"
=======
    "By visually comparing the time series of the two records, we can see similarites at orbital scales. To confirm this, we can use spectral analysis to determine the dominant spectral power of the insolation data:"
>>>>>>> 816e15af
   ]
  },
  {
   "cell_type": "code",
   "execution_count": null,
   "metadata": {
    "execution": {}
   },
   "outputs": [],
   "source": [
    "# calculate the WWZ spectral analysis\n",
<<<<<<< HEAD
    "d18O_wwz = d18O_stnd.spectral(method=\"wwz\")"
=======
    "psd_wwz = ts_qsb_stnd.spectral(method=\"wwz\")"
>>>>>>> 816e15af
   ]
  },
  {
   "cell_type": "code",
   "execution_count": null,
   "metadata": {
    "execution": {},
    "executionInfo": {
<<<<<<< HEAD
     "elapsed": 1575,
     "status": "ok",
     "timestamp": 1681252948290,
=======
     "elapsed": 602,
     "status": "ok",
     "timestamp": 1681253046710,
>>>>>>> 816e15af
     "user": {
      "displayName": "Brodie Pearson",
      "userId": "05269028596972519847"
     },
     "user_tz": 420
    }
   },
   "outputs": [],
   "source": [
<<<<<<< HEAD
    "# plot WWZ results\n",
    "d18O_wwz.plot(xlim=[100, 5], ylim=[0.001, 1000])"
   ]
  },
  {
   "attachments": {},
   "cell_type": "markdown",
   "metadata": {
    "execution": {}
   },
   "source": [
    "## Coding Exercises 1\n",
    "\n",
    "1. The dominant spectral power is at ~23,000 years. This suggests a link between monsoon intensity and orbital precession! Is this peak significant? Use the skills you learned in the last tutorial to test the significance of this peak at the 95% confidence level. For this exercise, input `number = 30` as the default value which will take a long time to run."
   ]
  },
  {
   "cell_type": "markdown",
   "metadata": {
    "colab_type": "text",
    "execution": {}
   },
   "source": [
    "```python\n",
    "# perform significance test with 30 surrogates\n",
    "d18O_wwz_sig = ...\n",
    "\n",
    "# plot the results\n",
    "_ = ...\n",
    "\n",
    "```"
   ]
  },
  {
   "cell_type": "code",
   "execution_count": null,
   "metadata": {
    "execution": {}
   },
   "outputs": [],
   "source": [
    "# to_remove solution\n",
    "\n",
    "# perform significance test with 30 surrogates\n",
    "d18O_wwz_sig = d18O_wwz.signif_test(number=30)\n",
    "\n",
    "# plot the results\n",
    "_ = d18O_wwz_sig.plot(xlabel=\"Period [kyrs]\")"
   ]
  },
  {
   "attachments": {},
   "cell_type": "markdown",
   "metadata": {
    "execution": {}
   },
   "source": [
    "\n",
    "# **Section 2: Constructing Insolation Curves**\n",
    "\n",
    "To further explore and confirm the relationship between monsoon intensity and orbital precession, let's take a look at insolation data and compare this to the speleothem δ<sup>18</sup>O records from Asia. Recall that insolation is controlled by variations in Earth's orbital cycles (eccentricity, obliquity, precession), so by comparing the δ<sup>18</sup>O record to insolation, we can assess the influence of orbital variations on δ<sup>18</sup>O and monsoon intensity. \n",
    "\n",
    "To compute solar insolation, we can use the package [`climlab`](https://climlab.readthedocs.io/en/latest/index.html) by Brian Rose. Let's create a time series over the past 400,000 years of changes in summer insolation at 31.67ºN, which is the latitude of Sanbao, one of the caves from which the speleothem records were produced.\n"
   ]
  },
  {
   "cell_type": "code",
   "execution_count": null,
   "metadata": {
    "execution": {}
   },
   "outputs": [],
   "source": [
    "# specify time interval and units\n",
    "kyears = np.linspace(-400, 0, 1001)\n",
    "\n",
    "# subset of orbital parameters for specified time\n",
    "orb = OrbitalTable.interp(kyear=kyears)\n",
    "days = np.linspace(0, const.days_per_year, 365)\n",
    "\n",
    "# generate insolation at Sanbao latitude (31.67)\n",
    "Qsb = daily_insolation(31.67, days, orb)\n",
    "\n",
    "# julian days 152-243 are JJA\n",
    "Qsb_jja = np.mean(Qsb[:, 151:243], axis=1)"
   ]
  },
  {
   "attachments": {},
   "cell_type": "markdown",
   "metadata": {
    "execution": {}
   },
   "source": [
    "Now we can store this data as a `Series` in Pyleoclim and plot the data versus time:"
   ]
  },
  {
   "cell_type": "code",
   "execution_count": null,
   "metadata": {
    "execution": {},
    "executionInfo": {
     "elapsed": 540,
     "status": "ok",
     "timestamp": 1681253008796,
     "user": {
      "displayName": "Brodie Pearson",
      "userId": "05269028596972519847"
     },
     "user_tz": 420
    }
   },
   "outputs": [],
   "source": [
    "ts_qsb = pyleo.Series(\n",
    "    time=-kyears,\n",
    "    time_name=\"Age\",\n",
    "    time_unit=\"ky BP\",\n",
    "    value=Qsb_jja,\n",
    "    value_name=\"JJA Insolation\",\n",
    "    value_unit=r\"$W.m^{-2}$\",\n",
    ")\n",
    "\n",
    "ts_qsb.plot()"
   ]
  },
  {
   "attachments": {},
   "cell_type": "markdown",
   "metadata": {
    "execution": {}
   },
   "source": [
    "Next, let's plot and compare the speleothem δ<sup>18</sup>O data and the solar insolation data:"
   ]
  },
  {
   "cell_type": "code",
   "execution_count": null,
   "metadata": {
    "execution": {},
    "executionInfo": {
     "elapsed": 819,
     "status": "ok",
     "timestamp": 1681253013959,
     "user": {
      "displayName": "Brodie Pearson",
      "userId": "05269028596972519847"
     },
     "user_tz": 420
    }
   },
   "outputs": [],
   "source": [
    "# standardize the insolation data\n",
    "ts_qsb_stnd = ts_qsb.standardize()\n",
    "\n",
    "# create a MultipleSeries of the speleothem d18O record and insolation data\n",
    "compare = [d18O_stnd, ts_qsb_stnd]\n",
    "ms_compare = pyleo.MultipleSeries(compare, time_unit=\"kyr BP\", name=None)\n",
    "\n",
    "# create a stackplot to compare the data\n",
    "ms_compare.stackplot()"
   ]
  },
  {
   "attachments": {},
   "cell_type": "markdown",
   "metadata": {
    "execution": {}
   },
   "source": [
    "By visually comparing the time series of the two records, we can see similarites at orbital scales. To confirm this, we can use spectral analysis to determine the dominant spectral power of the insolation data:"
   ]
  },
  {
   "cell_type": "code",
   "execution_count": null,
   "metadata": {
    "execution": {}
   },
   "outputs": [],
   "source": [
    "# calculate the WWZ spectral analysis\n",
    "psd_wwz = ts_qsb_stnd.spectral(method=\"wwz\")"
   ]
  },
  {
   "cell_type": "code",
   "execution_count": null,
   "metadata": {
    "execution": {},
    "executionInfo": {
     "elapsed": 602,
     "status": "ok",
     "timestamp": 1681253046710,
     "user": {
      "displayName": "Brodie Pearson",
      "userId": "05269028596972519847"
     },
     "user_tz": 420
    }
   },
   "outputs": [],
   "source": [
=======
>>>>>>> 816e15af
    "psd_wwz.plot()"
   ]
  },
  {
   "attachments": {},
   "cell_type": "markdown",
   "metadata": {
    "execution": {}
   },
   "source": [
    "## **Questions 2: Climate Connection**\n",
    "\n",
    "1. What is the dominant spectral power in summer insolation at 31ºN latitude? How does this compare to the speleothem data?\n",
    "2. Why might there be a relationship between solar insolation and monsoon intensity? What does the common spectral power in both the insolation and δ<sup>18</sup>O records suggest about the climate forcings driving monsoon intensity in this region?"
   ]
  },
  {
   "cell_type": "code",
   "execution_count": null,
   "metadata": {
    "execution": {}
   },
   "outputs": [],
   "source": [
    "# to_remove explanation\n",
    "\n",
    "\"\"\"\n",
    "\n",
    "1. The dominant spectral power for the insolation data is ~23,000 years, which is roughly the same signal observed in the spectral analysis of the speleothem d18O record.\n",
    "2. The relationship between solar insolation and monsoon intensity can be explained by the fact that solar insolation affects the temperature gradients between land and sea. During the summer, if there's high solar insolation, the land warms up more than the sea, leading to lower pressure over the land. This low pressure attracts moisture-rich air from the sea, causing the monsoon. Therefore, changes in solar insolation caused by Earth's orbital cycles could influence the intensity of monsoons. Specifically, the 23,000 year signal in these records suggests that precession-driven changes in insolation was the dominant forcing of monsoon intensity.\n",
    "\"\"\";"
   ]
  },
  {
   "attachments": {},
   "cell_type": "markdown",
   "metadata": {
    "execution": {}
   },
   "source": [
    "# **Summary**\n",
    "\n",
    "In this tutorial, you've gained valuable insights into the complex world of paleoclimatology and climate forcings. Here's a recap of what you've learned:\n",
    "* You've discovered how to plot and interpret temperature reconstructions derived from speleothem oxygen isotopes. \n",
    "* You've assessed the likely impact of orbital forcings on monsoon intensity over the past 400,000 years using spectral analysis. \n",
    "* By comparing the δ<sup>18</sup>O record to insolation, you've developed a deeper understanding of the relationship between solar insolation and monsoon intensity."
   ]
  },
  {
   "attachments": {},
   "cell_type": "markdown",
   "metadata": {
    "execution": {}
   },
   "source": [
    "# **Resources**\n",
    "\n",
    "Code for this tutorial is based on an existing notebook from LinkedEarth that explore [forcing and responses in paleoclimate data](https://github.com/LinkedEarth/paleoHackathon/blob/main/notebooks/PaleoHack-nb04_Forcing%26Response.ipynb).\n",
    "\n",
    "Data from the following sources are used in this tutorial:\n",
    "\n",
    "*   Cheng, H., Edwards, R., Sinha, A. et al. The Asian monsoon over the past 640,000 years and ice age terminations. Nature 534, 640–646 (2016). https://doi.org/10.1038/nature18591"
   ]
  }
 ],
 "metadata": {
  "colab": {
   "collapsed_sections": [],
   "include_colab_link": true,
   "name": "W1D4_Tutorial7",
   "provenance": [],
   "toc_visible": true
  },
  "kernel": {
   "display_name": "Python 3",
   "language": "python",
   "name": "python3"
  },
  "kernelspec": {
   "display_name": "Python 3 (ipykernel)",
   "language": "python",
   "name": "python3"
  },
  "language_info": {
   "codemirror_mode": {
    "name": "ipython",
    "version": 3
   },
   "file_extension": ".py",
   "mimetype": "text/x-python",
   "name": "python",
   "nbconvert_exporter": "python",
   "pygments_lexer": "ipython3",
   "version": "3.10.12"
  }
 },
 "nbformat": 4,
 "nbformat_minor": 4
}<|MERGE_RESOLUTION|>--- conflicted
+++ resolved
@@ -3,19 +3,11 @@
   {
    "attachments": {},
    "cell_type": "markdown",
-<<<<<<< HEAD
-   "id": "6eb59226",
-=======
->>>>>>> 816e15af
-   "metadata": {
-    "execution": {}
-   },
-   "source": [
-<<<<<<< HEAD
-    "[![Open In Colab](https://colab.research.google.com/assets/colab-badge.svg)](https://colab.research.google.com/github/ClimateMatchAcademy/course-content/blob/main/tutorials/W1D4_Paleoclimate/instructor/W1D4_Tutorial7.ipynb) &nbsp; <a href=\"https://kaggle.com/kernels/welcome?src=https://raw.githubusercontent.com/ClimateMatchAcademy/course-content/main/tutorials/W1D4_Paleoclimate/instructor/W1D4_Tutorial7.ipynb\" target=\"_parent\"><img src=\"https://kaggle.com/static/images/open-in-kaggle.svg\" alt=\"Open in Kaggle\"/></a>"
-=======
+   "metadata": {
+    "execution": {}
+   },
+   "source": [
     "[![Open In Colab](https://colab.research.google.com/assets/colab-badge.svg)](https://colab.research.google.com/github/ClimateMatchAcademy/course-content/blob/main/tutorials/W1D4_Paleoclimate/instructor/W1D4_Tutorial7.ipynb) &nbsp; <a href=\"https://kaggle.com/kernels/welcome?src=https://raw.githubusercontent.com/{ORG}/course-content/main/tutorials/W1D4_Paleoclimate/instructor/W1D4_Tutorial7.ipynb\" target=\"_parent\"><img src=\"https://kaggle.com/static/images/open-in-kaggle.svg\" alt=\"Open in Kaggle\"/></a>"
->>>>>>> 816e15af
    ]
   },
   {
@@ -36,11 +28,7 @@
     "\n",
     "**Production editors:** Wesley Banfield, Jenna Pearson, Chi Zhang, Ohad Zivan\n",
     "\n",
-<<<<<<< HEAD
-    "**Our 2023 Sponsors:** NASA TOPS"
-=======
     "**Our 2023 Sponsors:** NASA TOPS and Google DeepMind"
->>>>>>> 816e15af
    ]
   },
   {
@@ -91,11 +79,8 @@
    "source": [
     "# imports\n",
     "import pooch\n",
-<<<<<<< HEAD
-=======
     "import os\n",
     "import tempfile\n",
->>>>>>> 816e15af
     "import pandas as pd\n",
     "import numpy as np\n",
     "import matplotlib.pyplot as plt\n",
@@ -122,8 +107,6 @@
    ]
   },
   {
-<<<<<<< HEAD
-=======
    "cell_type": "code",
    "execution_count": null,
    "metadata": {
@@ -152,7 +135,6 @@
    ]
   },
   {
->>>>>>> 816e15af
    "attachments": {},
    "cell_type": "markdown",
    "metadata": {
@@ -198,8 +180,6 @@
       "userId": "05269028596972519847"
      },
      "user_tz": 420
-<<<<<<< HEAD
-=======
     }
    },
    "outputs": [],
@@ -440,269 +420,6 @@
       "userId": "05269028596972519847"
      },
      "user_tz": 420
->>>>>>> 816e15af
-    }
-   },
-   "outputs": [],
-   "source": [
-<<<<<<< HEAD
-    "# download the data from the url\n",
-    "url_Sanbao_composite = \"https://raw.githubusercontent.com/LinkedEarth/paleoHackathon/main/data/Orbital_records/Sanbao_composite.csv\"\n",
-    "data = pd.read_csv(pooch.retrieve(url_Sanbao_composite, known_hash=None))\n",
-    "\n",
-    "# create a pyleo.Series\n",
-    "d18O_data = pyleo.Series(\n",
-    "    time=data[\"age\"] / 1000,\n",
-    "    time_name=\"Age\",\n",
-    "    time_unit=\"kyr BP\",\n",
-    "    value=-data[\"d18O\"],\n",
-    "    value_name=r\"$\\delta^{18}$O\",\n",
-    "    value_unit=\"\\u2030\",\n",
-    ")\n",
-    "d18O_data.plot()"
-   ]
-  },
-  {
-   "attachments": {},
-   "cell_type": "markdown",
-   "metadata": {
-    "execution": {}
-   },
-   "source": [
-    "You may notice that in the figure we just made, the δ<sup>18</sup>O values on the y-axis is plotted with more positive values up, whereas in previous tutorials, we've plotted isotopic data with more negative values up (since more negative/\"depleted\" suggests warmer temperatures or increased rainfall). However, the pre-processed δ<sup>18</sup>O data that we're using in this tutorial was multipled by -1, so now a more positive/\"enriched\" value suggests warmer temperatures or increased rainfall. In other words, in this figure, upward on the y-axis is increased monsoon intensity and downward on the y-axis is decreased monsoon intensity."
-=======
-    "# standardize the insolation data\n",
-    "ts_qsb_stnd = ts_qsb.standardize()\n",
-    "\n",
-    "# create a MultipleSeries of the speleothem d18O record and insolation data\n",
-    "compare = [d18O_stnd, ts_qsb_stnd]\n",
-    "ms_compare = pyleo.MultipleSeries(compare, time_unit=\"kyr BP\", name=None)\n",
-    "\n",
-    "# create a stackplot to compare the data\n",
-    "ms_compare.stackplot()"
->>>>>>> 816e15af
-   ]
-  },
-  {
-   "attachments": {},
-   "cell_type": "markdown",
-   "metadata": {
-    "execution": {}
-   },
-   "source": [
-<<<<<<< HEAD
-    "Let's apply what we learned in the previous tutorial to perform spectral analysis on the speleothem oxygen isotope data. Recall from the previous tutorial that spectral analysis can help us identify dominant cyclicities in the data, which can be useful for assessing potential climate forcings.\n",
-    "\n",
-    "Here we'll use the Weighted Wavelet Z-Transform (WWZ) method you learned about in the previous tutorial:"
-   ]
-  },
-  {
-   "cell_type": "code",
-   "execution_count": null,
-   "metadata": {
-    "execution": {}
-   },
-   "outputs": [],
-   "source": [
-    "# standardize the data\n",
-    "d18O_stnd = d18O_data.interp(step=0.5).standardize()  # save it for future use"
-=======
-    "By visually comparing the time series of the two records, we can see similarites at orbital scales. To confirm this, we can use spectral analysis to determine the dominant spectral power of the insolation data:"
->>>>>>> 816e15af
-   ]
-  },
-  {
-   "cell_type": "code",
-   "execution_count": null,
-   "metadata": {
-    "execution": {}
-   },
-   "outputs": [],
-   "source": [
-    "# calculate the WWZ spectral analysis\n",
-<<<<<<< HEAD
-    "d18O_wwz = d18O_stnd.spectral(method=\"wwz\")"
-=======
-    "psd_wwz = ts_qsb_stnd.spectral(method=\"wwz\")"
->>>>>>> 816e15af
-   ]
-  },
-  {
-   "cell_type": "code",
-   "execution_count": null,
-   "metadata": {
-    "execution": {},
-    "executionInfo": {
-<<<<<<< HEAD
-     "elapsed": 1575,
-     "status": "ok",
-     "timestamp": 1681252948290,
-=======
-     "elapsed": 602,
-     "status": "ok",
-     "timestamp": 1681253046710,
->>>>>>> 816e15af
-     "user": {
-      "displayName": "Brodie Pearson",
-      "userId": "05269028596972519847"
-     },
-     "user_tz": 420
-    }
-   },
-   "outputs": [],
-   "source": [
-<<<<<<< HEAD
-    "# plot WWZ results\n",
-    "d18O_wwz.plot(xlim=[100, 5], ylim=[0.001, 1000])"
-   ]
-  },
-  {
-   "attachments": {},
-   "cell_type": "markdown",
-   "metadata": {
-    "execution": {}
-   },
-   "source": [
-    "## Coding Exercises 1\n",
-    "\n",
-    "1. The dominant spectral power is at ~23,000 years. This suggests a link between monsoon intensity and orbital precession! Is this peak significant? Use the skills you learned in the last tutorial to test the significance of this peak at the 95% confidence level. For this exercise, input `number = 30` as the default value which will take a long time to run."
-   ]
-  },
-  {
-   "cell_type": "markdown",
-   "metadata": {
-    "colab_type": "text",
-    "execution": {}
-   },
-   "source": [
-    "```python\n",
-    "# perform significance test with 30 surrogates\n",
-    "d18O_wwz_sig = ...\n",
-    "\n",
-    "# plot the results\n",
-    "_ = ...\n",
-    "\n",
-    "```"
-   ]
-  },
-  {
-   "cell_type": "code",
-   "execution_count": null,
-   "metadata": {
-    "execution": {}
-   },
-   "outputs": [],
-   "source": [
-    "# to_remove solution\n",
-    "\n",
-    "# perform significance test with 30 surrogates\n",
-    "d18O_wwz_sig = d18O_wwz.signif_test(number=30)\n",
-    "\n",
-    "# plot the results\n",
-    "_ = d18O_wwz_sig.plot(xlabel=\"Period [kyrs]\")"
-   ]
-  },
-  {
-   "attachments": {},
-   "cell_type": "markdown",
-   "metadata": {
-    "execution": {}
-   },
-   "source": [
-    "\n",
-    "# **Section 2: Constructing Insolation Curves**\n",
-    "\n",
-    "To further explore and confirm the relationship between monsoon intensity and orbital precession, let's take a look at insolation data and compare this to the speleothem δ<sup>18</sup>O records from Asia. Recall that insolation is controlled by variations in Earth's orbital cycles (eccentricity, obliquity, precession), so by comparing the δ<sup>18</sup>O record to insolation, we can assess the influence of orbital variations on δ<sup>18</sup>O and monsoon intensity. \n",
-    "\n",
-    "To compute solar insolation, we can use the package [`climlab`](https://climlab.readthedocs.io/en/latest/index.html) by Brian Rose. Let's create a time series over the past 400,000 years of changes in summer insolation at 31.67ºN, which is the latitude of Sanbao, one of the caves from which the speleothem records were produced.\n"
-   ]
-  },
-  {
-   "cell_type": "code",
-   "execution_count": null,
-   "metadata": {
-    "execution": {}
-   },
-   "outputs": [],
-   "source": [
-    "# specify time interval and units\n",
-    "kyears = np.linspace(-400, 0, 1001)\n",
-    "\n",
-    "# subset of orbital parameters for specified time\n",
-    "orb = OrbitalTable.interp(kyear=kyears)\n",
-    "days = np.linspace(0, const.days_per_year, 365)\n",
-    "\n",
-    "# generate insolation at Sanbao latitude (31.67)\n",
-    "Qsb = daily_insolation(31.67, days, orb)\n",
-    "\n",
-    "# julian days 152-243 are JJA\n",
-    "Qsb_jja = np.mean(Qsb[:, 151:243], axis=1)"
-   ]
-  },
-  {
-   "attachments": {},
-   "cell_type": "markdown",
-   "metadata": {
-    "execution": {}
-   },
-   "source": [
-    "Now we can store this data as a `Series` in Pyleoclim and plot the data versus time:"
-   ]
-  },
-  {
-   "cell_type": "code",
-   "execution_count": null,
-   "metadata": {
-    "execution": {},
-    "executionInfo": {
-     "elapsed": 540,
-     "status": "ok",
-     "timestamp": 1681253008796,
-     "user": {
-      "displayName": "Brodie Pearson",
-      "userId": "05269028596972519847"
-     },
-     "user_tz": 420
-    }
-   },
-   "outputs": [],
-   "source": [
-    "ts_qsb = pyleo.Series(\n",
-    "    time=-kyears,\n",
-    "    time_name=\"Age\",\n",
-    "    time_unit=\"ky BP\",\n",
-    "    value=Qsb_jja,\n",
-    "    value_name=\"JJA Insolation\",\n",
-    "    value_unit=r\"$W.m^{-2}$\",\n",
-    ")\n",
-    "\n",
-    "ts_qsb.plot()"
-   ]
-  },
-  {
-   "attachments": {},
-   "cell_type": "markdown",
-   "metadata": {
-    "execution": {}
-   },
-   "source": [
-    "Next, let's plot and compare the speleothem δ<sup>18</sup>O data and the solar insolation data:"
-   ]
-  },
-  {
-   "cell_type": "code",
-   "execution_count": null,
-   "metadata": {
-    "execution": {},
-    "executionInfo": {
-     "elapsed": 819,
-     "status": "ok",
-     "timestamp": 1681253013959,
-     "user": {
-      "displayName": "Brodie Pearson",
-      "userId": "05269028596972519847"
-     },
-     "user_tz": 420
     }
    },
    "outputs": [],
@@ -758,8 +475,6 @@
    },
    "outputs": [],
    "source": [
-=======
->>>>>>> 816e15af
     "psd_wwz.plot()"
    ]
   },
