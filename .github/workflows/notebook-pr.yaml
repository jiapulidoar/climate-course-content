--- conflicted
+++ resolved
@@ -38,20 +38,12 @@
           exercice-continue-on-error: 'true'
 
       - name: Add PR comment
-<<<<<<< HEAD
-=======
         if: ${{ env.NBS != '' }}
->>>>>>> 5ca63d41
         uses: machine-learning-apps/pr-comment@1.0.0
         env:
           GITHUB_TOKEN: ${{ secrets.GITHUB_TOKEN }}
         with:
           path: comment.txt
-<<<<<<< HEAD
-  
-=======
-
->>>>>>> 5ca63d41
       - name: Update READMEs
         if: ${{ env.NBS != '' }}
         run: python ci/generate_tutorial_readmes.py
