--- conflicted
+++ resolved
@@ -1,17 +1,7 @@
 {
  "cells": [
   {
-<<<<<<< HEAD
-   "cell_type": "markdown",
-   "metadata": {},
-   "source": [
-    "[![Open In Colab](https://colab.research.google.com/assets/colab-badge.svg)](https://colab.research.google.com/github/ClimateMatchAcademy/course-content/blob/main/tutorials/W1D3_RemoteSensingLandOceanandAtmosphere/W1D3_Tutorial3.ipynb) &nbsp; <a href=\"https://kaggle.com/kernels/welcome?src=https://raw.githubusercontent.com/ClimateMatchAcademy/course-content/main/tutorials/W1D3_RemoteSensingLandOceanandAtmosphere/W1D3_Tutorial3.ipynb\" target=\"_parent\"><img src=\"https://kaggle.com/static/images/open-in-kaggle.svg\" alt=\"Open in Kaggle\"/></a>"
-   ]
-  },
-  {
-=======
-   "attachments": {},
->>>>>>> 816e15af
+   "attachments": {},
    "cell_type": "markdown",
    "metadata": {
     "execution": {}
@@ -33,20 +23,13 @@
    ]
   },
   {
-<<<<<<< HEAD
-=======
-   "attachments": {},
->>>>>>> 816e15af
-   "cell_type": "markdown",
-   "metadata": {
-    "execution": {}
-   },
-   "source": [
-<<<<<<< HEAD
-    "# Tutorial Objectives\n",
-=======
+   "attachments": {},
+   "cell_type": "markdown",
+   "metadata": {
+    "execution": {}
+   },
+   "source": [
     "# **Tutorial Objectives**\n",
->>>>>>> 816e15af
     "\n",
     "In this tutorial, you will acquire skills necessary for accessing and analyzing satellite remote sensing products, particularly in the context of climate applications. We will be using vegetation mapping as an example, and use long-term vegetation greeness data to demonstrate these skills.\n",
     "\n",
@@ -57,30 +40,20 @@
    ]
   },
   {
-<<<<<<< HEAD
-=======
-   "attachments": {},
->>>>>>> 816e15af
-   "cell_type": "markdown",
-   "metadata": {
-    "execution": {}
-   },
-   "source": [
-<<<<<<< HEAD
-    "# Setup"
-=======
+   "attachments": {},
+   "cell_type": "markdown",
+   "metadata": {
+    "execution": {}
+   },
+   "source": [
     "# **Setup**"
->>>>>>> 816e15af
-   ]
-  },
-  {
-   "cell_type": "code",
-   "execution_count": null,
-   "metadata": {
-<<<<<<< HEAD
-=======
-    "execution": {},
->>>>>>> 816e15af
+   ]
+  },
+  {
+   "cell_type": "code",
+   "execution_count": null,
+   "metadata": {
+    "execution": {},
     "tags": [
      "colab"
     ]
@@ -95,10 +68,7 @@
    "cell_type": "code",
    "execution_count": null,
    "metadata": {
-<<<<<<< HEAD
-=======
-    "execution": {},
->>>>>>> 816e15af
+    "execution": {},
     "tags": []
    },
    "outputs": [],
@@ -113,13 +83,9 @@
     "import datetime\n",
     "import boto3\n",
     "import botocore\n",
-<<<<<<< HEAD
-    "import pooch"
-=======
     "import pooch\n",
     "import os\n",
     "import tempfile"
->>>>>>> 816e15af
    ]
   },
   {
@@ -127,19 +93,12 @@
    "execution_count": null,
    "metadata": {
     "cellView": "form",
-<<<<<<< HEAD
-=======
-    "execution": {},
->>>>>>> 816e15af
-    "tags": []
-   },
-   "outputs": [],
-   "source": [
-<<<<<<< HEAD
-    "# @title Figure Settings\n",
-=======
+    "execution": {},
+    "tags": []
+   },
+   "outputs": [],
+   "source": [
     "# @title Figure settings\n",
->>>>>>> 816e15af
     "import ipywidgets as widgets  # interactive display\n",
     "\n",
     "%config InlineBackend.figure_format = 'retina'\n",
@@ -158,93 +117,14 @@
    },
    "outputs": [],
    "source": [
-<<<<<<< HEAD
-    "# @title Video 1: Access and Vizualise Satellite CDR\n",
-    "\n",
-    "from ipywidgets import widgets\n",
-    "from IPython.display import YouTubeVideo\n",
-    "from IPython.display import IFrame\n",
-    "from IPython.display import display\n",
-    "\n",
-    "\n",
-    "class PlayVideo(IFrame):\n",
-    "    def __init__(self, id, source, page=1, width=400, height=300, **kwargs):\n",
-    "        self.id = id\n",
-    "        if source == \"Bilibili\":\n",
-    "            src = f\"https://player.bilibili.com/player.html?bvid={id}&page={page}\"\n",
-    "        elif source == \"Osf\":\n",
-    "            src = f\"https://mfr.ca-1.osf.io/render?url=https://osf.io/download/{id}/?direct%26mode=render\"\n",
-    "        super(PlayVideo, self).__init__(src, width, height, **kwargs)\n",
-    "\n",
-    "\n",
-    "def display_videos(video_ids, W=400, H=300, fs=1):\n",
-    "    tab_contents = []\n",
-    "    for i, video_id in enumerate(video_ids):\n",
-    "        out = widgets.Output()\n",
-    "        with out:\n",
-    "            if video_ids[i][0] == \"Youtube\":\n",
-    "                video = YouTubeVideo(\n",
-    "                    id=video_ids[i][1], width=W, height=H, fs=fs, rel=0\n",
-    "                )\n",
-    "                print(f\"Video available at https://youtube.com/watch?v={video.id}\")\n",
-    "            else:\n",
-    "                video = PlayVideo(\n",
-    "                    id=video_ids[i][1],\n",
-    "                    source=video_ids[i][0],\n",
-    "                    width=W,\n",
-    "                    height=H,\n",
-    "                    fs=fs,\n",
-    "                    autoplay=False,\n",
-    "                )\n",
-    "                if video_ids[i][0] == \"Bilibili\":\n",
-    "                    print(\n",
-    "                        f\"Video available at https://www.bilibili.com/video/{video.id}\"\n",
-    "                    )\n",
-    "                elif video_ids[i][0] == \"Osf\":\n",
-    "                    print(f\"Video available at https://osf.io/{video.id}\")\n",
-    "            display(video)\n",
-    "        tab_contents.append(out)\n",
-    "    return tab_contents\n",
-    "\n",
-    "\n",
-    "video_ids = [(\"Youtube\", \"y5l1o3FGbCw\"), (\"Bilibili\", \"BV1tF41197Lv\")]\n",
-    "tab_contents = display_videos(video_ids, W=730, H=410)\n",
-    "tabs = widgets.Tab()\n",
-    "tabs.children = tab_contents\n",
-    "for i in range(len(tab_contents)):\n",
-    "    tabs.set_title(i, video_ids[i][0])\n",
-    "display(tabs)"
-=======
     "# @title Video 1: Video 1 Name\n",
     "# Tech team will add code to format and display the video"
->>>>>>> 816e15af
-   ]
-  },
-  {
-   "cell_type": "code",
-   "execution_count": null,
-   "metadata": {
-<<<<<<< HEAD
-    "cellView": "form",
-    "execution": {},
-    "pycharm": {
-     "name": "#%%\n"
-    },
-    "tags": [
-     "remove-input"
-    ]
-   },
-   "outputs": [],
-   "source": [
-    "# @title Tutorial slides\n",
-    "# @markdown These are the slides for the videos in all tutorials today\n",
-    "from IPython.display import IFrame\n",
-    "\n",
-    "link_id = \"g9n5d\""
-   ]
-  },
-  {
-=======
+   ]
+  },
+  {
+   "cell_type": "code",
+   "execution_count": null,
+   "metadata": {
     "execution": {}
    },
    "outputs": [],
@@ -268,17 +148,12 @@
   },
   {
    "attachments": {},
->>>>>>> 816e15af
-   "cell_type": "markdown",
-   "metadata": {
-    "execution": {}
-   },
-   "source": [
-<<<<<<< HEAD
-    "# Section 1: Satellite Monitoring of Vegetation Status\n",
-=======
+   "cell_type": "markdown",
+   "metadata": {
+    "execution": {}
+   },
+   "source": [
     "# **Section 1: Satellite Monitoring of Vegetation Status**\n",
->>>>>>> 816e15af
     "\n",
     "As we learned in the previous tutorial, all the **National Atmospheric and Oceanic Administration Climate Data Record (NOAA-CDR)** datasets are available both at NOAA National Centers for Environmental Information (NCEI) and commercial cloud platforms. Here, we are accessing the data directly via the **Amazon Web Service (AWS)**. You can find out information about the NOAA CDRs on AWS's Open Data Registry.\n",
     "\n",
@@ -291,28 +166,18 @@
    ]
   },
   {
-<<<<<<< HEAD
-=======
-   "attachments": {},
->>>>>>> 816e15af
-   "cell_type": "markdown",
-   "metadata": {
-    "execution": {}
-   },
-   "source": [
-<<<<<<< HEAD
-    "## Section 1.1: Access NOAA NDVI CDR Data from AWS\n",
-=======
+   "attachments": {},
+   "cell_type": "markdown",
+   "metadata": {
+    "execution": {}
+   },
+   "source": [
     "## **Section 1.1: Access NOAA NDVI CDR Data from AWS**\n",
->>>>>>> 816e15af
     "\n"
    ]
   },
   {
-<<<<<<< HEAD
-=======
-   "attachments": {},
->>>>>>> 816e15af
+   "attachments": {},
    "cell_type": "markdown",
    "metadata": {
     "execution": {}
@@ -352,10 +217,7 @@
    "cell_type": "code",
    "execution_count": null,
    "metadata": {
-<<<<<<< HEAD
-=======
-    "execution": {},
->>>>>>> 816e15af
+    "execution": {},
     "tags": []
    },
    "outputs": [],
@@ -381,20 +243,13 @@
    ]
   },
   {
-<<<<<<< HEAD
-=======
-   "attachments": {},
->>>>>>> 816e15af
-   "cell_type": "markdown",
-   "metadata": {
-    "execution": {}
-   },
-   "source": [
-<<<<<<< HEAD
-    "### Coding Exercises 1.1\n",
-=======
+   "attachments": {},
+   "cell_type": "markdown",
+   "metadata": {
+    "execution": {}
+   },
+   "source": [
     "### **Coding Exercises 1.1**\n",
->>>>>>> 816e15af
     "\n",
     "1. NDVI CDR data switched sensors on 2014 from AVHRR (the older generation sensor) to VIIRS (the newest generation sensor). Using the code above and the [list of data names](https://noaa-cdr-ndvi-pds.s3.amazonaws.com/index.html#data/) for VIIRS, find data from a day after 2014. You will need to modify string input into `glob()` to do so."
    ]
@@ -403,17 +258,11 @@
    "cell_type": "code",
    "execution_count": null,
    "metadata": {
-<<<<<<< HEAD
-=======
-    "execution": {},
->>>>>>> 816e15af
-    "tags": []
-   },
-   "outputs": [],
-   "source": [
-<<<<<<< HEAD
-    "exercise_date_sel = ...  # select a desired date and hours (midnight is zero)\n",
-=======
+    "execution": {},
+    "tags": []
+   },
+   "outputs": [],
+   "source": [
     "#################################################\n",
     "# Students: Fill in missing code (...) and comment or remove the next line\n",
     "raise NotImplementedError(\n",
@@ -423,7 +272,6 @@
     "\n",
     "# select a desired date and hours (midnight is zero)\n",
     "exercise_date_sel = ...\n",
->>>>>>> 816e15af
     "\n",
     "# automatic filename from data_sel. we use strftime (string format time) to get the text format of the file in question.\n",
     "exercise_file_location = ...\n",
@@ -436,24 +284,15 @@
    "cell_type": "code",
    "execution_count": null,
    "metadata": {
-<<<<<<< HEAD
-=======
-    "execution": {},
->>>>>>> 816e15af
+    "execution": {},
     "tags": []
    },
    "outputs": [],
    "source": [
     "# to_remove solution\n",
     "\n",
-<<<<<<< HEAD
-    "exercise_date_sel = datetime.datetime(\n",
-    "    2020, 1, 1, 0\n",
-    ")  # select a desired date and hours (midnight is zero)\n",
-=======
     "# select a desired date and hours (midnight is zero)\n",
     "exercise_date_sel = datetime.datetime(2020, 1, 1, 0)\n",
->>>>>>> 816e15af
     "\n",
     "# automatic filename from data_sel. we use strftime (string format time) to get the text format of the file in question.\n",
     "exercise_file_location = fs.glob(\n",
@@ -469,20 +308,13 @@
    ]
   },
   {
-<<<<<<< HEAD
-=======
-   "attachments": {},
->>>>>>> 816e15af
-   "cell_type": "markdown",
-   "metadata": {
-    "execution": {}
-   },
-   "source": [
-<<<<<<< HEAD
-    "## Section 1.2: Read NDVI CDR Data\n",
-=======
+   "attachments": {},
+   "cell_type": "markdown",
+   "metadata": {
+    "execution": {}
+   },
+   "source": [
     "## **Section 1.2: Read NDVI CDR Data**\n",
->>>>>>> 816e15af
     "\n",
     "Now that you have the location of the NDVI data for a specific date, you can read in the data using the python library `xarray` to open the [netCDF-4 file](https://pro.arcgis.com/en/pro-app/latest/help/data/multidimensional/what-is-netcdf-data.htm), a common data format used to store satellite and climate datasets.\n",
     "\n"
@@ -492,10 +324,7 @@
    "cell_type": "code",
    "execution_count": null,
    "metadata": {
-<<<<<<< HEAD
-=======
-    "execution": {},
->>>>>>> 816e15af
+    "execution": {},
     "tags": []
    },
    "outputs": [],
@@ -511,23 +340,16 @@
     ")  # initialize aws s3 bucket client\n",
     "\n",
     "ds = xr.open_dataset(\n",
-<<<<<<< HEAD
-    "    pooch.retrieve(\"http://s3.amazonaws.com/\" + file_location[0], known_hash=None)\n",
-=======
     "    pooch_load(\n",
     "        filelocation=\"http://s3.amazonaws.com/\" + file_location[0],\n",
     "        filename=file_location[0],\n",
     "    )\n",
->>>>>>> 816e15af
     ")  # open the file\n",
     "ds"
    ]
   },
   {
-<<<<<<< HEAD
-=======
-   "attachments": {},
->>>>>>> 816e15af
+   "attachments": {},
    "cell_type": "markdown",
    "metadata": {
     "execution": {}
@@ -543,30 +365,20 @@
    ]
   },
   {
-<<<<<<< HEAD
-=======
-   "attachments": {},
->>>>>>> 816e15af
-   "cell_type": "markdown",
-   "metadata": {
-    "execution": {}
-   },
-   "source": [
-<<<<<<< HEAD
-    "## Section 1.3: Visualize NDVI CDR Data"
-=======
+   "attachments": {},
+   "cell_type": "markdown",
+   "metadata": {
+    "execution": {}
+   },
+   "source": [
     "## **Section 1.3: Visualize NDVI CDR Data**"
->>>>>>> 816e15af
-   ]
-  },
-  {
-   "cell_type": "code",
-   "execution_count": null,
-   "metadata": {
-<<<<<<< HEAD
-=======
-    "execution": {},
->>>>>>> 816e15af
+   ]
+  },
+  {
+   "cell_type": "code",
+   "execution_count": null,
+   "metadata": {
+    "execution": {},
     "tags": []
    },
    "outputs": [],
@@ -577,15 +389,10 @@
    ]
   },
   {
-<<<<<<< HEAD
-   "cell_type": "markdown",
-   "metadata": {
-=======
-   "attachments": {},
-   "cell_type": "markdown",
-   "metadata": {
-    "execution": {},
->>>>>>> 816e15af
+   "attachments": {},
+   "cell_type": "markdown",
+   "metadata": {
+    "execution": {},
     "tags": []
    },
    "source": [
@@ -596,10 +403,7 @@
    "cell_type": "code",
    "execution_count": null,
    "metadata": {
-<<<<<<< HEAD
-=======
-    "execution": {},
->>>>>>> 816e15af
+    "execution": {},
     "tags": []
    },
    "outputs": [],
@@ -609,12 +413,6 @@
     "# aspect: setting the aspect ratio of the figure, must be combined with `size`\n",
     "# size: setting the overall size of the figure\n",
     "\n",
-<<<<<<< HEAD
-    "ndvi.plot(vmin=-0.1, vmax=1.0, aspect=1.8, size=5)"
-   ]
-  },
-  {
-=======
     "# to make plotting faster and less memory intesive we use coarsen to reduce the number of pixels\n",
     "ndvi.coarsen(latitude=5).mean().coarsen(longitude=5).mean().plot(\n",
     "    vmin=-0.1, vmax=1.0, aspect=1.8, size=5\n",
@@ -623,17 +421,12 @@
   },
   {
    "attachments": {},
->>>>>>> 816e15af
-   "cell_type": "markdown",
-   "metadata": {
-    "execution": {}
-   },
-   "source": [
-<<<<<<< HEAD
-    "## Section 1.4: Mask NDVI Data Using a Quality Flag\n",
-=======
+   "cell_type": "markdown",
+   "metadata": {
+    "execution": {}
+   },
+   "source": [
     "## **Section 1.4: Mask NDVI Data Using a Quality Flag**\n",
->>>>>>> 816e15af
     "\n",
     "As stated earlier, there is also a variable `QA` that indicates the quality of the NDVI value for each grid cell. This quality information is very important when using satellite data to ensure the climate analysis is done using only the highest quality data.\n",
     "\n",
@@ -641,10 +434,7 @@
    ]
   },
   {
-<<<<<<< HEAD
-=======
-   "attachments": {},
->>>>>>> 816e15af
+   "attachments": {},
    "cell_type": "markdown",
    "metadata": {
     "execution": {}
@@ -671,10 +461,7 @@
    ]
   },
   {
-<<<<<<< HEAD
-=======
-   "attachments": {},
->>>>>>> 816e15af
+   "attachments": {},
    "cell_type": "markdown",
    "metadata": {
     "execution": {}
@@ -699,10 +486,7 @@
    "execution_count": null,
    "metadata": {
     "cellView": "form",
-<<<<<<< HEAD
-=======
-    "execution": {},
->>>>>>> 816e15af
+    "execution": {},
     "tags": []
    },
    "outputs": [],
@@ -738,10 +522,7 @@
    "execution_count": null,
    "metadata": {
     "cellView": "form",
-<<<<<<< HEAD
-=======
-    "execution": {},
->>>>>>> 816e15af
+    "execution": {},
     "tags": []
    },
    "outputs": [],
@@ -757,10 +538,7 @@
    ]
   },
   {
-<<<<<<< HEAD
-=======
-   "attachments": {},
->>>>>>> 816e15af
+   "attachments": {},
    "cell_type": "markdown",
    "metadata": {
     "execution": {}
@@ -774,10 +552,7 @@
    "execution_count": null,
    "metadata": {
     "cellView": "form",
-<<<<<<< HEAD
-=======
-    "execution": {},
->>>>>>> 816e15af
+    "execution": {},
     "tags": []
    },
    "outputs": [],
@@ -788,10 +563,7 @@
    ]
   },
   {
-<<<<<<< HEAD
-=======
-   "attachments": {},
->>>>>>> 816e15af
+   "attachments": {},
    "cell_type": "markdown",
    "metadata": {
     "execution": {}
@@ -804,21 +576,12 @@
    "cell_type": "code",
    "execution_count": null,
    "metadata": {
-<<<<<<< HEAD
-=======
-    "execution": {},
->>>>>>> 816e15af
+    "execution": {},
     "tags": []
    },
    "outputs": [],
    "source": [
     "# re-plot the NDVI map using masked data\n",
-<<<<<<< HEAD
-    "ndvi_masked.plot(vmin=-0.1, vmax=1.0, aspect=1.8, size=5)"
-   ]
-  },
-  {
-=======
     "ndvi_masked.coarsen(latitude=5).mean().coarsen(longitude=5).mean().plot(\n",
     "    vmin=-0.1, vmax=1.0, aspect=1.8, size=5\n",
     ")"
@@ -826,7 +589,6 @@
   },
   {
    "attachments": {},
->>>>>>> 816e15af
    "cell_type": "markdown",
    "metadata": {
     "execution": {}
@@ -836,20 +598,13 @@
    ]
   },
   {
-<<<<<<< HEAD
-=======
-   "attachments": {},
->>>>>>> 816e15af
-   "cell_type": "markdown",
-   "metadata": {
-    "execution": {}
-   },
-   "source": [
-<<<<<<< HEAD
-    "### Coding Exercises 1.4\n",
-=======
+   "attachments": {},
+   "cell_type": "markdown",
+   "metadata": {
+    "execution": {}
+   },
+   "source": [
     "### **Coding Exercises 1.4**\n",
->>>>>>> 816e15af
     "\n",
     "You just learned how to use `xarray` and `matplotlib` to access NDVI CDR data from AWS and visualize it. Can you find a different date that you are interested in and visualize the high quality NDVI data of that day? Note the solution is just an example of a date that you could choose."
    ]
@@ -858,18 +613,11 @@
    "cell_type": "code",
    "execution_count": null,
    "metadata": {
-<<<<<<< HEAD
-=======
-    "execution": {},
->>>>>>> 816e15af
-    "tags": []
-   },
-   "outputs": [],
-   "source": [
-<<<<<<< HEAD
-    "# define the date of your interest YYYYMMDD (e.g., 20030701)\n",
-    "date_sel_exercise = ...  # select a desired date and hours (midnight is zero)\n",
-=======
+    "execution": {},
+    "tags": []
+   },
+   "outputs": [],
+   "source": [
     "#################################################\n",
     "# Students: Fill in missing code (...) and comment or remove the next line\n",
     "raise NotImplementedError(\n",
@@ -880,19 +628,14 @@
     "# define the date of your interest YYYYMMDD (e.g., 20030701)\n",
     "# select a desired date and hours (midnight is zero)\n",
     "date_sel_exercise = ...\n",
->>>>>>> 816e15af
     "\n",
     "# locate the data in the AWS S3 bucket\n",
     "# hint: use the file pattern that we described\n",
     "file_location_exercise = ...\n",
     "\n",
     "# open file connection to the file in AWS S3 bucket and Use xarray to open the NDVI CDR file\n",
-<<<<<<< HEAD
-    "ds_exercise = ...  # open the file\n",
-=======
     "# open the file\n",
     "ds_exercise = ...\n",
->>>>>>> 816e15af
     "\n",
     "# get the QA value and extract the high quality data mask and Mask NDVI data to keep only high quality value\n",
     "# hint: reuse the get_quality_info helper function we defined\n",
@@ -900,23 +643,16 @@
     "\n",
     "# plot high quality NDVI data\n",
     "# hint: use plot() function\n",
-<<<<<<< HEAD
-    "ndvi_masked_exercise.plot(vmin=-0.1, vmax=1.0, aspect=1.8, size=5)"
-=======
     "ndvi_masked_exercise.coarsen(latitude=5).mean().coarsen(longitude=5).mean().plot(\n",
     "    vmin=-0.1, vmax=1.0, aspect=1.8, size=5\n",
     ")"
->>>>>>> 816e15af
-   ]
-  },
-  {
-   "cell_type": "code",
-   "execution_count": null,
-   "metadata": {
-<<<<<<< HEAD
-=======
-    "execution": {},
->>>>>>> 816e15af
+   ]
+  },
+  {
+   "cell_type": "code",
+   "execution_count": null,
+   "metadata": {
+    "execution": {},
     "tags": []
    },
    "outputs": [],
@@ -924,16 +660,10 @@
     "# to_remove solution\n",
     "\n",
     "# define the date of your interest YYYYMMDD (e.g., 20030701)\n",
-<<<<<<< HEAD
-    "date_sel_exercise = datetime.datetime(\n",
-    "    1983, 7, 24, 0\n",
-    ")  # select a desired date and hours (midnight is zero)\n",
-=======
     "# select a desired date and hours (midnight is zero)\n",
     "date_sel_exercise = datetime.datetime(\n",
     "    1983, 7, 24, 0\n",
     ")\n",
->>>>>>> 816e15af
     "\n",
     "# locate the data in the AWS S3 bucket\n",
     "# hint: use the file pattern that we described\n",
@@ -946,19 +676,12 @@
     ")\n",
     "\n",
     "# open file connection to the file in AWS S3 bucket and Use xarray to open the NDVI CDR file\n",
-<<<<<<< HEAD
-=======
     "# open the file\n",
->>>>>>> 816e15af
     "ds_exercise = xr.open_dataset(\n",
     "    pooch.retrieve(\n",
     "        \"http://s3.amazonaws.com/\" + file_location_exercise[0], known_hash=None\n",
     "    )\n",
-<<<<<<< HEAD
-    ")  # open the file\n",
-=======
     ")\n",
->>>>>>> 816e15af
     "\n",
     "\n",
     "# get the QA value and extract the high quality data mask and Mask NDVI data to keep only high quality value\n",
@@ -967,12 +690,6 @@
     "\n",
     "# plot high quality NDVI data\n",
     "# hint: use plot() function\n",
-<<<<<<< HEAD
-    "ndvi_masked_exercise.plot(vmin=-0.1, vmax=1.0, aspect=1.8, size=5)"
-   ]
-  },
-  {
-=======
     "ndvi_masked_exercise.coarsen(latitude=5).mean().coarsen(longitude=5).mean().plot(\n",
     "    vmin=-0.1, vmax=1.0, aspect=1.8, size=5\n",
     ")"
@@ -980,17 +697,12 @@
   },
   {
    "attachments": {},
->>>>>>> 816e15af
-   "cell_type": "markdown",
-   "metadata": {
-    "execution": {}
-   },
-   "source": [
-<<<<<<< HEAD
-    "# Summary\n",
-=======
+   "cell_type": "markdown",
+   "metadata": {
+    "execution": {}
+   },
+   "source": [
     "# **Summary**\n",
->>>>>>> 816e15af
     "\n",
     "In this tutorial, you successfully accessed and visualized one of the most commonly used remotely sensed climate datasets for land applications! In addition, you should now:\n",
     "\n",
@@ -1002,17 +714,6 @@
    ]
   },
   {
-<<<<<<< HEAD
-   "cell_type": "markdown",
-   "metadata": {},
-   "source": [
-    "# Resources"
-   ]
-  },
-  {
-   "cell_type": "markdown",
-   "metadata": {},
-=======
    "attachments": {},
    "cell_type": "markdown",
    "metadata": {
@@ -1028,7 +729,6 @@
    "metadata": {
     "execution": {}
    },
->>>>>>> 816e15af
    "source": [
     "Data from this tutorial can be accessed [here](https://noaa-cdr-ndvi-pds.s3.amazonaws.com/index.html#data/)."
    ]
@@ -1048,15 +748,9 @@
    "name": "python3"
   },
   "kernelspec": {
-<<<<<<< HEAD
-   "display_name": "climatematch",
-   "language": "python",
-   "name": "climatematch"
-=======
    "display_name": "Python 3 (ipykernel)",
    "language": "python",
    "name": "python3"
->>>>>>> 816e15af
   },
   "language_info": {
    "codemirror_mode": {
@@ -1068,11 +762,7 @@
    "name": "python",
    "nbconvert_exporter": "python",
    "pygments_lexer": "ipython3",
-<<<<<<< HEAD
-   "version": "3.10.11"
-=======
    "version": "3.10.12"
->>>>>>> 816e15af
   }
  },
  "nbformat": 4,
