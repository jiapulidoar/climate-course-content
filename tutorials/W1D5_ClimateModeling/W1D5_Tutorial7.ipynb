--- conflicted
+++ resolved
@@ -2,17 +2,9 @@
  "cells": [
   {
    "cell_type": "markdown",
-<<<<<<< HEAD
-   "metadata": {
-    "execution": {}
-   },
-   "source": [
-    "[![Open In Colab](https://colab.research.google.com/assets/colab-badge.svg)](https://colab.research.google.com/github/ClimateMatchAcademy/course-content/blob/main/tutorials/W1D5_ClimateModeling/W1D5_Tutorial7.ipynb) &nbsp; <a href=\"https://kaggle.com/kernels/welcome?src=https://raw.githubusercontent.com/ClimateMatchAcademy/course-content/main/tutorials/W1D5_ClimateModeling/W1D5_Tutorial7.ipynb\" target=\"_parent\"><img src=\"https://kaggle.com/static/images/open-in-kaggle.svg\" alt=\"Open in Kaggle\"/></a>"
-=======
    "metadata": {},
    "source": [
     "[![Open In Colab](https://colab.research.google.com/assets/colab-badge.svg)](https://colab.research.google.com/github/ClimateMatchAcademy/course-content/blob/main/tutorials/W1D5_ClimateModeling/W1D5_Tutorial7.ipynb) &nbsp; <a href=\"https://kaggle.com/kernels/welcome?src=https://raw.githubusercontent.com/{ORG}/course-content/main/tutorials/W1D5_ClimateModeling/W1D5_Tutorial7.ipynb\" target=\"_parent\"><img src=\"https://kaggle.com/static/images/open-in-kaggle.svg\" alt=\"Open in Kaggle\"/></a>"
->>>>>>> 816e15af
    ]
   },
   {
@@ -34,34 +26,21 @@
     "\n",
     "**Production editors:** Wesley Banfield, Jenna Pearson, Chi Zhang, Ohad Zivan\n",
     "\n",
-<<<<<<< HEAD
-    "**Our 2023 Sponsors:** NASA TOPS, Google DeepMind, and CMIP\n",
-    "\n"
-=======
     "**Our 2023 Sponsors:** NASA TOPS and Google DeepMind"
->>>>>>> 816e15af
-   ]
-  },
-  {
-   "cell_type": "markdown",
-   "metadata": {
-    "execution": {}
-   },
-   "source": [
-<<<<<<< HEAD
-    "# Tutorial Objectives\n",
-=======
+   ]
+  },
+  {
+   "cell_type": "markdown",
+   "metadata": {
+    "execution": {}
+   },
+   "source": [
     "# **Tutorial Objectives**\n",
->>>>>>> 816e15af
     "\n",
     "In this tutorial students will learn how to load, visualize, and manipulate data from an Earth System Model (ESM) to explore the spatial variations in each component of the surface heat flux.\n",
     "\n",
     "By the end of this tutorial students will be able to:\n",
-<<<<<<< HEAD
-    "* Load data from the Community Earth System Model (CESM), which was used in the most recent [Coupled Model Intercomparison Project (CMIP6)](https://wcrp-cmip.org/cmip-phase-6-cmip6/)\n",
-=======
     "* Load data from the Community Earth System Model (CESM)\n",
->>>>>>> 816e15af
     "* Analyze the zonal-mean surface energy budget of a realistic climate model (i.e., the budget at each latitude)\n",
     "* Link variations in different surface heat flux to physical differences in the air-surface conditions across regions.\n"
    ]
@@ -72,21 +51,13 @@
     "execution": {}
    },
    "source": [
-<<<<<<< HEAD
-    "# Setup"
-=======
     "# **Setup**"
->>>>>>> 816e15af
-   ]
-  },
-  {
-   "cell_type": "code",
-   "execution_count": null,
-   "metadata": {
-<<<<<<< HEAD
-    "execution": {},
-=======
->>>>>>> 816e15af
+   ]
+  },
+  {
+   "cell_type": "code",
+   "execution_count": null,
+   "metadata": {
     "executionInfo": {
      "elapsed": 148771,
      "status": "ok",
@@ -116,10 +87,6 @@
    "cell_type": "code",
    "execution_count": null,
    "metadata": {
-<<<<<<< HEAD
-    "execution": {},
-=======
->>>>>>> 816e15af
     "executionInfo": {
      "elapsed": 521,
      "status": "error",
@@ -146,146 +113,32 @@
     "from datatree import DataTree\n",
     "from xmip.postprocessing import _parse_metric\n",
     "\n",
-<<<<<<< HEAD
-    "import cartopy.crs as ccrs\n",
-    "import pooch"
-=======
     "import cartopy.crs as ccrs"
->>>>>>> 816e15af
-   ]
-  },
-  {
-   "cell_type": "code",
-   "execution_count": null,
-<<<<<<< HEAD
-   "metadata": {
-    "cellView": "form",
-    "execution": {}
-   },
-   "outputs": [],
-   "source": [
-    "# @title Figure Settings\n",
+   ]
+  },
+  {
+   "cell_type": "code",
+   "execution_count": null,
+   "metadata": {},
+   "outputs": [],
+   "source": [
+    "# @title Figure settings\n",
     "import ipywidgets as widgets  # interactive display\n",
     "\n",
-    "%config InlineBackend.figure_format = 'retina'\n",
     "plt.style.use(\n",
     "    \"https://raw.githubusercontent.com/ClimateMatchAcademy/course-content/main/cma.mplstyle\"\n",
-    ")"
-   ]
-  },
-  {
-   "cell_type": "code",
-   "execution_count": null,
-   "metadata": {
-    "cellView": "form",
-    "execution": {},
-    "tags": []
-   },
-   "outputs": [],
-   "source": [
-    "# @title Video 1: Introduction to Earth System Models\n",
-    "\n",
-    "from ipywidgets import widgets\n",
-    "from IPython.display import YouTubeVideo\n",
-    "from IPython.display import IFrame\n",
-    "from IPython.display import display\n",
-    "\n",
-    "\n",
-    "class PlayVideo(IFrame):\n",
-    "    def __init__(self, id, source, page=1, width=400, height=300, **kwargs):\n",
-    "        self.id = id\n",
-    "        if source == \"Bilibili\":\n",
-    "            src = f\"https://player.bilibili.com/player.html?bvid={id}&page={page}\"\n",
-    "        elif source == \"Osf\":\n",
-    "            src = f\"https://mfr.ca-1.osf.io/render?url=https://osf.io/download/{id}/?direct%26mode=render\"\n",
-    "        super(PlayVideo, self).__init__(src, width, height, **kwargs)\n",
-    "\n",
-    "\n",
-    "def display_videos(video_ids, W=400, H=300, fs=1):\n",
-    "    tab_contents = []\n",
-    "    for i, video_id in enumerate(video_ids):\n",
-    "        out = widgets.Output()\n",
-    "        with out:\n",
-    "            if video_ids[i][0] == \"Youtube\":\n",
-    "                video = YouTubeVideo(\n",
-    "                    id=video_ids[i][1], width=W, height=H, fs=fs, rel=0\n",
-    "                )\n",
-    "                print(f\"Video available at https://youtube.com/watch?v={video.id}\")\n",
-    "            else:\n",
-    "                video = PlayVideo(\n",
-    "                    id=video_ids[i][1],\n",
-    "                    source=video_ids[i][0],\n",
-    "                    width=W,\n",
-    "                    height=H,\n",
-    "                    fs=fs,\n",
-    "                    autoplay=False,\n",
-    "                )\n",
-    "                if video_ids[i][0] == \"Bilibili\":\n",
-    "                    print(\n",
-    "                        f\"Video available at https://www.bilibili.com/video/{video.id}\"\n",
-    "                    )\n",
-    "                elif video_ids[i][0] == \"Osf\":\n",
-    "                    print(f\"Video available at https://osf.io/{video.id}\")\n",
-    "            display(video)\n",
-    "        tab_contents.append(out)\n",
-    "    return tab_contents\n",
-    "\n",
-    "\n",
-    "video_ids = [(\"Youtube\", \"e3O9DmhE46Y\"), (\"Bilibili\", \"BV1qh4y1G7EC\")]\n",
-    "tab_contents = display_videos(video_ids, W=730, H=410)\n",
-    "tabs = widgets.Tab()\n",
-    "tabs.children = tab_contents\n",
-    "for i in range(len(tab_contents)):\n",
-    "    tabs.set_title(i, video_ids[i][0])\n",
-    "display(tabs)"
-   ]
-  },
-  {
-   "cell_type": "code",
-   "execution_count": null,
-   "metadata": {
-    "cellView": "form",
-    "execution": {},
-    "pycharm": {
-     "name": "#%%\n"
-    },
-    "tags": [
-     "remove-input"
-    ]
-   },
-   "outputs": [],
-   "source": [
-    "# @title Tutorial slides\n",
-    "# @markdown These are the slides for the videos in all tutorials today\n",
-    "from IPython.display import IFrame\n",
-    "\n",
-    "link_id = \"dn8hs\""
-=======
-   "metadata": {},
-   "outputs": [],
-   "source": [
-    "# @title Figure settings\n",
-    "import ipywidgets as widgets  # interactive display\n",
-    "\n",
-    "plt.style.use(\n",
-    "    \"https://raw.githubusercontent.com/ClimateMatchAcademy/course-content/main/cma.mplstyle\"\n",
     ")\n",
     "\n",
     "%matplotlib inline"
->>>>>>> 816e15af
-   ]
-  },
-  {
-   "cell_type": "markdown",
-   "metadata": {
-    "execution": {}
-   },
-   "source": [
-<<<<<<< HEAD
-    "# Section 1: The Community Earth System Model (CESM)"
-=======
+   ]
+  },
+  {
+   "cell_type": "markdown",
+   "metadata": {
+    "execution": {}
+   },
+   "source": [
     "# **Section 1: The Community Earth System Model (CESM)**"
->>>>>>> 816e15af
    ]
   },
   {
@@ -308,15 +161,9 @@
     "execution": {}
    },
    "source": [
-<<<<<<< HEAD
-    "## Section 1.1: Finding & Opening CMIP6 Data with Xarray\n",
-    "\n",
-    "Massive projects like [CMIP6](https://wcrp-cmip.org/cmip-phase-6-cmip6/) can contain millions of datasets. For most practical applications we only need a subset of the data, which we can select by specifying exactly which data sets we need. The naming conventions of CMIP6 data sets are standardized across all models and experiments, which allows us to load multiple related data sets with efficient code.\n",
-=======
     "## **Section 1.1: Finding & opening CMIP6 data with xarray**\n",
     "\n",
     "Massive projects like CMIP6 can contain millions of datasets. For most practical applications we only need a subset of the data. To do this, we need to specify exactly which data sets we need. The naming conventions of CMIP6 data sets are standardized across all models and experiments, which allows us to load multiple related data sets with efficient code.\n",
->>>>>>> 816e15af
     "\n",
     "In order to load a CMIP6 dataset the following information must be specified:\n",
     "1. ***variable_id***: The variable(s) of interest  \n",
@@ -331,19 +178,11 @@
     "6. ***member_id***: this distinguishes simulations if the same model is run repeatedly for an experiment\n",
     "   * We use *r1i1p1f1* for now, but will explore this in a later tutorial\n",
     "\n",
-<<<<<<< HEAD
-    "Each of these terms is called a *facet* in CMIP vocabulary. To learn more about CMIP and the possible facets please see our [CMIP Resource Bank](https://github.com/ClimateMatchAcademy/course-content/blob/main/tutorials/CMIP/CMIP_resource_bank.md) and the [CMIP website](https://wcrp-cmip.org/).\n",
+    "Each of these terms is called a *facet* in CMIP vocabulary.\n",
     "\n",
     "Once you have defined the facets of interest you need to somehow search and retrieve the datasets that contain these facets. \n",
     "\n",
-    "There are many ways to do this, but here we will show a workflow using an [intake-esm](https://intake-esm.readthedocs.io/en/stable/) catalog object based on a CSV file that is maintained by the pangeo community. Additional methods to access CMIP data are discussed in our [CMIP Resource Bank](https://github.com/ClimateMatchAcademy/course-content/blob/main/tutorials/CMIP/CMIP_resource_bank.md).\n",
-=======
-    "Each of these terms is called a *facet* in CMIP vocabulary.\n",
-    "\n",
-    "Once you have defined the facets of interest you need to somehow search and retrieve the datasets that contain these facets. \n",
-    "\n",
     "There are many ways to do this, but here we will show a workflow using an [intake-esm](https://intake-esm.readthedocs.io/en/stable/) catalog object based on a CSV file that is maintained by the pangeo community.\n",
->>>>>>> 816e15af
     "\n",
     "\n"
    ]
@@ -351,13 +190,7 @@
   {
    "cell_type": "code",
    "execution_count": null,
-<<<<<<< HEAD
-   "metadata": {
-    "execution": {}
-   },
-=======
    "metadata": {},
->>>>>>> 816e15af
    "outputs": [],
    "source": [
     "col = intake.open_esm_datastore(\n",
@@ -385,10 +218,6 @@
    "cell_type": "code",
    "execution_count": null,
    "metadata": {
-<<<<<<< HEAD
-    "execution": {},
-=======
->>>>>>> 816e15af
     "executionInfo": {
      "elapsed": 8712,
      "status": "ok",
@@ -444,18 +273,10 @@
   {
    "cell_type": "markdown",
    "metadata": {
-<<<<<<< HEAD
-    "execution": {},
-    "jp-MarkdownHeadingCollapsed": true
-   },
-   "source": [
-    "## Section 1.2: Checking the CMIP6 Datasets\n",
-=======
     "execution": {}
    },
    "source": [
     "## **Section 1.2: Checking the CMIP6 datasets**\n",
->>>>>>> 816e15af
     "\n",
     "We now have a \"[datatree](https://xarray-datatree.readthedocs.io/en/latest/quick-overview.html)\" containing the data we searched for. A datatree is a high-level container of xarray data, useful for organizing many related datasets together. You can think of a single `DataTree` object as being like a (nested) dictionary of `xarray.Dataset` objects. Each dataset in the tree is known as a \"node\" or \"group\", and we can also have empty nodes. You can explore the nodes of the tree and its contents interactively in a similar way to how you can explore the contents of an `xarray.Dataset`. Click on the arrows to expand the information about the datatree below:"
    ]
@@ -464,10 +285,6 @@
    "cell_type": "code",
    "execution_count": null,
    "metadata": {
-<<<<<<< HEAD
-    "execution": {},
-=======
->>>>>>> 816e15af
     "executionInfo": {
      "elapsed": 1263,
      "status": "ok",
@@ -477,7 +294,6 @@
       "userId": "05269028596972519847"
      },
      "user_tz": 420
-<<<<<<< HEAD
     }
    },
    "outputs": [],
@@ -506,7 +322,6 @@
    "cell_type": "code",
    "execution_count": null,
    "metadata": {
-    "execution": {},
     "executionInfo": {
      "elapsed": 9,
      "status": "ok",
@@ -529,7 +344,6 @@
    "cell_type": "code",
    "execution_count": null,
    "metadata": {
-    "execution": {},
     "executionInfo": {
      "elapsed": 209,
      "status": "ok",
@@ -554,7 +368,7 @@
     "execution": {}
    },
    "source": [
-    "# Section 2:  Surface Energy Balance"
+    "# **Section 2:  Surface Energy Balance**"
    ]
   },
   {
@@ -587,7 +401,6 @@
    "cell_type": "code",
    "execution_count": null,
    "metadata": {
-    "execution": {},
     "executionInfo": {
      "elapsed": 353,
      "status": "ok",
@@ -614,9 +427,7 @@
   {
    "cell_type": "code",
    "execution_count": null,
-   "metadata": {
-    "execution": {}
-   },
+   "metadata": {},
    "outputs": [],
    "source": [
     "# predefine heat fluxes for each experiement, take annual means\n",
@@ -657,7 +468,6 @@
    "cell_type": "code",
    "execution_count": null,
    "metadata": {
-    "execution": {},
     "executionInfo": {
      "elapsed": 99914,
      "status": "ok",
@@ -742,7 +552,7 @@
     "execution": {}
    },
    "source": [
-    "## Questions 2: Climate Connection"
+    "## **Questions 2: Climate Connection**"
    ]
   },
   {
@@ -757,9 +567,7 @@
   {
    "cell_type": "code",
    "execution_count": null,
-   "metadata": {
-    "execution": {}
-   },
+   "metadata": {},
    "outputs": [],
    "source": [
     "# to_remove explanation\n",
@@ -775,7 +583,7 @@
     "execution": {}
    },
    "source": [
-    "# Section 3: Surface Energy Budget by Latitude"
+    "# **Section 3: Surface Energy Budget by Latitude**"
    ]
   },
   {
@@ -794,9 +602,7 @@
   {
    "cell_type": "code",
    "execution_count": null,
-   "metadata": {
-    "execution": {}
-   },
+   "metadata": {},
    "outputs": [],
    "source": [
     "# find the zonal means (.squeeze() removes singleton dimensions)\n",
@@ -811,356 +617,6 @@
    "cell_type": "code",
    "execution_count": null,
    "metadata": {
-    "execution": {},
-    "executionInfo": {
-     "elapsed": 34008,
-     "status": "ok",
-     "timestamp": 1681701864340,
-     "user": {
-      "displayName": "Brodie Pearson",
-      "userId": "05269028596972519847"
-     },
-     "user_tz": 420
-=======
->>>>>>> 816e15af
-    }
-   },
-   "outputs": [],
-   "source": [
-<<<<<<< HEAD
-    "lat = hist_am_latent_heat_flux.lat[0, :]\n",
-    "\n",
-    "fig = plt.figure(figsize=(8, 5))\n",
-    "\n",
-    "plt.plot(lat, hist_azm_latent_heat_flux, label=\"Latent Heat\")\n",
-    "plt.plot(lat, hist_azm_sensible_heat_flux, label=\"Sensible Heat\")\n",
-    "plt.plot(lat, hist_azm_net_shortwave_flux, label=\"Shortwave\")\n",
-    "plt.plot(lat, hist_azm_net_longwave_flux, label=\"Longwave\")\n",
-    "plt.plot(lat, hist_azm_net_heat_flux, lw=3, color=\"k\", label=\"Net\")\n",
-    "plt.plot(lat, 0 * lat, color=\"black\")\n",
-    "\n",
-    "plt.title(\"Components of Annual Surface Energy Budget (+ up)\")\n",
-    "plt.legend()"
-=======
-    "dt"
-   ]
-  },
-  {
-   "cell_type": "markdown",
-   "metadata": {
-    "execution": {}
-   },
-   "source": [
-    "Each group in the tree is stored under a corresponding `name`, and we can select nodes via their name. The real usefulness of a datatree comes from having many groups at different depths, analogous to how one might store files in nested directories (e.g. `day1/experiment1/data.txt`, `day1/experiment2/data.txt` etc.). \n",
-    "\n",
-    "In our case the particular datatree object has different CMIP models and different experiments stored at distinct levels of the tree. This is useful because we can select just one experiment for one model, or all experiments for one model, or all experiments for all models!\n",
-    "\n",
-    "We can also apply xarray operations (e.g. taking the average using the `.mean()` method) over all the data in a tree at once, just by calling that same method on the `DataTree` object. We can even map custom functions over all nodes in the tree using [`dt.map_over_subtree(my_function)`](https://xarray-datatree.readthedocs.io/en/latest/generated/datatree.map_over_subtree.html#datatree-map-over-subtree).\n",
-    "\n",
-    "All the operations below can be accomplished without using datatrees, but it saves us many lines of code as we don't have to use `for` loops over all our the different datasets. For more information about datatree see the [documentation here](https://xarray-datatree.readthedocs.io/en/latest/index.html).\n",
-    "\n",
-    "Now, let's pull out relevant CESM2 datasets from the datatree; the *historical* simulation (human & natural forcing) and the *hist-nat* simulation (natural forcing only)."
-   ]
-  },
-  {
-   "cell_type": "code",
-   "execution_count": null,
-   "metadata": {
-    "executionInfo": {
-     "elapsed": 9,
-     "status": "ok",
-     "timestamp": 1681701678408,
-     "user": {
-      "displayName": "Brodie Pearson",
-      "userId": "05269028596972519847"
-     },
-     "user_tz": 420
-    }
-   },
-   "outputs": [],
-   "source": [
-    "# the historical including anthropogenic forcing\n",
-    "hist_dt = dt[\"CESM2\"][\"historical\"]\n",
-    "hist_dt"
-   ]
-  },
-  {
-   "cell_type": "code",
-   "execution_count": null,
-   "metadata": {
-    "executionInfo": {
-     "elapsed": 209,
-     "status": "ok",
-     "timestamp": 1681701679742,
-     "user": {
-      "displayName": "Brodie Pearson",
-      "userId": "05269028596972519847"
-     },
-     "user_tz": 420
-    }
-   },
-   "outputs": [],
-   "source": [
-    "# the historical run without anthropogenic forcing\n",
-    "hist_nat = dt[\"CESM2\"][\"hist-nat\"]\n",
-    "hist_nat"
-   ]
-  },
-  {
-   "cell_type": "markdown",
-   "metadata": {
-    "execution": {}
-   },
-   "source": [
-    "# **Section 2:  Surface Energy Balance**"
-   ]
-  },
-  {
-   "cell_type": "markdown",
-   "metadata": {
-    "execution": {}
-   },
-   "source": [
-    "\n",
-    "Up until this point we have been analyzing budgets at the top of the atmosphere. Now we will move to Earth's surface, where we will run into both familiar and unfamiliar terminology. \n",
-    "\n",
-    "The first two terms we will analyze define the radiative component of the surface energy budget: shortwave and longwave radiation. For each of these terms, there is an upwelling and downwelling component. This is because, for example, some of the downwelling shortwave radiation is reflected back upwards due to the surface albedo. Similarly, some upwelling longwave radiation from Earth is absorbed by the atmosphere and re-emitted back towards the surface. The net radiative flux is given as \n",
-    "\n",
-    "\\begin{align}\n",
-    "R_{net} = [R_{\\uparrow S} - R_{\\downarrow S}] + [R_{\\uparrow L} - R_{\\downarrow L}]\n",
-    "\\end{align}\n",
-    "\n",
-    "where the arrows indicate up(down)welling and the $S$ and $L$ are shortwave and longwave. Note that in keeping with the rest of the variables we will look at, the net radiation is defined so that a positive value refers to an upward flux of energy from the ocean or land to the atmosphere. That is, positive indicates heat transport upwards and away from the surface.\n",
-    "\n",
-    "We will also be looking at latent and sensible heat. **[Sensible heat](https://glossary.ametsoc.org/wiki/Sensible_heat)** is the heat transferred due to a temperature difference between touching materials, for example between the air and the land or ocean surface. In this case, if the surface air is warmer than the land/ocean then heat is transferred from the air to the land/ocean (which is a downward or negative sensible heat flux), with an opposite-direction transfer if the air was colder than the land/ocean.\n",
-    "\n",
-    "**[Latent heat](https://glossary.ametsoc.org/wiki/Latent_heat)** is due to evaporation and condensation of water, as these phase changes absorb and release heat respectively. Here 'latent' means hidden, in that the energy is stored in molecules and there is no temperature change sensed through a thermometer even though a heat transfer takes place.\n",
-    "\n",
-    "While these are not the only terms that comprise the surface energy budget (i.e. geothermal heating, latent heat of fusion for melting ice or snow, biological processes) these are typically the dominant terms that set the global patterns.\n",
-    "\n",
-    "Let's take a look at the `long_name` of some variables we just downloaded.\n"
-   ]
-  },
-  {
-   "cell_type": "code",
-   "execution_count": null,
-   "metadata": {
-    "executionInfo": {
-     "elapsed": 353,
-     "status": "ok",
-     "timestamp": 1681701687079,
-     "user": {
-      "displayName": "Brodie Pearson",
-      "userId": "05269028596972519847"
-     },
-     "user_tz": 420
-    }
-   },
-   "outputs": [],
-   "source": [
-    "(\n",
-    "    hist_dt.hfls.long_name,\n",
-    "    hist_dt.hfss.long_name,\n",
-    "    hist_dt.rlds.long_name,\n",
-    "    hist_dt.rlus.long_name,\n",
-    "    hist_dt.rsds.long_name,\n",
-    "    hist_dt.rsus.long_name,\n",
-    ")"
-   ]
-  },
-  {
-   "cell_type": "code",
-   "execution_count": null,
-   "metadata": {},
-   "outputs": [],
-   "source": [
-    "# predefine heat fluxes for each experiement, take annual means\n",
-    "\n",
-    "# model output variables (.squeeze() removes singleton dimensions)\n",
-    "hist_am_latent_heat_flux = hist_dt.ds.hfls.mean(dim=\"time\").squeeze()\n",
-    "hist_am_sensible_heat_flux = hist_dt.ds.hfss.mean(dim=\"time\").squeeze()\n",
-    "hist_am_downwelling_longwave_flux = hist_dt.ds.rlds.mean(dim=\"time\").squeeze()\n",
-    "hist_am_upwelling_longwave_flux = hist_dt.ds.rlus.mean(dim=\"time\").squeeze()\n",
-    "hist_am_downwelling_shortwave_flux = hist_dt.ds.rsds.mean(dim=\"time\").squeeze()\n",
-    "hist_am_upwelling_shortwave_flux = hist_dt.ds.rsus.mean(dim=\"time\").squeeze()\n",
-    "\n",
-    "# derived ariables\n",
-    "hist_am_net_shortwave_heat_flux = (\n",
-    "    hist_am_upwelling_shortwave_flux - hist_am_downwelling_shortwave_flux\n",
-    ")\n",
-    "hist_am_net_longwave_heat_flux = (\n",
-    "    hist_am_upwelling_longwave_flux - hist_am_downwelling_longwave_flux\n",
-    ")\n",
-    "hist_am_net_heat_flux = (\n",
-    "    hist_am_net_shortwave_heat_flux\n",
-    "    + hist_am_net_longwave_heat_flux\n",
-    "    + hist_am_latent_heat_flux\n",
-    "    + hist_am_sensible_heat_flux\n",
-    ")"
-   ]
-  },
-  {
-   "cell_type": "markdown",
-   "metadata": {
-    "execution": {}
-   },
-   "source": [
-    "Now we will plot the annual mean over the historical time period 1850-2015."
-   ]
-  },
-  {
-   "cell_type": "code",
-   "execution_count": null,
-   "metadata": {
-    "executionInfo": {
-     "elapsed": 99914,
-     "status": "ok",
-     "timestamp": 1681701792787,
-     "user": {
-      "displayName": "Brodie Pearson",
-      "userId": "05269028596972519847"
-     },
-     "user_tz": 420
-    }
-   },
-   "outputs": [],
-   "source": [
-    "fig, ([ax_latent, ax_shortwave], [ax_sensible, ax_longwave]) = plt.subplots(\n",
-    "    ncols=2, nrows=2, figsize=[12, 6], subplot_kw={\"projection\": ccrs.Robinson()}\n",
-    ")\n",
-    "\n",
-    "# plot surface latent heat flux the first month of the historical period\n",
-    "hist_am_latent_heat_flux.plot(\n",
-    "    ax=ax_latent,\n",
-    "    x=\"lon\",\n",
-    "    y=\"lat\",\n",
-    "    transform=ccrs.PlateCarree(),\n",
-    "    vmin=-300,\n",
-    "    vmax=300,\n",
-    "    cmap=\"coolwarm\",\n",
-    "    robust=True,\n",
-    "    cbar_kwargs={\"label\": \"$W/m^2$\"},\n",
-    ")\n",
-    "ax_latent.coastlines()\n",
-    "ax_latent.set_title(\"Latent Heat Flux\")\n",
-    "\n",
-    "# Repeat for sensible heat flux\n",
-    "hist_am_sensible_heat_flux.plot(\n",
-    "    ax=ax_sensible,\n",
-    "    x=\"lon\",\n",
-    "    y=\"lat\",\n",
-    "    transform=ccrs.PlateCarree(),\n",
-    "    vmin=-150,\n",
-    "    vmax=150,\n",
-    "    cmap=\"coolwarm\",\n",
-    "    robust=True,\n",
-    "    cbar_kwargs={\"label\": \"$W/m^2$\"},\n",
-    ")\n",
-    "ax_sensible.coastlines()\n",
-    "ax_sensible.set_title(\"Sensible Heat Flux\")\n",
-    "\n",
-    "# Repeat for net shortwave radiative heat flux\n",
-    "hist_am_net_shortwave_heat_flux.plot(\n",
-    "    ax=ax_shortwave,\n",
-    "    x=\"lon\",\n",
-    "    y=\"lat\",\n",
-    "    transform=ccrs.PlateCarree(),\n",
-    "    vmin=-300,\n",
-    "    vmax=300,\n",
-    "    cmap=\"coolwarm\",\n",
-    "    robust=True,\n",
-    "    cbar_kwargs={\"label\": \"$W/m^2$\"},\n",
-    ")\n",
-    "ax_shortwave.coastlines()\n",
-    "ax_shortwave.set_title(\"Net Upward Shortwave Flux\")\n",
-    "\n",
-    "# Repeat for net longwave radiative heat flux\n",
-    "hist_am_net_longwave_heat_flux.plot(\n",
-    "    ax=ax_longwave,\n",
-    "    x=\"lon\",\n",
-    "    y=\"lat\",\n",
-    "    transform=ccrs.PlateCarree(),\n",
-    "    vmin=-150,\n",
-    "    vmax=150,\n",
-    "    cmap=\"coolwarm\",\n",
-    "    robust=True,\n",
-    "    cbar_kwargs={\"label\": \"$W/m^2$\"},\n",
-    ")\n",
-    "ax_longwave.coastlines()\n",
-    "ax_longwave.set_title(\"Net Upward Longwave Flux\")"
-   ]
-  },
-  {
-   "cell_type": "markdown",
-   "metadata": {
-    "execution": {}
-   },
-   "source": [
-    "## **Questions 2: Climate Connection**"
-   ]
-  },
-  {
-   "cell_type": "markdown",
-   "metadata": {
-    "execution": {}
-   },
-   "source": [
-    "1. What do you think causes the large spatial variations of the sensible heat flux between strong positive, weak, and strong negative fluxes? Consider different surface types in your answer."
-   ]
-  },
-  {
-   "cell_type": "code",
-   "execution_count": null,
-   "metadata": {},
-   "outputs": [],
-   "source": [
-    "# to_remove explanation\n",
-    "\n",
-    "\"\"\"\n",
-    "1. Sensible heat fluxes depend on temperature differences between the Earth's surface and the surface air. The differences in the sensible heat flux seen here are largely caused by the different properties of the three main surface types: land, ocean, and ice. Land typically warms fast when exposed to insolation, the ocean has a much higher heat capacity so does not warm as much as land in response to insolation, and ice typically remains near zero degrees Celsius or colder. This means that land is often warmer than the surface air (strong positive sensible heat flux), the ocean and surface air often have a similar temperature (weak flux), and ice is often much cooler than surface air (strong negative flux)\n",
-    "\"\"\";"
-   ]
-  },
-  {
-   "cell_type": "markdown",
-   "metadata": {
-    "execution": {}
-   },
-   "source": [
-    "# **Section 3: Surface Energy Budget by Latitude**"
-   ]
-  },
-  {
-   "cell_type": "markdown",
-   "metadata": {
-    "execution": {}
-   },
-   "source": [
-    "We can also calculate a *zonal average* which allows us to compare the contributions of each of these fluxes to the net heat flux by latitude (similar to the plot in the last lecture that considered the RCE model prediction as a function of latitude).\n",
-    "\n",
-    "To calculate a spatial average of a gridded data set, we often have to weight the data based on the size of the area it is describing. Fortunately, CESM data is on a regular latitude-longitude grid, which means that grid cells at a specific latitude have the same area as all the other grid cells at that latitude. This makes a zonal average easy, because at each latitude we can simply calculate the mean of all data at that latitude. \n",
-    "\n",
-    "*Note: Our averaging would have required area-weighting if we were calculating a global mean (as you did in previous Tutorials) or if you had irregularly gridded data (which we will encounter on W2D1)!*"
-   ]
-  },
-  {
-   "cell_type": "code",
-   "execution_count": null,
-   "metadata": {},
-   "outputs": [],
-   "source": [
-    "# find the zonal means (.squeeze() removes singleton dimensions)\n",
-    "hist_azm_latent_heat_flux = hist_am_latent_heat_flux.mean(dim=\"x\").squeeze()\n",
-    "hist_azm_sensible_heat_flux = hist_am_sensible_heat_flux.mean(dim=\"x\").squeeze()\n",
-    "hist_azm_net_shortwave_flux = hist_am_net_shortwave_heat_flux.mean(dim=\"x\").squeeze()\n",
-    "hist_azm_net_longwave_flux = hist_am_net_longwave_heat_flux.mean(dim=\"x\").squeeze()\n",
-    "hist_azm_net_heat_flux = hist_am_net_heat_flux.mean(dim=\"x\").squeeze()"
-   ]
-  },
-  {
-   "cell_type": "code",
-   "execution_count": null,
-   "metadata": {
     "executionInfo": {
      "elapsed": 34008,
      "status": "ok",
@@ -1187,20 +643,15 @@
     "\n",
     "ax.set_title(\"Components of Annual Surface Energy Budget (+ up)\")\n",
     "ax.legend()"
->>>>>>> 816e15af
-   ]
-  },
-  {
-   "cell_type": "markdown",
-   "metadata": {
-    "execution": {}
-   },
-   "source": [
-<<<<<<< HEAD
-    "## Questions 3: Climate Connection"
-=======
+   ]
+  },
+  {
+   "cell_type": "markdown",
+   "metadata": {
+    "execution": {}
+   },
+   "source": [
     "## **Questions 3: Climate Connection**"
->>>>>>> 816e15af
    ]
   },
   {
@@ -1218,13 +669,7 @@
   {
    "cell_type": "code",
    "execution_count": null,
-<<<<<<< HEAD
-   "metadata": {
-    "execution": {}
-   },
-=======
    "metadata": {},
->>>>>>> 816e15af
    "outputs": [],
    "source": [
     "# to_remove explanation\n",
@@ -1253,11 +698,7 @@
     }
    },
    "source": [
-<<<<<<< HEAD
-    "# Bonus Question: Climate Connection\n",
-=======
     "# **Bonus Question: Climate Connection**\n",
->>>>>>> 816e15af
     "\n",
     "5. Hypothetically, imagine this plot showed that the net heat flux was:\n",
     "  - Negative 100 $W m^{-2}$ between 45$^oN$ to 45$^oS$ (i.e., 90 degrees of latitude centered on the Equator) and,\n",
@@ -1271,10 +712,6 @@
    "cell_type": "code",
    "execution_count": null,
    "metadata": {
-<<<<<<< HEAD
-    "execution": {},
-=======
->>>>>>> 816e15af
     "executionInfo": {
      "elapsed": 908,
      "status": "ok",
@@ -1301,34 +738,19 @@
     "execution": {}
    },
    "source": [
-<<<<<<< HEAD
-    "# Summary\n",
-    "In this tutorial, you learned to identify and access specific [CMIP6](https://wcrp-cmip.org/) datasets, which is vital for handling the vast datasets generated by climate models.  You analyzed data from a CESM simulation, focusing on how shortwave/longwave radiation, sensible and latent heat, contribute to the surface energy budget. This tutorial also explored the *zonal-mean* surface energy budget, elucidating how different surface heat flux components vary with latitude due to physical differences in air-surface conditions across regions."
-=======
     "# **Summary**\n",
     "In this tutorial, you learned to identify and access specific CMIP6 datasets, which is vital for handling the vast datasets generated by climate models.  You analyzed data from a CESM simulation, focusing on how shortwave/longwave radiation, sensible and latent heat, contribute to the surface energy budget. This tutorial also explored the *zonal-mean* surface energy budget, elucidating how different surface heat flux components vary with latitude due to physical differences in air-surface conditions across regions."
->>>>>>> 816e15af
-   ]
-  },
-  {
-   "cell_type": "markdown",
-   "metadata": {
-    "execution": {}
-   },
-   "source": [
-<<<<<<< HEAD
-    "# Resources\n",
-    "\n",
-    "This tutorial uses data from the simulations conducted as part of the [CMIP6](https://wcrp-cmip.org/) multi-model ensemble. \n",
-    "\n",
-    "For examples on how to access and analyze data, please visit the [Pangeo Cloud CMIP6 Gallery](https://gallery.pangeo.io/repos/pangeo-gallery/cmip6/index.html) \n",
-    "\n",
-    "For more information on what CMIP is and how to access the data, please see this [page](https://github.com/ClimateMatchAcademy/course-content/blob/main/tutorials/CMIP/CMIP_resource_bank.md)."
-=======
+   ]
+  },
+  {
+   "cell_type": "markdown",
+   "metadata": {
+    "execution": {}
+   },
+   "source": [
     "# **Resources**\n",
     "\n",
     "Data from this tutorial can be accessed [here](https://storage.googleapis.com/cmip6/pangeo-cmip6.json)."
->>>>>>> 816e15af
    ]
   }
  ],
@@ -1360,11 +782,7 @@
    "name": "python",
    "nbconvert_exporter": "python",
    "pygments_lexer": "ipython3",
-<<<<<<< HEAD
-   "version": "3.10.8"
-=======
    "version": "3.10.11"
->>>>>>> 816e15af
   }
  },
  "nbformat": 4,
