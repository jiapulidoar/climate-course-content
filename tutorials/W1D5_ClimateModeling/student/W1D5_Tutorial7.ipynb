{
 "cells": [
  {
   "cell_type": "markdown",
   "id": "af12530d",
   "metadata": {
    "execution": {}
   },
   "source": [
<<<<<<< HEAD
    "[![Open In Colab](https://colab.research.google.com/assets/colab-badge.svg)](https://colab.research.google.com/github/ClimateMatchAcademy/course-content/blob/main/tutorials/W1D5_ClimateModeling/student/W1D5_Tutorial7.ipynb) &nbsp; <a href=\"https://kaggle.com/kernels/welcome?src=https://raw.githubusercontent.com/ClimateMatchAcademy/course-content/main/tutorials/W1D5_ClimateModeling/student/W1D5_Tutorial7.ipynb\" target=\"_parent\"><img src=\"https://kaggle.com/static/images/open-in-kaggle.svg\" alt=\"Open in Kaggle\"/></a>"
=======
    "[![Open In Colab](https://colab.research.google.com/assets/colab-badge.svg)](https://colab.research.google.com/github/ClimateMatchAcademy/course-content/blob/main/tutorials/W1D5_ClimateModeling/student/W1D5_Tutorial7.ipynb)   <a href=\"https://kaggle.com/kernels/welcome?src=https://raw.githubusercontent.com/ClimateMatchAcademy/course-content/main/tutorials/W1D5_ClimateModeling/student/W1D5_Tutorial7.ipynb\" target=\"_blank\"><img alt=\"Open in Kaggle\" src=\"https://kaggle.com/static/images/open-in-kaggle.svg\"/></a>"
>>>>>>> 816e15af
   ]
  },
  {
   "cell_type": "markdown",
   "metadata": {
    "execution": {}
   },
   "source": [
    "# **Tutorial 7: Introduction to Earth System Models**\n",
    "\n",
    "\n",
    "**Week 1, Day 5, Climate Modeling**\n",
    "\n",
    "**Content creators:** Brodie Pearson, Jenna Pearson, Julius Busecke, and Tom Nicholas\n",
    "\n",
    "**Content reviewers:** Yunlong Xu, Will Gregory, Peter Ohue, Derick Temfack, Zahra Khodakaramimaghsoud, Peizhen Yang, Younkap Nina Duplex, Ohad Zivan, Chi Zhang\n",
    "\n",
    "**Content editors:** Abigail Bodner, Ohad Zivan, Chi Zhang\n",
    "\n",
    "**Production editors:** Wesley Banfield, Jenna Pearson, Chi Zhang, Ohad Zivan\n",
    "\n",
    "**Our 2023 Sponsors:** NASA TOPS\n",
    "\n"
   ]
  },
  {
   "cell_type": "markdown",
   "metadata": {
    "execution": {}
   },
   "source": [
    "# **Tutorial Objectives**\n",
    "\n",
    "In this tutorial students will learn how to load, visualize, and manipulate data from an Earth System Model (ESM) to explore the spatial variations in each component of the surface heat flux.\n",
    "\n",
    "By the end of this tutorial students will be able to:\n",
    "* Load data from the Community Earth System Model (CESM)\n",
    "* Analyze the zonal-mean surface energy budget of a realistic climate model (i.e., the budget at each latitude)\n",
    "* Link variations in different surface heat flux to physical differences in the air-surface conditions across regions.\n"
   ]
  },
  {
   "cell_type": "markdown",
   "metadata": {
    "execution": {}
   },
   "source": [
    "# **Setup**"
   ]
  },
  {
   "cell_type": "code",
   "execution_count": null,
   "metadata": {
    "execution": {},
    "executionInfo": {
     "elapsed": 148771,
     "status": "ok",
     "timestamp": 1682000677034,
     "user": {
      "displayName": "Wesley Banfield",
      "userId": "15738596203150760123"
     },
     "user_tz": -120
    },
    "tags": [
     "colab"
    ]
   },
   "outputs": [],
   "source": [
    "# note the conda install takes quite a while, but conda or mamba is REQUIRED to properly download the dependencies\n",
    "# !pip install condacolab &> /dev/null\n",
    "# import condacolab\n",
    "# condacolab.install()\n",
    "\n",
    "# crucial to install all packages in one line, otherwise code will fail.\n",
    "# !mamba install xarray-datatree intake-esm gcsfs xmip aiohttp cartopy nc-time-axis cf_xarray xarrayutils &> /dev/null"
   ]
  },
  {
   "cell_type": "code",
   "execution_count": null,
   "metadata": {
    "execution": {},
    "executionInfo": {
     "elapsed": 521,
     "status": "error",
     "timestamp": 1682000677547,
     "user": {
      "displayName": "Wesley Banfield",
      "userId": "15738596203150760123"
     },
     "user_tz": -120
    }
   },
   "outputs": [],
   "source": [
    "# imports\n",
    "import intake\n",
    "import numpy as np\n",
    "import matplotlib.pyplot as plt\n",
    "import xarray as xr\n",
    "\n",
    "from xmip.preprocessing import combined_preprocessing\n",
    "from xarrayutils.plotting import shaded_line_plot\n",
    "from xmip.utils import google_cmip_col\n",
    "\n",
    "from datatree import DataTree\n",
    "from xmip.postprocessing import _parse_metric\n",
    "\n",
    "import cartopy.crs as ccrs\n",
    "import pooch"
   ]
  },
  {
<<<<<<< HEAD
=======
   "cell_type": "markdown",
   "metadata": {},
   "source": [
    "##  Figure settings\n"
   ]
  },
  {
   "cell_type": "markdown",
   "metadata": {},
   "source": [
    "###  Figure settings\n"
   ]
  },
  {
>>>>>>> 816e15af
   "cell_type": "code",
   "execution_count": null,
   "metadata": {
    "cellView": "form",
<<<<<<< HEAD
    "execution": {}
=======
    "execution": {},
    "tags": [
     "hide-input"
    ]
>>>>>>> 816e15af
   },
   "outputs": [],
   "source": [
    "# @title Figure settings\n",
    "import ipywidgets as widgets  # interactive display\n",
    "\n",
    "%config InlineBackend.figure_format = 'retina'\n",
    "plt.style.use(\n",
    "    \"https://raw.githubusercontent.com/ClimateMatchAcademy/course-content/main/cma.mplstyle\"\n",
    ")"
   ]
  },
  {
   "cell_type": "markdown",
   "metadata": {
    "execution": {}
   },
   "source": [
    "# **Section 1: The Community Earth System Model (CESM)**"
   ]
  },
  {
   "cell_type": "markdown",
   "metadata": {
    "execution": {}
   },
   "source": [
    "Throughout today's tutorials, we have been working with increasingly complex climate models. In this final tutorial we will look at data from the most complex type of climate model, an Earth System Model (ESM). These ESMs include the physical processes typical of General Circulation Models (GCMs), but also include chemical and biological changes within the climate system (e.g. changes in vegetation, biomes, atmospheric $CO_2$).\n",
    "\n",
    "The [Community Earth System Model](https://www.cesm.ucar.edu/models/cesm2) (**CESM**) is the specific ESM that we will analyze here in prepartion for next week where you will look at many ESM data sets simultaneously. We will be analyzing a **historical simulation** of CESM, which covers the period 1850 to 2015 using the historicallly observed forcing of the climate system.\n",
    "\n",
    "\n",
    "\n"
   ]
  },
  {
   "cell_type": "markdown",
   "metadata": {
    "execution": {}
   },
   "source": [
    "## **Section 1.1: Finding & opening CMIP6 data with xarray**\n",
    "\n",
    "Massive projects like CMIP6 can contain millions of datasets. For most practical applications we only need a subset of the data. To do this, we need to specify exactly which data sets we need. The naming conventions of CMIP6 data sets are standardized across all models and experiments, which allows us to load multiple related data sets with efficient code.\n",
    "\n",
    "In order to load a CMIP6 dataset the following information must be specified:\n",
    "1. ***variable_id***: The variable(s) of interest  \n",
    "   * in CMIP6 SST is called *tos*\n",
    "2. ***source_id***: The CMIP6 model(s) that we want data from \n",
    "3. ***table_id***: The origin system and output frequency desired of the variable(s) \n",
    "   * We use *Omon* - data from the ocean model at monthly resolution\n",
    "4. ***grid_id***: The grid that we want the data to be on\n",
    "   * We use *gn*  which is data on the model's *native* grid, some models also provide *gr* (*regridded* data) and other grid options\n",
    "5. ***experiment_id***: The CMIP6 experiments that we want to analyze\n",
    "   * We will load three experiments: *historical*, *ssp126* and *ssp585*. We'll discuss these more in the next few tutorials\n",
    "6. ***member_id***: this distinguishes simulations if the same model is run repeatedly for an experiment\n",
    "   * We use *r1i1p1f1* for now, but will explore this in a later tutorial\n",
    "\n",
    "Each of these terms is called a *facet* in CMIP vocabulary.\n",
    "\n",
    "Once you have defined the facets of interest you need to somehow search and retrieve the datasets that contain these facets. \n",
    "\n",
    "There are many ways to do this, but here we will show a workflow using an [intake-esm](https://intake-esm.readthedocs.io/en/stable/) catalog object based on a CSV file that is maintained by the pangeo community.\n",
    "\n",
    "\n"
   ]
  },
  {
   "cell_type": "code",
   "execution_count": null,
   "metadata": {
    "execution": {}
   },
   "outputs": [],
   "source": [
    "col = intake.open_esm_datastore(\n",
    "    \"https://storage.googleapis.com/cmip6/pangeo-cmip6.json\"\n",
    ")  # open an intake catalog containing the Pangeo CMIP cloud data\n",
    "col"
   ]
  },
  {
   "cell_type": "markdown",
   "metadata": {
    "execution": {}
   },
   "source": [
    "We just loaded the full collection of Pangeo cloud datasets into an intake catalog, and defined a list of 5 example models ('source_ids') for this demonstration.  There are many more to test out! You could run `col.df['source_id'].unique()` in a new cell to get a list of all available models\n",
    "\n",
    "Now we will create a subset according to the provided facets using the `.search()` method, and finally open the [zarr stores]() in the cloud into xarray datasets. \n",
    "\n",
    " The data returned are xarray datasets which contain [dask arrays](https://docs.dask.org/en/stable/array.html). These are 'lazy', meaning the actual data will only be loaded when a computation is performed. What is loaded here is only the metadata, which enables us to inspect the data (e.g. the dimensionality/variable units) without loading in GBs or TBs of data!\n",
    "\n",
    "A subtle but important step in the opening stage is the use of a preprocessing function! By passing `preprocess=combined_preprocessing` we apply crowdsourced fixes from the [xMIP](https://github.com/jbusecke/xmip) package to each dataset. This ensures consistent naming of dimensions (and other convienient things - see [here](https://cmip6-preprocessing.readthedocs.io/en/latest/tutorial.html) for more)."
   ]
  },
  {
   "cell_type": "code",
   "execution_count": null,
   "metadata": {
    "execution": {},
    "executionInfo": {
     "elapsed": 8712,
     "status": "ok",
     "timestamp": 1681772839862,
     "user": {
      "displayName": "Brodie Pearson",
      "userId": "05269028596972519847"
     },
     "user_tz": 420
    }
   },
   "outputs": [],
   "source": [
    "# from the full `col` object, create a subset using facet search\n",
    "cat = col.search(\n",
    "    source_id=\"CESM2\",\n",
    "    variable_id=[\n",
    "        \"hfls\",\n",
    "        \"hfss\",\n",
    "        \"rlds\",\n",
    "        \"rlus\",\n",
    "        \"rsds\",\n",
    "        \"rsus\",\n",
    "        \"tas\",\n",
    "        \"rsdt\",\n",
    "        \"rsut\",\n",
    "        \"rlut\",\n",
    "    ],\n",
    "    member_id=\"r1i1p1f1\",\n",
    "    table_id=\"Amon\",\n",
    "    grid_label=\"gn\",\n",
    "    experiment_id=[\"historical\", \"hist-nat\"],\n",
    "    require_all_on=[\n",
    "        \"source_id\"\n",
    "    ],  # make sure that we only get models which have all of the above experiments\n",
    ")\n",
    "\n",
    "# convert the sub-catalog into a datatree object, by opening each dataset into an xarray.Dataset (without loading the data)\n",
    "kwargs = dict(\n",
    "    preprocess=combined_preprocessing,  # apply xMIP fixes to each dataset\n",
    "    xarray_open_kwargs=dict(\n",
    "        use_cftime=True\n",
    "    ),  # ensure all datasets use the same time index\n",
    "    storage_options={\n",
    "        \"token\": \"anon\"\n",
    "    },  # anonymous/public authentication to google cloud storage\n",
    ")\n",
    "\n",
    "cat.esmcat.aggregation_control.groupby_attrs = [\"source_id\", \"experiment_id\"]\n",
    "dt = cat.to_datatree(**kwargs)"
   ]
  },
  {
   "cell_type": "markdown",
   "metadata": {
    "execution": {}
   },
   "source": [
    "## **Section 1.2: Checking the CMIP6 datasets**\n",
    "\n",
    "We now have a \"[datatree](https://xarray-datatree.readthedocs.io/en/latest/quick-overview.html)\" containing the data we searched for. A datatree is a high-level container of xarray data, useful for organizing many related datasets together. You can think of a single `DataTree` object as being like a (nested) dictionary of `xarray.Dataset` objects. Each dataset in the tree is known as a \"node\" or \"group\", and we can also have empty nodes. You can explore the nodes of the tree and its contents interactively in a similar way to how you can explore the contents of an `xarray.Dataset`. Click on the arrows to expand the information about the datatree below:"
   ]
  },
  {
   "cell_type": "code",
   "execution_count": null,
   "metadata": {
    "execution": {},
    "executionInfo": {
     "elapsed": 1263,
     "status": "ok",
     "timestamp": 1681700860145,
     "user": {
      "displayName": "Brodie Pearson",
      "userId": "05269028596972519847"
     },
     "user_tz": 420
<<<<<<< HEAD
=======
    }
   },
   "outputs": [],
   "source": [
    "dt"
   ]
  },
  {
   "cell_type": "markdown",
   "metadata": {
    "execution": {}
   },
   "source": [
    "Each group in the tree is stored under a corresponding `name`, and we can select nodes via their name. The real usefulness of a datatree comes from having many groups at different depths, analogous to how one might store files in nested directories (e.g. `day1/experiment1/data.txt`, `day1/experiment2/data.txt` etc.). \n",
    "\n",
    "In our case the particular datatree object has different CMIP models and different experiments stored at distinct levels of the tree. This is useful because we can select just one experiment for one model, or all experiments for one model, or all experiments for all models!\n",
    "\n",
    "We can also apply xarray operations (e.g. taking the average using the `.mean()` method) over all the data in a tree at once, just by calling that same method on the `DataTree` object. We can even map custom functions over all nodes in the tree using [`dt.map_over_subtree(my_function)`](https://xarray-datatree.readthedocs.io/en/latest/generated/datatree.map_over_subtree.html#datatree-map-over-subtree).\n",
    "\n",
    "All the operations below can be accomplished without using datatrees, but it saves us many lines of code as we don't have to use `for` loops over all our the different datasets. For more information about datatree see the [documentation here](https://xarray-datatree.readthedocs.io/en/latest/index.html).\n",
    "\n",
    "Now, let's pull out relevant CESM2 datasets from the datatree; the *historical* simulation (human & natural forcing) and the *hist-nat* simulation (natural forcing only)."
   ]
  },
  {
   "cell_type": "code",
   "execution_count": null,
   "metadata": {
    "execution": {},
    "executionInfo": {
     "elapsed": 9,
     "status": "ok",
     "timestamp": 1681701678408,
     "user": {
      "displayName": "Brodie Pearson",
      "userId": "05269028596972519847"
     },
     "user_tz": 420
    }
   },
   "outputs": [],
   "source": [
    "# the historical including anthropogenic forcing\n",
    "hist_dt = dt[\"CESM2\"][\"historical\"]\n",
    "hist_dt"
   ]
  },
  {
   "cell_type": "code",
   "execution_count": null,
   "metadata": {
    "execution": {},
    "executionInfo": {
     "elapsed": 209,
     "status": "ok",
     "timestamp": 1681701679742,
     "user": {
      "displayName": "Brodie Pearson",
      "userId": "05269028596972519847"
     },
     "user_tz": 420
    }
   },
   "outputs": [],
   "source": [
    "# the historical run without anthropogenic forcing\n",
    "hist_nat = dt[\"CESM2\"][\"hist-nat\"]\n",
    "hist_nat"
   ]
  },
  {
   "cell_type": "markdown",
   "metadata": {
    "execution": {}
   },
   "source": [
    "# **Section 2:  Surface Energy Balance**"
   ]
  },
  {
   "cell_type": "markdown",
   "metadata": {
    "execution": {}
   },
   "source": [
    "\n",
    "Up until this point we have been analyzing budgets at the top of the atmosphere. Now we will move to Earth's surface, where we will run into both familiar and unfamiliar terminology. \n",
    "\n",
    "The first two terms we will analyze define the radiative component of the surface energy budget: shortwave and longwave radiation. For each of these terms, there is an upwelling and downwelling component. This is because, for example, some of the downwelling shortwave radiation is reflected back upwards due to the surface albedo. Similarly, some upwelling longwave radiation from Earth is absorbed by the atmosphere and re-emitted back towards the surface. The net radiative flux is given as \n",
    "\n",
    "\\begin{align}\n",
    "R_{net} = [R_{\\uparrow S} - R_{\\downarrow S}] + [R_{\\uparrow L} - R_{\\downarrow L}]\n",
    "\\end{align}\n",
    "\n",
    "where the arrows indicate up(down)welling and the $S$ and $L$ are shortwave and longwave. Note that in keeping with the rest of the variables we will look at, the net radiation is defined so that a positive value refers to an upward flux of energy from the ocean or land to the atmosphere. That is, positive indicates heat transport upwards and away from the surface.\n",
    "\n",
    "We will also be looking at latent and sensible heat. **[Sensible heat](https://glossary.ametsoc.org/wiki/Sensible_heat)** is the heat transferred due to a temperature difference between touching materials, for example between the air and the land or ocean surface. In this case, if the surface air is warmer than the land/ocean then heat is transferred from the air to the land/ocean (which is a downward or negative sensible heat flux), with an opposite-direction transfer if the air was colder than the land/ocean.\n",
    "\n",
    "**[Latent heat](https://glossary.ametsoc.org/wiki/Latent_heat)** is due to evaporation and condensation of water, as these phase changes absorb and release heat respectively. Here 'latent' means hidden, in that the energy is stored in molecules and there is no temperature change sensed through a thermometer even though a heat transfer takes place.\n",
    "\n",
    "While these are not the only terms that comprise the surface energy budget (i.e. geothermal heating, latent heat of fusion for melting ice or snow, biological processes) these are typically the dominant terms that set the global patterns.\n",
    "\n",
    "Let's take a look at the `long_name` of some variables we just downloaded.\n"
   ]
  },
  {
   "cell_type": "code",
   "execution_count": null,
   "metadata": {
    "execution": {},
    "executionInfo": {
     "elapsed": 353,
     "status": "ok",
     "timestamp": 1681701687079,
     "user": {
      "displayName": "Brodie Pearson",
      "userId": "05269028596972519847"
     },
     "user_tz": 420
    }
   },
   "outputs": [],
   "source": [
    "(\n",
    "    hist_dt.hfls.long_name,\n",
    "    hist_dt.hfss.long_name,\n",
    "    hist_dt.rlds.long_name,\n",
    "    hist_dt.rlus.long_name,\n",
    "    hist_dt.rsds.long_name,\n",
    "    hist_dt.rsus.long_name,\n",
    ")"
   ]
  },
  {
   "cell_type": "code",
   "execution_count": null,
   "metadata": {
    "execution": {}
   },
   "outputs": [],
   "source": [
    "# predefine heat fluxes for each experiement, take annual means\n",
    "\n",
    "# model output variables (.squeeze() removes singleton dimensions)\n",
    "hist_am_latent_heat_flux = hist_dt.ds.hfls.mean(dim=\"time\").squeeze()\n",
    "hist_am_sensible_heat_flux = hist_dt.ds.hfss.mean(dim=\"time\").squeeze()\n",
    "hist_am_downwelling_longwave_flux = hist_dt.ds.rlds.mean(dim=\"time\").squeeze()\n",
    "hist_am_upwelling_longwave_flux = hist_dt.ds.rlus.mean(dim=\"time\").squeeze()\n",
    "hist_am_downwelling_shortwave_flux = hist_dt.ds.rsds.mean(dim=\"time\").squeeze()\n",
    "hist_am_upwelling_shortwave_flux = hist_dt.ds.rsus.mean(dim=\"time\").squeeze()\n",
    "\n",
    "# derived ariables\n",
    "hist_am_net_shortwave_heat_flux = (\n",
    "    hist_am_upwelling_shortwave_flux - hist_am_downwelling_shortwave_flux\n",
    ")\n",
    "hist_am_net_longwave_heat_flux = (\n",
    "    hist_am_upwelling_longwave_flux - hist_am_downwelling_longwave_flux\n",
    ")\n",
    "hist_am_net_heat_flux = (\n",
    "    hist_am_net_shortwave_heat_flux\n",
    "    + hist_am_net_longwave_heat_flux\n",
    "    + hist_am_latent_heat_flux\n",
    "    + hist_am_sensible_heat_flux\n",
    ")"
   ]
  },
  {
   "cell_type": "markdown",
   "metadata": {
    "execution": {}
   },
   "source": [
    "Now we will plot the annual mean over the historical time period 1850-2015."
   ]
  },
  {
   "cell_type": "code",
   "execution_count": null,
   "metadata": {
    "execution": {},
    "executionInfo": {
     "elapsed": 99914,
     "status": "ok",
     "timestamp": 1681701792787,
     "user": {
      "displayName": "Brodie Pearson",
      "userId": "05269028596972519847"
     },
     "user_tz": 420
    }
   },
   "outputs": [],
   "source": [
    "fig, ([ax_latent, ax_shortwave], [ax_sensible, ax_longwave]) = plt.subplots(\n",
    "    ncols=2, nrows=2, figsize=[12, 6], subplot_kw={\"projection\": ccrs.Robinson()}\n",
    ")\n",
    "\n",
    "# plot surface latent heat flux the first month of the historical period\n",
    "hist_am_latent_heat_flux.plot(\n",
    "    ax=ax_latent,\n",
    "    x=\"lon\",\n",
    "    y=\"lat\",\n",
    "    transform=ccrs.PlateCarree(),\n",
    "    vmin=-300,\n",
    "    vmax=300,\n",
    "    cmap=\"coolwarm\",\n",
    "    robust=True,\n",
    "    cbar_kwargs={\"label\": \"$W/m^2$\"},\n",
    ")\n",
    "ax_latent.coastlines()\n",
    "ax_latent.set_title(\"Latent Heat Flux\")\n",
    "\n",
    "# Repeat for sensible heat flux\n",
    "hist_am_sensible_heat_flux.plot(\n",
    "    ax=ax_sensible,\n",
    "    x=\"lon\",\n",
    "    y=\"lat\",\n",
    "    transform=ccrs.PlateCarree(),\n",
    "    vmin=-150,\n",
    "    vmax=150,\n",
    "    cmap=\"coolwarm\",\n",
    "    robust=True,\n",
    "    cbar_kwargs={\"label\": \"$W/m^2$\"},\n",
    ")\n",
    "ax_sensible.coastlines()\n",
    "ax_sensible.set_title(\"Sensible Heat Flux\")\n",
    "\n",
    "# Repeat for net shortwave radiative heat flux\n",
    "hist_am_net_shortwave_heat_flux.plot(\n",
    "    ax=ax_shortwave,\n",
    "    x=\"lon\",\n",
    "    y=\"lat\",\n",
    "    transform=ccrs.PlateCarree(),\n",
    "    vmin=-300,\n",
    "    vmax=300,\n",
    "    cmap=\"coolwarm\",\n",
    "    robust=True,\n",
    "    cbar_kwargs={\"label\": \"$W/m^2$\"},\n",
    ")\n",
    "ax_shortwave.coastlines()\n",
    "ax_shortwave.set_title(\"Net Upward Shortwave Flux\")\n",
    "\n",
    "# Repeat for net longwave radiative heat flux\n",
    "hist_am_net_longwave_heat_flux.plot(\n",
    "    ax=ax_longwave,\n",
    "    x=\"lon\",\n",
    "    y=\"lat\",\n",
    "    transform=ccrs.PlateCarree(),\n",
    "    vmin=-150,\n",
    "    vmax=150,\n",
    "    cmap=\"coolwarm\",\n",
    "    robust=True,\n",
    "    cbar_kwargs={\"label\": \"$W/m^2$\"},\n",
    ")\n",
    "ax_longwave.coastlines()\n",
    "ax_longwave.set_title(\"Net Upward Longwave Flux\")"
   ]
  },
  {
   "cell_type": "markdown",
   "metadata": {
    "execution": {}
   },
   "source": [
    "## **Questions 2: Climate Connection**"
   ]
  },
  {
   "cell_type": "markdown",
   "metadata": {
    "execution": {}
   },
   "source": [
    "1. What do you think causes the large spatial variations of the sensible heat flux between strong positive, weak, and strong negative fluxes? Consider different surface types in your answer."
   ]
  },
  {
   "cell_type": "markdown",
   "metadata": {
    "colab_type": "text",
    "execution": {}
   },
   "source": [
    "[*Click for solution*](https://github.com/NeuromatchAcademy/course-content/tree/main/tutorials/W1D5_ClimateModeling/solutions/W1D5_Tutorial7_Solution_0b61029d.py)\n",
    "\n"
   ]
  },
  {
   "cell_type": "markdown",
   "metadata": {
    "execution": {}
   },
   "source": [
    "# **Section 3: Surface Energy Budget by Latitude**"
   ]
  },
  {
   "cell_type": "markdown",
   "metadata": {
    "execution": {}
   },
   "source": [
    "We can also calculate a *zonal average* which allows us to compare the contributions of each of these fluxes to the net heat flux by latitude (similar to the plot in the last lecture that considered the RCE model prediction as a function of latitude).\n",
    "\n",
    "To calculate a spatial average of a gridded data set, we often have to weight the data based on the size of the area it is describing. Fortunately, CESM data is on a regular latitude-longitude grid, which means that grid cells at a specific latitude have the same area as all the other grid cells at that latitude. This makes a zonal average easy, because at each latitude we can simply calculate the mean of all data at that latitude. \n",
    "\n",
    "*Note: Our averaging would have required area-weighting if we were calculating a global mean (as you did in previous Tutorials) or if you had irregularly gridded data (which we will encounter on W2D1)!*"
   ]
  },
  {
   "cell_type": "code",
   "execution_count": null,
   "metadata": {
    "execution": {}
   },
   "outputs": [],
   "source": [
    "# find the zonal means (.squeeze() removes singleton dimensions)\n",
    "hist_azm_latent_heat_flux = hist_am_latent_heat_flux.mean(dim=\"x\").squeeze()\n",
    "hist_azm_sensible_heat_flux = hist_am_sensible_heat_flux.mean(dim=\"x\").squeeze()\n",
    "hist_azm_net_shortwave_flux = hist_am_net_shortwave_heat_flux.mean(dim=\"x\").squeeze()\n",
    "hist_azm_net_longwave_flux = hist_am_net_longwave_heat_flux.mean(dim=\"x\").squeeze()\n",
    "hist_azm_net_heat_flux = hist_am_net_heat_flux.mean(dim=\"x\").squeeze()"
   ]
  },
  {
   "cell_type": "code",
   "execution_count": null,
   "metadata": {
    "execution": {},
    "executionInfo": {
     "elapsed": 34008,
     "status": "ok",
     "timestamp": 1681701864340,
     "user": {
      "displayName": "Brodie Pearson",
      "userId": "05269028596972519847"
     },
     "user_tz": 420
>>>>>>> 816e15af
    }
   },
   "outputs": [],
   "source": [
<<<<<<< HEAD
    "dt"
   ]
  },
  {
   "cell_type": "markdown",
   "metadata": {
    "execution": {}
   },
   "source": [
    "Each group in the tree is stored under a corresponding `name`, and we can select nodes via their name. The real usefulness of a datatree comes from having many groups at different depths, analogous to how one might store files in nested directories (e.g. `day1/experiment1/data.txt`, `day1/experiment2/data.txt` etc.). \n",
    "\n",
    "In our case the particular datatree object has different CMIP models and different experiments stored at distinct levels of the tree. This is useful because we can select just one experiment for one model, or all experiments for one model, or all experiments for all models!\n",
    "\n",
    "We can also apply xarray operations (e.g. taking the average using the `.mean()` method) over all the data in a tree at once, just by calling that same method on the `DataTree` object. We can even map custom functions over all nodes in the tree using [`dt.map_over_subtree(my_function)`](https://xarray-datatree.readthedocs.io/en/latest/generated/datatree.map_over_subtree.html#datatree-map-over-subtree).\n",
    "\n",
    "All the operations below can be accomplished without using datatrees, but it saves us many lines of code as we don't have to use `for` loops over all our the different datasets. For more information about datatree see the [documentation here](https://xarray-datatree.readthedocs.io/en/latest/index.html).\n",
    "\n",
    "Now, let's pull out relevant CESM2 datasets from the datatree; the *historical* simulation (human & natural forcing) and the *hist-nat* simulation (natural forcing only)."
   ]
  },
  {
   "cell_type": "code",
   "execution_count": null,
   "metadata": {
    "execution": {},
    "executionInfo": {
     "elapsed": 9,
     "status": "ok",
     "timestamp": 1681701678408,
     "user": {
      "displayName": "Brodie Pearson",
      "userId": "05269028596972519847"
     },
     "user_tz": 420
    }
   },
   "outputs": [],
   "source": [
    "# the historical including anthropogenic forcing\n",
    "hist_dt = dt[\"CESM2\"][\"historical\"]\n",
    "hist_dt"
   ]
  },
  {
   "cell_type": "code",
   "execution_count": null,
   "metadata": {
    "execution": {},
    "executionInfo": {
     "elapsed": 209,
     "status": "ok",
     "timestamp": 1681701679742,
     "user": {
      "displayName": "Brodie Pearson",
      "userId": "05269028596972519847"
     },
     "user_tz": 420
    }
   },
   "outputs": [],
   "source": [
    "# the historical run without anthropogenic forcing\n",
    "hist_nat = dt[\"CESM2\"][\"hist-nat\"]\n",
    "hist_nat"
   ]
  },
  {
   "cell_type": "markdown",
   "metadata": {
    "execution": {}
   },
   "source": [
    "# **Section 2:  Surface Energy Balance**"
   ]
  },
  {
   "cell_type": "markdown",
   "metadata": {
    "execution": {}
   },
   "source": [
    "\n",
    "Up until this point we have been analyzing budgets at the top of the atmosphere. Now we will move to Earth's surface, where we will run into both familiar and unfamiliar terminology. \n",
    "\n",
    "The first two terms we will analyze define the radiative component of the surface energy budget: shortwave and longwave radiation. For each of these terms, there is an upwelling and downwelling component. This is because, for example, some of the downwelling shortwave radiation is reflected back upwards due to the surface albedo. Similarly, some upwelling longwave radiation from Earth is absorbed by the atmosphere and re-emitted back towards the surface. The net radiative flux is given as \n",
    "\n",
    "\\begin{align}\n",
    "R_{net} = [R_{\\uparrow S} - R_{\\downarrow S}] + [R_{\\uparrow L} - R_{\\downarrow L}]\n",
    "\\end{align}\n",
    "\n",
    "where the arrows indicate up(down)welling and the $S$ and $L$ are shortwave and longwave. Note that in keeping with the rest of the variables we will look at, the net radiation is defined so that a positive value refers to an upward flux of energy from the ocean or land to the atmosphere. That is, positive indicates heat transport upwards and away from the surface.\n",
    "\n",
    "We will also be looking at latent and sensible heat. **[Sensible heat](https://glossary.ametsoc.org/wiki/Sensible_heat)** is the heat transferred due to a temperature difference between touching materials, for example between the air and the land or ocean surface. In this case, if the surface air is warmer than the land/ocean then heat is transferred from the air to the land/ocean (which is a downward or negative sensible heat flux), with an opposite-direction transfer if the air was colder than the land/ocean.\n",
    "\n",
    "**[Latent heat](https://glossary.ametsoc.org/wiki/Latent_heat)** is due to evaporation and condensation of water, as these phase changes absorb and release heat respectively. Here 'latent' means hidden, in that the energy is stored in molecules and there is no temperature change sensed through a thermometer even though a heat transfer takes place.\n",
    "\n",
    "While these are not the only terms that comprise the surface energy budget (i.e. geothermal heating, latent heat of fusion for melting ice or snow, biological processes) these are typically the dominant terms that set the global patterns.\n",
    "\n",
    "Let's take a look at the `long_name` of some variables we just downloaded.\n"
   ]
  },
  {
   "cell_type": "code",
   "execution_count": null,
   "metadata": {
    "execution": {},
    "executionInfo": {
     "elapsed": 353,
     "status": "ok",
     "timestamp": 1681701687079,
     "user": {
      "displayName": "Brodie Pearson",
      "userId": "05269028596972519847"
     },
     "user_tz": 420
    }
   },
   "outputs": [],
   "source": [
    "(\n",
    "    hist_dt.hfls.long_name,\n",
    "    hist_dt.hfss.long_name,\n",
    "    hist_dt.rlds.long_name,\n",
    "    hist_dt.rlus.long_name,\n",
    "    hist_dt.rsds.long_name,\n",
    "    hist_dt.rsus.long_name,\n",
    ")"
   ]
  },
  {
   "cell_type": "code",
   "execution_count": null,
   "metadata": {
    "execution": {}
   },
   "outputs": [],
   "source": [
    "# predefine heat fluxes for each experiement, take annual means\n",
    "\n",
    "# model output variables (.squeeze() removes singleton dimensions)\n",
    "hist_am_latent_heat_flux = hist_dt.ds.hfls.mean(dim=\"time\").squeeze()\n",
    "hist_am_sensible_heat_flux = hist_dt.ds.hfss.mean(dim=\"time\").squeeze()\n",
    "hist_am_downwelling_longwave_flux = hist_dt.ds.rlds.mean(dim=\"time\").squeeze()\n",
    "hist_am_upwelling_longwave_flux = hist_dt.ds.rlus.mean(dim=\"time\").squeeze()\n",
    "hist_am_downwelling_shortwave_flux = hist_dt.ds.rsds.mean(dim=\"time\").squeeze()\n",
    "hist_am_upwelling_shortwave_flux = hist_dt.ds.rsus.mean(dim=\"time\").squeeze()\n",
    "\n",
    "# derived ariables\n",
    "hist_am_net_shortwave_heat_flux = (\n",
    "    hist_am_upwelling_shortwave_flux - hist_am_downwelling_shortwave_flux\n",
    ")\n",
    "hist_am_net_longwave_heat_flux = (\n",
    "    hist_am_upwelling_longwave_flux - hist_am_downwelling_longwave_flux\n",
    ")\n",
    "hist_am_net_heat_flux = (\n",
    "    hist_am_net_shortwave_heat_flux\n",
    "    + hist_am_net_longwave_heat_flux\n",
    "    + hist_am_latent_heat_flux\n",
    "    + hist_am_sensible_heat_flux\n",
    ")"
   ]
  },
  {
   "cell_type": "markdown",
   "metadata": {
    "execution": {}
   },
   "source": [
    "Now we will plot the annual mean over the historical time period 1850-2015."
   ]
  },
  {
   "cell_type": "code",
   "execution_count": null,
   "metadata": {
    "execution": {},
    "executionInfo": {
     "elapsed": 99914,
     "status": "ok",
     "timestamp": 1681701792787,
     "user": {
      "displayName": "Brodie Pearson",
      "userId": "05269028596972519847"
     },
     "user_tz": 420
    }
   },
   "outputs": [],
   "source": [
    "fig, ([ax_latent, ax_shortwave], [ax_sensible, ax_longwave]) = plt.subplots(\n",
    "    ncols=2, nrows=2, figsize=[12, 6], subplot_kw={\"projection\": ccrs.Robinson()}\n",
    ")\n",
    "\n",
    "# plot surface latent heat flux the first month of the historical period\n",
    "hist_am_latent_heat_flux.plot(\n",
    "    ax=ax_latent,\n",
    "    x=\"lon\",\n",
    "    y=\"lat\",\n",
    "    transform=ccrs.PlateCarree(),\n",
    "    vmin=-300,\n",
    "    vmax=300,\n",
    "    cmap=\"coolwarm\",\n",
    "    robust=True,\n",
    "    cbar_kwargs={\"label\": \"$W/m^2$\"},\n",
    ")\n",
    "ax_latent.coastlines()\n",
    "ax_latent.set_title(\"Latent Heat Flux\")\n",
    "\n",
    "# Repeat for sensible heat flux\n",
    "hist_am_sensible_heat_flux.plot(\n",
    "    ax=ax_sensible,\n",
    "    x=\"lon\",\n",
    "    y=\"lat\",\n",
    "    transform=ccrs.PlateCarree(),\n",
    "    vmin=-150,\n",
    "    vmax=150,\n",
    "    cmap=\"coolwarm\",\n",
    "    robust=True,\n",
    "    cbar_kwargs={\"label\": \"$W/m^2$\"},\n",
    ")\n",
    "ax_sensible.coastlines()\n",
    "ax_sensible.set_title(\"Sensible Heat Flux\")\n",
    "\n",
    "# Repeat for net shortwave radiative heat flux\n",
    "hist_am_net_shortwave_heat_flux.plot(\n",
    "    ax=ax_shortwave,\n",
    "    x=\"lon\",\n",
    "    y=\"lat\",\n",
    "    transform=ccrs.PlateCarree(),\n",
    "    vmin=-300,\n",
    "    vmax=300,\n",
    "    cmap=\"coolwarm\",\n",
    "    robust=True,\n",
    "    cbar_kwargs={\"label\": \"$W/m^2$\"},\n",
    ")\n",
    "ax_shortwave.coastlines()\n",
    "ax_shortwave.set_title(\"Net Upward Shortwave Flux\")\n",
    "\n",
    "# Repeat for net longwave radiative heat flux\n",
    "hist_am_net_longwave_heat_flux.plot(\n",
    "    ax=ax_longwave,\n",
    "    x=\"lon\",\n",
    "    y=\"lat\",\n",
    "    transform=ccrs.PlateCarree(),\n",
    "    vmin=-150,\n",
    "    vmax=150,\n",
    "    cmap=\"coolwarm\",\n",
    "    robust=True,\n",
    "    cbar_kwargs={\"label\": \"$W/m^2$\"},\n",
    ")\n",
    "ax_longwave.coastlines()\n",
    "ax_longwave.set_title(\"Net Upward Longwave Flux\")"
   ]
  },
  {
   "cell_type": "markdown",
   "metadata": {
    "execution": {}
   },
   "source": [
    "## **Questions 2: Climate Connection**"
   ]
  },
  {
   "cell_type": "markdown",
   "metadata": {
    "execution": {}
   },
   "source": [
    "1. What do you think causes the large spatial variations of the sensible heat flux between strong positive, weak, and strong negative fluxes? Consider different surface types in your answer."
   ]
  },
  {
   "cell_type": "markdown",
   "metadata": {
    "colab_type": "text",
    "execution": {}
   },
   "source": [
    "[*Click for solution*](https://github.com/NeuromatchAcademy/course-content/tree/main/tutorials/W1D5_ClimateModeling/solutions/W1D5_Tutorial7_Solution_0b61029d.py)\n",
    "\n"
   ]
  },
  {
   "cell_type": "markdown",
   "metadata": {
    "execution": {}
   },
   "source": [
    "# **Section 3: Surface Energy Budget by Latitude**"
   ]
  },
  {
   "cell_type": "markdown",
   "metadata": {
    "execution": {}
   },
   "source": [
    "We can also calculate a *zonal average* which allows us to compare the contributions of each of these fluxes to the net heat flux by latitude (similar to the plot in the last lecture that considered the RCE model prediction as a function of latitude).\n",
    "\n",
    "To calculate a spatial average of a gridded data set, we often have to weight the data based on the size of the area it is describing. Fortunately, CESM data is on a regular latitude-longitude grid, which means that grid cells at a specific latitude have the same area as all the other grid cells at that latitude. This makes a zonal average easy, because at each latitude we can simply calculate the mean of all data at that latitude. \n",
    "\n",
    "*Note: Our averaging would have required area-weighting if we were calculating a global mean (as you did in previous Tutorials) or if you had irregularly gridded data (which we will encounter on W2D1)!*"
   ]
  },
  {
   "cell_type": "code",
   "execution_count": null,
   "metadata": {
    "execution": {}
   },
   "outputs": [],
   "source": [
    "# find the zonal means (.squeeze() removes singleton dimensions)\n",
    "hist_azm_latent_heat_flux = hist_am_latent_heat_flux.mean(dim=\"x\").squeeze()\n",
    "hist_azm_sensible_heat_flux = hist_am_sensible_heat_flux.mean(dim=\"x\").squeeze()\n",
    "hist_azm_net_shortwave_flux = hist_am_net_shortwave_heat_flux.mean(dim=\"x\").squeeze()\n",
    "hist_azm_net_longwave_flux = hist_am_net_longwave_heat_flux.mean(dim=\"x\").squeeze()\n",
    "hist_azm_net_heat_flux = hist_am_net_heat_flux.mean(dim=\"x\").squeeze()"
   ]
  },
  {
   "cell_type": "code",
   "execution_count": null,
   "metadata": {
    "execution": {},
    "executionInfo": {
     "elapsed": 34008,
     "status": "ok",
     "timestamp": 1681701864340,
     "user": {
      "displayName": "Brodie Pearson",
      "userId": "05269028596972519847"
     },
     "user_tz": 420
    }
   },
   "outputs": [],
   "source": [
=======
>>>>>>> 816e15af
    "lat = hist_am_latent_heat_flux.lat[0, :]\n",
    "\n",
    "fig = plt.figure(figsize=(8, 5))\n",
    "\n",
    "plt.plot(lat, hist_azm_latent_heat_flux, label=\"Latent Heat\")\n",
    "plt.plot(lat, hist_azm_sensible_heat_flux, label=\"Sensible Heat\")\n",
    "plt.plot(lat, hist_azm_net_shortwave_flux, label=\"Shortwave\")\n",
    "plt.plot(lat, hist_azm_net_longwave_flux, label=\"Longwave\")\n",
    "plt.plot(lat, hist_azm_net_heat_flux, lw=3, color=\"k\", label=\"Net\")\n",
    "plt.plot(lat, 0 * lat, color=\"black\")\n",
    "\n",
    "plt.title(\"Components of Annual Surface Energy Budget (+ up)\")\n",
    "plt.legend()"
   ]
  },
  {
   "cell_type": "markdown",
   "metadata": {
    "execution": {}
   },
   "source": [
    "## **Questions 3: Climate Connection**"
   ]
  },
  {
   "cell_type": "markdown",
   "metadata": {
    "execution": {}
   },
   "source": [
    "1.  Describe the dominant balance in the tropics (30S to 30N).\n",
    "2.  What about for the polar regions (above 60N and below 60S).\n",
    "3.  What do you think causes the dip in latent heat near the equator?\n",
    "4.  Is there symmetry in the longwave radiation in the high southern and northern latitudes? What about for sensible heat?"
   ]
  },
  {
   "cell_type": "markdown",
   "metadata": {
    "colab_type": "text",
    "execution": {}
   },
   "source": [
    "[*Click for solution*](https://github.com/NeuromatchAcademy/course-content/tree/main/tutorials/W1D5_ClimateModeling/solutions/W1D5_Tutorial7_Solution_2686b960.py)\n",
    "\n"
   ]
  },
  {
   "cell_type": "markdown",
   "metadata": {
    "execution": {},
    "executionInfo": {
     "elapsed": 167,
     "status": "ok",
     "timestamp": 1680721111796,
     "user": {
      "displayName": "Brodie Pearson",
      "userId": "05269028596972519847"
     },
     "user_tz": 420
    }
   },
   "source": [
    "# **Bonus Question: Climate Connection**\n",
    "\n",
    "5. Hypothetically, imagine this plot showed that the net heat flux was:\n",
    "  - Negative 100 $W m^{-2}$ between 45$^oN$ to 45$^oS$ (i.e., 90 degrees of latitude centered on the Equator) and,\n",
    "  - Positive 100 $W m^{-2}$ between 45$^oN$ to 90$^oN$ and between 45$^oS$ to 90$^oS$\n",
    "\n",
    "  Would you expect Earth to warm, cool, or remain the same temperature? Why? \n",
    "  "
   ]
  },
  {
   "cell_type": "markdown",
   "metadata": {
    "colab_type": "text",
    "execution": {},
    "executionInfo": {
     "elapsed": 908,
     "status": "ok",
     "timestamp": 1680721148129,
     "user": {
      "displayName": "Brodie Pearson",
      "userId": "05269028596972519847"
     },
     "user_tz": 420
    }
   },
   "source": [
    "[*Click for solution*](https://github.com/NeuromatchAcademy/course-content/tree/main/tutorials/W1D5_ClimateModeling/solutions/W1D5_Tutorial7_Solution_f826474d.py)\n",
    "\n"
   ]
  },
  {
   "cell_type": "markdown",
   "metadata": {
    "execution": {}
   },
   "source": [
    "# **Summary**\n",
    "In this tutorial, you learned to identify and access specific CMIP6 datasets, which is vital for handling the vast datasets generated by climate models.  You analyzed data from a CESM simulation, focusing on how shortwave/longwave radiation, sensible and latent heat, contribute to the surface energy budget. This tutorial also explored the *zonal-mean* surface energy budget, elucidating how different surface heat flux components vary with latitude due to physical differences in air-surface conditions across regions."
   ]
  },
  {
   "cell_type": "markdown",
   "metadata": {
    "execution": {}
   },
   "source": [
    "# **Resources**\n",
    "\n",
    "Data from this tutorial can be accessed [here](https://storage.googleapis.com/cmip6/pangeo-cmip6.json)."
   ]
  }
 ],
 "metadata": {
  "colab": {
   "collapsed_sections": [],
   "include_colab_link": true,
   "name": "W1D5_Tutorial7",
   "provenance": [],
   "toc_visible": true
  },
  "kernel": {
   "display_name": "Python 3",
   "language": "python",
   "name": "python3"
  },
  "kernelspec": {
   "display_name": "Python 3 (ipykernel)",
   "language": "python",
   "name": "python3"
  },
  "language_info": {
   "codemirror_mode": {
    "name": "ipython",
    "version": 3
   },
   "file_extension": ".py",
   "mimetype": "text/x-python",
   "name": "python",
   "nbconvert_exporter": "python",
   "pygments_lexer": "ipython3",
   "version": "3.10.11"
  }
 },
 "nbformat": 4,
 "nbformat_minor": 4
}<|MERGE_RESOLUTION|>--- conflicted
+++ resolved
@@ -7,11 +7,7 @@
     "execution": {}
    },
    "source": [
-<<<<<<< HEAD
-    "[![Open In Colab](https://colab.research.google.com/assets/colab-badge.svg)](https://colab.research.google.com/github/ClimateMatchAcademy/course-content/blob/main/tutorials/W1D5_ClimateModeling/student/W1D5_Tutorial7.ipynb) &nbsp; <a href=\"https://kaggle.com/kernels/welcome?src=https://raw.githubusercontent.com/ClimateMatchAcademy/course-content/main/tutorials/W1D5_ClimateModeling/student/W1D5_Tutorial7.ipynb\" target=\"_parent\"><img src=\"https://kaggle.com/static/images/open-in-kaggle.svg\" alt=\"Open in Kaggle\"/></a>"
-=======
     "[![Open In Colab](https://colab.research.google.com/assets/colab-badge.svg)](https://colab.research.google.com/github/ClimateMatchAcademy/course-content/blob/main/tutorials/W1D5_ClimateModeling/student/W1D5_Tutorial7.ipynb)   <a href=\"https://kaggle.com/kernels/welcome?src=https://raw.githubusercontent.com/ClimateMatchAcademy/course-content/main/tutorials/W1D5_ClimateModeling/student/W1D5_Tutorial7.ipynb\" target=\"_blank\"><img alt=\"Open in Kaggle\" src=\"https://kaggle.com/static/images/open-in-kaggle.svg\"/></a>"
->>>>>>> 816e15af
    ]
   },
   {
@@ -128,8 +124,6 @@
    ]
   },
   {
-<<<<<<< HEAD
-=======
    "cell_type": "markdown",
    "metadata": {},
    "source": [
@@ -144,19 +138,14 @@
    ]
   },
   {
->>>>>>> 816e15af
    "cell_type": "code",
    "execution_count": null,
    "metadata": {
     "cellView": "form",
-<<<<<<< HEAD
-    "execution": {}
-=======
     "execution": {},
     "tags": [
      "hide-input"
     ]
->>>>>>> 816e15af
    },
    "outputs": [],
    "source": [
@@ -335,8 +324,6 @@
       "userId": "05269028596972519847"
      },
      "user_tz": 420
-<<<<<<< HEAD
-=======
     }
    },
    "outputs": [],
@@ -676,353 +663,10 @@
       "userId": "05269028596972519847"
      },
      "user_tz": 420
->>>>>>> 816e15af
-    }
-   },
-   "outputs": [],
-   "source": [
-<<<<<<< HEAD
-    "dt"
-   ]
-  },
-  {
-   "cell_type": "markdown",
-   "metadata": {
-    "execution": {}
-   },
-   "source": [
-    "Each group in the tree is stored under a corresponding `name`, and we can select nodes via their name. The real usefulness of a datatree comes from having many groups at different depths, analogous to how one might store files in nested directories (e.g. `day1/experiment1/data.txt`, `day1/experiment2/data.txt` etc.). \n",
-    "\n",
-    "In our case the particular datatree object has different CMIP models and different experiments stored at distinct levels of the tree. This is useful because we can select just one experiment for one model, or all experiments for one model, or all experiments for all models!\n",
-    "\n",
-    "We can also apply xarray operations (e.g. taking the average using the `.mean()` method) over all the data in a tree at once, just by calling that same method on the `DataTree` object. We can even map custom functions over all nodes in the tree using [`dt.map_over_subtree(my_function)`](https://xarray-datatree.readthedocs.io/en/latest/generated/datatree.map_over_subtree.html#datatree-map-over-subtree).\n",
-    "\n",
-    "All the operations below can be accomplished without using datatrees, but it saves us many lines of code as we don't have to use `for` loops over all our the different datasets. For more information about datatree see the [documentation here](https://xarray-datatree.readthedocs.io/en/latest/index.html).\n",
-    "\n",
-    "Now, let's pull out relevant CESM2 datasets from the datatree; the *historical* simulation (human & natural forcing) and the *hist-nat* simulation (natural forcing only)."
-   ]
-  },
-  {
-   "cell_type": "code",
-   "execution_count": null,
-   "metadata": {
-    "execution": {},
-    "executionInfo": {
-     "elapsed": 9,
-     "status": "ok",
-     "timestamp": 1681701678408,
-     "user": {
-      "displayName": "Brodie Pearson",
-      "userId": "05269028596972519847"
-     },
-     "user_tz": 420
-    }
-   },
-   "outputs": [],
-   "source": [
-    "# the historical including anthropogenic forcing\n",
-    "hist_dt = dt[\"CESM2\"][\"historical\"]\n",
-    "hist_dt"
-   ]
-  },
-  {
-   "cell_type": "code",
-   "execution_count": null,
-   "metadata": {
-    "execution": {},
-    "executionInfo": {
-     "elapsed": 209,
-     "status": "ok",
-     "timestamp": 1681701679742,
-     "user": {
-      "displayName": "Brodie Pearson",
-      "userId": "05269028596972519847"
-     },
-     "user_tz": 420
-    }
-   },
-   "outputs": [],
-   "source": [
-    "# the historical run without anthropogenic forcing\n",
-    "hist_nat = dt[\"CESM2\"][\"hist-nat\"]\n",
-    "hist_nat"
-   ]
-  },
-  {
-   "cell_type": "markdown",
-   "metadata": {
-    "execution": {}
-   },
-   "source": [
-    "# **Section 2:  Surface Energy Balance**"
-   ]
-  },
-  {
-   "cell_type": "markdown",
-   "metadata": {
-    "execution": {}
-   },
-   "source": [
-    "\n",
-    "Up until this point we have been analyzing budgets at the top of the atmosphere. Now we will move to Earth's surface, where we will run into both familiar and unfamiliar terminology. \n",
-    "\n",
-    "The first two terms we will analyze define the radiative component of the surface energy budget: shortwave and longwave radiation. For each of these terms, there is an upwelling and downwelling component. This is because, for example, some of the downwelling shortwave radiation is reflected back upwards due to the surface albedo. Similarly, some upwelling longwave radiation from Earth is absorbed by the atmosphere and re-emitted back towards the surface. The net radiative flux is given as \n",
-    "\n",
-    "\\begin{align}\n",
-    "R_{net} = [R_{\\uparrow S} - R_{\\downarrow S}] + [R_{\\uparrow L} - R_{\\downarrow L}]\n",
-    "\\end{align}\n",
-    "\n",
-    "where the arrows indicate up(down)welling and the $S$ and $L$ are shortwave and longwave. Note that in keeping with the rest of the variables we will look at, the net radiation is defined so that a positive value refers to an upward flux of energy from the ocean or land to the atmosphere. That is, positive indicates heat transport upwards and away from the surface.\n",
-    "\n",
-    "We will also be looking at latent and sensible heat. **[Sensible heat](https://glossary.ametsoc.org/wiki/Sensible_heat)** is the heat transferred due to a temperature difference between touching materials, for example between the air and the land or ocean surface. In this case, if the surface air is warmer than the land/ocean then heat is transferred from the air to the land/ocean (which is a downward or negative sensible heat flux), with an opposite-direction transfer if the air was colder than the land/ocean.\n",
-    "\n",
-    "**[Latent heat](https://glossary.ametsoc.org/wiki/Latent_heat)** is due to evaporation and condensation of water, as these phase changes absorb and release heat respectively. Here 'latent' means hidden, in that the energy is stored in molecules and there is no temperature change sensed through a thermometer even though a heat transfer takes place.\n",
-    "\n",
-    "While these are not the only terms that comprise the surface energy budget (i.e. geothermal heating, latent heat of fusion for melting ice or snow, biological processes) these are typically the dominant terms that set the global patterns.\n",
-    "\n",
-    "Let's take a look at the `long_name` of some variables we just downloaded.\n"
-   ]
-  },
-  {
-   "cell_type": "code",
-   "execution_count": null,
-   "metadata": {
-    "execution": {},
-    "executionInfo": {
-     "elapsed": 353,
-     "status": "ok",
-     "timestamp": 1681701687079,
-     "user": {
-      "displayName": "Brodie Pearson",
-      "userId": "05269028596972519847"
-     },
-     "user_tz": 420
-    }
-   },
-   "outputs": [],
-   "source": [
-    "(\n",
-    "    hist_dt.hfls.long_name,\n",
-    "    hist_dt.hfss.long_name,\n",
-    "    hist_dt.rlds.long_name,\n",
-    "    hist_dt.rlus.long_name,\n",
-    "    hist_dt.rsds.long_name,\n",
-    "    hist_dt.rsus.long_name,\n",
-    ")"
-   ]
-  },
-  {
-   "cell_type": "code",
-   "execution_count": null,
-   "metadata": {
-    "execution": {}
-   },
-   "outputs": [],
-   "source": [
-    "# predefine heat fluxes for each experiement, take annual means\n",
-    "\n",
-    "# model output variables (.squeeze() removes singleton dimensions)\n",
-    "hist_am_latent_heat_flux = hist_dt.ds.hfls.mean(dim=\"time\").squeeze()\n",
-    "hist_am_sensible_heat_flux = hist_dt.ds.hfss.mean(dim=\"time\").squeeze()\n",
-    "hist_am_downwelling_longwave_flux = hist_dt.ds.rlds.mean(dim=\"time\").squeeze()\n",
-    "hist_am_upwelling_longwave_flux = hist_dt.ds.rlus.mean(dim=\"time\").squeeze()\n",
-    "hist_am_downwelling_shortwave_flux = hist_dt.ds.rsds.mean(dim=\"time\").squeeze()\n",
-    "hist_am_upwelling_shortwave_flux = hist_dt.ds.rsus.mean(dim=\"time\").squeeze()\n",
-    "\n",
-    "# derived ariables\n",
-    "hist_am_net_shortwave_heat_flux = (\n",
-    "    hist_am_upwelling_shortwave_flux - hist_am_downwelling_shortwave_flux\n",
-    ")\n",
-    "hist_am_net_longwave_heat_flux = (\n",
-    "    hist_am_upwelling_longwave_flux - hist_am_downwelling_longwave_flux\n",
-    ")\n",
-    "hist_am_net_heat_flux = (\n",
-    "    hist_am_net_shortwave_heat_flux\n",
-    "    + hist_am_net_longwave_heat_flux\n",
-    "    + hist_am_latent_heat_flux\n",
-    "    + hist_am_sensible_heat_flux\n",
-    ")"
-   ]
-  },
-  {
-   "cell_type": "markdown",
-   "metadata": {
-    "execution": {}
-   },
-   "source": [
-    "Now we will plot the annual mean over the historical time period 1850-2015."
-   ]
-  },
-  {
-   "cell_type": "code",
-   "execution_count": null,
-   "metadata": {
-    "execution": {},
-    "executionInfo": {
-     "elapsed": 99914,
-     "status": "ok",
-     "timestamp": 1681701792787,
-     "user": {
-      "displayName": "Brodie Pearson",
-      "userId": "05269028596972519847"
-     },
-     "user_tz": 420
-    }
-   },
-   "outputs": [],
-   "source": [
-    "fig, ([ax_latent, ax_shortwave], [ax_sensible, ax_longwave]) = plt.subplots(\n",
-    "    ncols=2, nrows=2, figsize=[12, 6], subplot_kw={\"projection\": ccrs.Robinson()}\n",
-    ")\n",
-    "\n",
-    "# plot surface latent heat flux the first month of the historical period\n",
-    "hist_am_latent_heat_flux.plot(\n",
-    "    ax=ax_latent,\n",
-    "    x=\"lon\",\n",
-    "    y=\"lat\",\n",
-    "    transform=ccrs.PlateCarree(),\n",
-    "    vmin=-300,\n",
-    "    vmax=300,\n",
-    "    cmap=\"coolwarm\",\n",
-    "    robust=True,\n",
-    "    cbar_kwargs={\"label\": \"$W/m^2$\"},\n",
-    ")\n",
-    "ax_latent.coastlines()\n",
-    "ax_latent.set_title(\"Latent Heat Flux\")\n",
-    "\n",
-    "# Repeat for sensible heat flux\n",
-    "hist_am_sensible_heat_flux.plot(\n",
-    "    ax=ax_sensible,\n",
-    "    x=\"lon\",\n",
-    "    y=\"lat\",\n",
-    "    transform=ccrs.PlateCarree(),\n",
-    "    vmin=-150,\n",
-    "    vmax=150,\n",
-    "    cmap=\"coolwarm\",\n",
-    "    robust=True,\n",
-    "    cbar_kwargs={\"label\": \"$W/m^2$\"},\n",
-    ")\n",
-    "ax_sensible.coastlines()\n",
-    "ax_sensible.set_title(\"Sensible Heat Flux\")\n",
-    "\n",
-    "# Repeat for net shortwave radiative heat flux\n",
-    "hist_am_net_shortwave_heat_flux.plot(\n",
-    "    ax=ax_shortwave,\n",
-    "    x=\"lon\",\n",
-    "    y=\"lat\",\n",
-    "    transform=ccrs.PlateCarree(),\n",
-    "    vmin=-300,\n",
-    "    vmax=300,\n",
-    "    cmap=\"coolwarm\",\n",
-    "    robust=True,\n",
-    "    cbar_kwargs={\"label\": \"$W/m^2$\"},\n",
-    ")\n",
-    "ax_shortwave.coastlines()\n",
-    "ax_shortwave.set_title(\"Net Upward Shortwave Flux\")\n",
-    "\n",
-    "# Repeat for net longwave radiative heat flux\n",
-    "hist_am_net_longwave_heat_flux.plot(\n",
-    "    ax=ax_longwave,\n",
-    "    x=\"lon\",\n",
-    "    y=\"lat\",\n",
-    "    transform=ccrs.PlateCarree(),\n",
-    "    vmin=-150,\n",
-    "    vmax=150,\n",
-    "    cmap=\"coolwarm\",\n",
-    "    robust=True,\n",
-    "    cbar_kwargs={\"label\": \"$W/m^2$\"},\n",
-    ")\n",
-    "ax_longwave.coastlines()\n",
-    "ax_longwave.set_title(\"Net Upward Longwave Flux\")"
-   ]
-  },
-  {
-   "cell_type": "markdown",
-   "metadata": {
-    "execution": {}
-   },
-   "source": [
-    "## **Questions 2: Climate Connection**"
-   ]
-  },
-  {
-   "cell_type": "markdown",
-   "metadata": {
-    "execution": {}
-   },
-   "source": [
-    "1. What do you think causes the large spatial variations of the sensible heat flux between strong positive, weak, and strong negative fluxes? Consider different surface types in your answer."
-   ]
-  },
-  {
-   "cell_type": "markdown",
-   "metadata": {
-    "colab_type": "text",
-    "execution": {}
-   },
-   "source": [
-    "[*Click for solution*](https://github.com/NeuromatchAcademy/course-content/tree/main/tutorials/W1D5_ClimateModeling/solutions/W1D5_Tutorial7_Solution_0b61029d.py)\n",
-    "\n"
-   ]
-  },
-  {
-   "cell_type": "markdown",
-   "metadata": {
-    "execution": {}
-   },
-   "source": [
-    "# **Section 3: Surface Energy Budget by Latitude**"
-   ]
-  },
-  {
-   "cell_type": "markdown",
-   "metadata": {
-    "execution": {}
-   },
-   "source": [
-    "We can also calculate a *zonal average* which allows us to compare the contributions of each of these fluxes to the net heat flux by latitude (similar to the plot in the last lecture that considered the RCE model prediction as a function of latitude).\n",
-    "\n",
-    "To calculate a spatial average of a gridded data set, we often have to weight the data based on the size of the area it is describing. Fortunately, CESM data is on a regular latitude-longitude grid, which means that grid cells at a specific latitude have the same area as all the other grid cells at that latitude. This makes a zonal average easy, because at each latitude we can simply calculate the mean of all data at that latitude. \n",
-    "\n",
-    "*Note: Our averaging would have required area-weighting if we were calculating a global mean (as you did in previous Tutorials) or if you had irregularly gridded data (which we will encounter on W2D1)!*"
-   ]
-  },
-  {
-   "cell_type": "code",
-   "execution_count": null,
-   "metadata": {
-    "execution": {}
-   },
-   "outputs": [],
-   "source": [
-    "# find the zonal means (.squeeze() removes singleton dimensions)\n",
-    "hist_azm_latent_heat_flux = hist_am_latent_heat_flux.mean(dim=\"x\").squeeze()\n",
-    "hist_azm_sensible_heat_flux = hist_am_sensible_heat_flux.mean(dim=\"x\").squeeze()\n",
-    "hist_azm_net_shortwave_flux = hist_am_net_shortwave_heat_flux.mean(dim=\"x\").squeeze()\n",
-    "hist_azm_net_longwave_flux = hist_am_net_longwave_heat_flux.mean(dim=\"x\").squeeze()\n",
-    "hist_azm_net_heat_flux = hist_am_net_heat_flux.mean(dim=\"x\").squeeze()"
-   ]
-  },
-  {
-   "cell_type": "code",
-   "execution_count": null,
-   "metadata": {
-    "execution": {},
-    "executionInfo": {
-     "elapsed": 34008,
-     "status": "ok",
-     "timestamp": 1681701864340,
-     "user": {
-      "displayName": "Brodie Pearson",
-      "userId": "05269028596972519847"
-     },
-     "user_tz": 420
-    }
-   },
-   "outputs": [],
-   "source": [
-=======
->>>>>>> 816e15af
+    }
+   },
+   "outputs": [],
+   "source": [
     "lat = hist_am_latent_heat_flux.lat[0, :]\n",
     "\n",
     "fig = plt.figure(figsize=(8, 5))\n",
