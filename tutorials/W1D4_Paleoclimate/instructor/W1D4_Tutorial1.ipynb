--- conflicted
+++ resolved
@@ -2,19 +2,11 @@
  "cells": [
   {
    "cell_type": "markdown",
-<<<<<<< HEAD
-   "id": "8d3d64e1",
-=======
->>>>>>> 816e15af
-   "metadata": {
-    "execution": {}
-   },
-   "source": [
-<<<<<<< HEAD
-    "[![Open In Colab](https://colab.research.google.com/assets/colab-badge.svg)](https://colab.research.google.com/github/ClimateMatchAcademy/course-content/blob/main/tutorials/W1D4_Paleoclimate/instructor/W1D4_Tutorial1.ipynb) &nbsp; <a href=\"https://kaggle.com/kernels/welcome?src=https://raw.githubusercontent.com/ClimateMatchAcademy/course-content/main/tutorials/W1D4_Paleoclimate/instructor/W1D4_Tutorial1.ipynb\" target=\"_parent\"><img src=\"https://kaggle.com/static/images/open-in-kaggle.svg\" alt=\"Open in Kaggle\"/></a>"
-=======
+   "metadata": {
+    "execution": {}
+   },
+   "source": [
     "[![Open In Colab](https://colab.research.google.com/assets/colab-badge.svg)](https://colab.research.google.com/github/ClimateMatchAcademy/course-content/blob/main/tutorials/W1D4_Paleoclimate/instructor/W1D4_Tutorial1.ipynb) &nbsp; <a href=\"https://kaggle.com/kernels/welcome?src=https://raw.githubusercontent.com/{ORG}/course-content/main/tutorials/W1D4_Paleoclimate/instructor/W1D4_Tutorial1.ipynb\" target=\"_parent\"><img src=\"https://kaggle.com/static/images/open-in-kaggle.svg\" alt=\"Open in Kaggle\"/></a>"
->>>>>>> 816e15af
    ]
   },
   {
@@ -36,11 +28,7 @@
     "\n",
     "**Production editors:** Wesley Banfield, Jenna Pearson, Chi Zhang, Ohad Zivan\n",
     "\n",
-<<<<<<< HEAD
-    "**Our 2023 Sponsors:** NASA TOPS"
-=======
     "**Our 2023 Sponsors:** NASA TOPS and Google DeepMind"
->>>>>>> 816e15af
    ]
   },
   {
@@ -84,11 +72,7 @@
     "import numpy as np\n",
     "import pooch  # to donwload the  PAGES2K data\n",
     "import matplotlib.pyplot as plt\n",
-<<<<<<< HEAD
-    "\n",
-=======
     "import tempfile\n",
->>>>>>> 816e15af
     "import lipd\n",
     "import cartopy.crs as ccrs\n",
     "import cartopy.feature as cfeature\n",
@@ -198,8 +182,6 @@
    ]
   },
   {
-<<<<<<< HEAD
-=======
    "cell_type": "code",
    "execution_count": null,
    "metadata": {
@@ -228,7 +210,6 @@
    ]
   },
   {
->>>>>>> 816e15af
    "attachments": {},
    "cell_type": "markdown",
    "metadata": {
@@ -287,11 +268,7 @@
     "# Set the name to save the PAGES2K data\n",
     "fname = \"pages2k_data\"\n",
     "\n",
-<<<<<<< HEAD
-    "# Download the data\n",
-=======
     "# Download the datae\n",
->>>>>>> 816e15af
     "lipd_file_path = pooch.retrieve(\n",
     "    url=\"https://ndownloader.figshare.com/files/8119937\",\n",
     "    known_hash=None,\n",
@@ -431,11 +408,7 @@
     "ax = fig.add_subplot(1, 1, 1, projection=ccrs.Robinson())\n",
     "\n",
     "# add plot title\n",
-<<<<<<< HEAD
-    "plt.title(f\"PAGES2k Network (n={len(pages2k_data)})\", fontsize=20, fontweight=\"bold\")\n",
-=======
     "ax.set_title(f\"PAGES2k Network (n={len(pages2k_data)})\", fontsize=20, fontweight=\"bold\")\n",
->>>>>>> 816e15af
     "\n",
     "# set the base map\n",
     "# ----------------\n",
@@ -480,13 +453,7 @@
     "    loc=\"lower left\",\n",
     "    ncol=3,\n",
     "    fontsize=15,\n",
-<<<<<<< HEAD
-    ")\n",
-    "\n",
-    "plt.show()"
-=======
     ")"
->>>>>>> 816e15af
    ]
   },
   {
