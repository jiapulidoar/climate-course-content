--- conflicted
+++ resolved
@@ -6,20 +6,16 @@
     "execution": {}
    },
    "source": [
-<<<<<<< HEAD
     "[![Open In Colab](https://colab.research.google.com/assets/colab-badge.svg)](https://colab.research.google.com/github/ClimateMatchAcademy/course-content/blob/main/tutorials/W1D4_Paleoclimate/W1D4_Tutorial4.ipynb) &nbsp; <a href=\"https://kaggle.com/kernels/welcome?src=https://raw.githubusercontent.com/ClimateMatchAcademy/course-content/main/tutorials/W1D4_Paleoclimate/W1D4_Tutorial4.ipynb\" target=\"_parent\"><img src=\"https://kaggle.com/static/images/open-in-kaggle.svg\" alt=\"Open in Kaggle\"/></a>"
-=======
-    "[![Open In Colab](https://colab.research.google.com/assets/colab-badge.svg)](https://colab.research.google.com/github/ClimateMatchAcademy/course-content/blob/main/tutorials/W1D4_Paleoclimate/W1D4_Tutorial4.ipynb) &nbsp; <a href=\"https://kaggle.com/kernels/welcome?src=https://raw.githubusercontent.com/{ORG}/course-content/main/tutorials/W1D4_Paleoclimate/W1D4_Tutorial4.ipynb\" target=\"_parent\"><img src=\"https://kaggle.com/static/images/open-in-kaggle.svg\" alt=\"Open in Kaggle\"/></a>"
->>>>>>> 816e15af
-   ]
-  },
-  {
-   "cell_type": "markdown",
-   "metadata": {
-    "execution": {}
-   },
-   "source": [
-    "# **Tutorial 4: Reconstructing Past Changes in Atmospheric Climate**\n",
+   ]
+  },
+  {
+   "cell_type": "markdown",
+   "metadata": {
+    "execution": {}
+   },
+   "source": [
+    "# Tutorial 4: Reconstructing Past Changes in Atmospheric Climate\n",
     "**Week 1, Day 4, Paleoclimate**\n",
     "\n",
     "**Content creators:** Sloane Garelick\n",
@@ -34,20 +30,12 @@
    ]
   },
   {
-<<<<<<< HEAD
-=======
-   "attachments": {},
->>>>>>> 816e15af
-   "cell_type": "markdown",
-   "metadata": {
-    "execution": {}
-   },
-   "source": [
-<<<<<<< HEAD
+   "cell_type": "markdown",
+   "metadata": {
+    "execution": {}
+   },
+   "source": [
     "# Tutorial Objectives\n",
-=======
-    "# **Tutorial Objectives**\n",
->>>>>>> 816e15af
     "\n",
     "In this tutorial, we’ll analyze δD and atmospheric CO<sub>2</sub> data from the EPICA Dome C ice core. Recall from the video that δD and δ<sup>18</sup>O measurements on ice cores record past changes in temperature, and that measurements of CO<sub>2</sub> trapped in ice cores can be used to reconstruction past changes in Earth's atmospheric composition.\n",
     "\n",
@@ -74,26 +62,44 @@
    },
    "outputs": [],
    "source": [
-<<<<<<< HEAD
-    "# imports\n",
-    "import pandas as pd\n",
-    "import pooch\n",
-=======
     "# Import libraries\n",
     "import pandas as pd\n",
     "import pooch\n",
     "import os\n",
     "import tempfile\n",
->>>>>>> 816e15af
     "import pyleoclim as pyleo"
    ]
   },
   {
    "cell_type": "code",
    "execution_count": null,
+   "metadata": {},
+   "outputs": [],
+   "source": [
+    "# @title Helper functions\n",
+    "\n",
+    "def pooch_load(filelocation=None, filename=None, processor=None):\n",
+    "    shared_location = \"/home/jovyan/shared/Data/tutorials/W1D4_Paleoclimate\"  # this is different for each day\n",
+    "    user_temp_cache = tempfile.gettempdir()\n",
+    "\n",
+    "    if os.path.exists(os.path.join(shared_location, filename)):\n",
+    "        file = os.path.join(shared_location, filename)\n",
+    "    else:\n",
+    "        file = pooch.retrieve(\n",
+    "            filelocation,\n",
+    "            known_hash=None,\n",
+    "            fname=os.path.join(user_temp_cache, filename),\n",
+    "            processor=processor,\n",
+    "        )\n",
+    "\n",
+    "    return file"
+   ]
+  },
+  {
+   "cell_type": "code",
+   "execution_count": null,
    "metadata": {
     "cellView": "form",
-<<<<<<< HEAD
     "execution": {},
     "tags": []
    },
@@ -145,21 +151,12 @@
     "for i in range(len(tab_contents)):\n",
     "  tabs.set_title(i, video_ids[i][0])\n",
     "display(tabs)"
-=======
-    "execution": {}
-   },
-   "outputs": [],
-   "source": [
-    "# @title Video 1: Speaker Introduction\n",
-    "# Tech team will add code to format and display the video"
->>>>>>> 816e15af
-   ]
-  },
-  {
-   "cell_type": "code",
-   "execution_count": null,
-   "metadata": {
-<<<<<<< HEAD
+   ]
+  },
+  {
+   "cell_type": "code",
+   "execution_count": null,
+   "metadata": {
     "cellView": "form",
     "execution": {},
     "pycharm": {
@@ -178,34 +175,6 @@
    ]
   },
   {
-=======
-    "execution": {}
-   },
-   "outputs": [],
-   "source": [
-    "# helper functions\n",
-    "\n",
-    "\n",
-    "def pooch_load(filelocation=None, filename=None, processor=None):\n",
-    "    shared_location = \"/home/jovyan/shared/Data/tutorials/W1D4_Paleoclimate\"  # this is different for each day\n",
-    "    user_temp_cache = tempfile.gettempdir()\n",
-    "\n",
-    "    if os.path.exists(os.path.join(shared_location, filename)):\n",
-    "        file = os.path.join(shared_location, filename)\n",
-    "    else:\n",
-    "        file = pooch.retrieve(\n",
-    "            filelocation,\n",
-    "            known_hash=None,\n",
-    "            fname=os.path.join(user_temp_cache, filename),\n",
-    "            processor=processor,\n",
-    "        )\n",
-    "\n",
-    "    return file"
-   ]
-  },
-  {
-   "attachments": {},
->>>>>>> 816e15af
    "cell_type": "markdown",
    "metadata": {
     "execution": {}
@@ -242,13 +211,6 @@
    "outputs": [],
    "source": [
     "# donwload the data using the url\n",
-<<<<<<< HEAD
-    "data_path = pooch.retrieve(\n",
-    "    url='https://www.ncei.noaa.gov/pub/data/paleo/icecore/antarctica/antarctica2015co2composite.txt',\n",
-    "    known_hash=None\n",
-    ")\n",
-    "co2df = pd.read_csv(data_path, skiprows=137, sep='\\t')\n",
-=======
     "filename_antarctica2015 = \"antarctica2015co2composite.txt\"\n",
     "url_antarctica2015 = \"https://www.ncei.noaa.gov/pub/data/paleo/icecore/antarctica/antarctica2015co2composite.txt\"\n",
     "\n",
@@ -257,7 +219,6 @@
     ")  # open the file\n",
     "\n",
     "co2df = pd.read_csv(data_path, skiprows=137, sep=\"\\t\")\n",
->>>>>>> 816e15af
     "\n",
     "co2df.head()"
    ]
@@ -280,15 +241,6 @@
    "outputs": [],
    "source": [
     "ts_co2 = pyleo.Series(\n",
-<<<<<<< HEAD
-    "    time=co2df['age_gas_calBP']/1000,\n",
-    "    value=co2df['co2_ppm'],\n",
-    "    time_name='Age',\n",
-    "    time_unit='kyr BP',\n",
-    "    value_name = r'$CO_2$',\n",
-    "    value_unit='ppm',\n",
-    "    label='EPICA Dome C CO2'\n",
-=======
     "    time=co2df[\"age_gas_calBP\"] / 1000,\n",
     "    value=co2df[\"co2_ppm\"],\n",
     "    time_name=\"Age\",\n",
@@ -296,7 +248,6 @@
     "    value_name=r\"$CO_2$\",\n",
     "    value_unit=\"ppm\",\n",
     "    label=\"EPICA Dome C CO2\",\n",
->>>>>>> 816e15af
     ")"
    ]
   },
@@ -327,11 +278,7 @@
    },
    "outputs": [],
    "source": [
-<<<<<<< HEAD
-    "ts_co2.plot(color='C1')"
-=======
     "ts_co2.plot(color=\"C1\")"
->>>>>>> 816e15af
    ]
   },
   {
@@ -346,10 +293,6 @@
    ]
   },
   {
-<<<<<<< HEAD
-=======
-   "attachments": {},
->>>>>>> 816e15af
    "cell_type": "markdown",
    "metadata": {
     "execution": {}
@@ -359,10 +302,6 @@
    ]
   },
   {
-<<<<<<< HEAD
-=======
-   "attachments": {},
->>>>>>> 816e15af
    "cell_type": "markdown",
    "metadata": {
     "execution": {}
@@ -392,18 +331,6 @@
    "outputs": [],
    "source": [
     "# donwload the data using the url\n",
-<<<<<<< HEAD
-    "data_path = pooch.retrieve(\n",
-    "    'https://www.ncei.noaa.gov/pub/data/paleo/icecore/antarctica/epica_domec/edc3deuttemp2007.txt',\n",
-    "    known_hash=None\n",
-    ")\n",
-    "dDdf = pd.read_csv(\n",
-    "    data_path,\n",
-    "    skiprows=91,\n",
-    "    encoding='unicode_escape',\n",
-    "    sep=\"\\s+\"\n",
-    ")\n",
-=======
     "filename_edc3deuttemp2007 = \"edc3deuttemp2007.txt\"\n",
     "url_edc3deuttemp2007 = \"https://www.ncei.noaa.gov/pub/data/paleo/icecore/antarctica/epica_domec/edc3deuttemp2007.txt\"\n",
     "data_path = pooch_load(\n",
@@ -411,7 +338,6 @@
     ")  # open the file\n",
     "\n",
     "dDdf = pd.read_csv(data_path, skiprows=91, encoding=\"unicode_escape\", sep=\"\\s+\")\n",
->>>>>>> 816e15af
     "# remove nan values\n",
     "dDdf.dropna(inplace=True)\n",
     "\n",
@@ -427,15 +353,6 @@
    "outputs": [],
    "source": [
     "dDts = pyleo.Series(\n",
-<<<<<<< HEAD
-    "    time=dDdf['Age']/1000,\n",
-    "    value=dDdf['Deuterium'],\n",
-    "    time_name='Age',\n",
-    "    time_unit='kyr BP',\n",
-    "    value_name=r'$\\delta D$',\n",
-    "    value_unit=u'\\u2030',\n",
-    "    label=r'EPICA Dome C $\\delta D$'\n",
-=======
     "    time=dDdf[\"Age\"] / 1000,\n",
     "    value=dDdf[\"Deuterium\"],\n",
     "    time_name=\"Age\",\n",
@@ -443,7 +360,6 @@
     "    value_name=r\"$\\delta D$\",\n",
     "    value_unit=\"\\u2030\",\n",
     "    label=r\"EPICA Dome C $\\delta D$\",\n",
->>>>>>> 816e15af
     ")"
    ]
   },
@@ -496,11 +412,7 @@
    "outputs": [],
    "source": [
     "# combine series\n",
-<<<<<<< HEAD
-    "ms = pyleo.MultipleSeries([dDts,ts_co2])\n",
-=======
     "ms = pyleo.MultipleSeries([dDts, ts_co2])\n",
->>>>>>> 816e15af
     "\n",
     "# standarize series and plot\n",
     "ms.standardize().plot()"
@@ -521,11 +433,7 @@
     "execution": {}
    },
    "source": [
-<<<<<<< HEAD
     "## Questions 2: Climate Connection\n",
-=======
-    "# **Questions 2: Climate Connection**\n",
->>>>>>> 816e15af
     "\n",
     "1.  Why do δD, CO<sub>2</sub> and glacial cycles covary so closely?\n",
     "2.  Can you identify glacial and interglacial periods? Today, are we in an interglacial or glacial period?\n",
@@ -553,20 +461,12 @@
    ]
   },
   {
-<<<<<<< HEAD
-=======
-   "attachments": {},
->>>>>>> 816e15af
-   "cell_type": "markdown",
-   "metadata": {
-    "execution": {}
-   },
-   "source": [
-<<<<<<< HEAD
+   "cell_type": "markdown",
+   "metadata": {
+    "execution": {}
+   },
+   "source": [
     "# Summary\n",
-=======
-    "# **Summary**\n",
->>>>>>> 816e15af
     "In this tutorial, we dove into the captivating world of paleoclimatology, focusing on the analysis of hydrogen isotopes (δD) and atmospheric CO<sub>2</sub> data from the EPICA Dome C ice core. This involved understanding how δD and &delta;<sup>18</sup>O measurements from ice cores can enlighten us about past temperature changes, and how trapped CO<sub>2</sub> in these ice cores can help us reconstruct shifts in Earth's atmospheric composition.\n",
     "\n",
     "By the end of the tutorial, you should be comfortable with plotting δD and CO<sub>2</sub> records from the EPICA Dome C ice core and assessing changes in temperature and atmospheric greenhouse gas concentrations over the past 800,000 years. In the next tutorial, we'll introduce various paleoclimate data analysis tools. \n"
@@ -578,11 +478,7 @@
     "execution": {}
    },
    "source": [
-<<<<<<< HEAD
     "# Resources\n",
-=======
-    "# **Resources**\n",
->>>>>>> 816e15af
     "\n",
     "Code for this tutorial is based on an existing notebook from LinkedEarth that [explores EPICA Dome C paleoclimate records](https://github.com/LinkedEarth/PaleoBooks/blob/master/notebooks/EpicaDomeC_explore.ipynb). \n",
     "\n",
@@ -631,11 +527,7 @@
    "name": "python",
    "nbconvert_exporter": "python",
    "pygments_lexer": "ipython3",
-<<<<<<< HEAD
    "version": "3.10.8"
-=======
-   "version": "3.10.12"
->>>>>>> 816e15af
   }
  },
  "nbformat": 4,
