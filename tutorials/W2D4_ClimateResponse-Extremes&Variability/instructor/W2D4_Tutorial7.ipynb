{
 "cells": [
  {
   "attachments": {},
   "cell_type": "markdown",
   "metadata": {
    "execution": {}
   },
   "source": [
    "[![Open In Colab](https://colab.research.google.com/assets/colab-badge.svg)](https://colab.research.google.com/github/ClimateMatchAcademy/course-content/blob/main/tutorials/W2D4_ClimateResponse-Extremes&Variability/W2D4_Tutorial7.ipynb) &nbsp; <a href=\"https://kaggle.com/kernels/welcome?src=https://raw.githubusercontent.com/{ORG}/course-content/main/tutorials/W2D4_ClimateResponse-Extremes&Variability/W2D4_Tutorial7.ipynb\" target=\"_parent\"><img src=\"https://kaggle.com/static/images/open-in-kaggle.svg\" alt=\"Open in Kaggle\"/></a>"
   ]
  },
  {
   "attachments": {},
   "cell_type": "markdown",
   "metadata": {
    "execution": {}
   },
   "source": [
    "# **Tutorial 7: Non-Stationarity in the EVT-framework**\n",
    "\n",
    "**Week 2, Day 4, Extremes & Vulnerability**\n",
    "\n",
    "**Content creators:** Matthias Aengenheyster, Joeri Reinders\n",
    "\n",
    "**Content reviewers:** Younkap Nina Duplex, Sloane Garelick, Zahra Khodakaramimaghsoud, Peter Ohue, Laura Paccini, Jenna Pearson, Agustina Pesce, Derick Temfack, Peizhen Yang, Cheng Zhang, Chi Zhang, Ohad Zivan\n",
    "\n",
    "**Content editors:** Jenna Pearson, Chi Zhang, Ohad Zivan\n",
    "\n",
    "**Production editors:** Wesley Banfield, Jenna Pearson, Chi Zhang, Ohad Zivan\n",
    "\n",
    "**Our 2023 Sponsors:** NASA TOPS and Google DeepMind"
   ]
  },
  {
   "attachments": {},
   "cell_type": "markdown",
   "metadata": {
    "execution": {}
   },
   "source": [
    "# **Tutorial Objectives**"
   ]
  },
  {
   "attachments": {},
   "cell_type": "markdown",
   "metadata": {
    "execution": {}
   },
   "source": [
    "In this tutorial, we will enhance our GEV model by incorporating non-stationarity to achieve a better fit for the sea surface height data from Washington DC we analyzed previously.\n",
    "\n",
    "By the end of the tutorial you will be able to:\n",
    "- Apply a GEV distribution to a non-stationary record by including a time-dependent parameter.\n",
    "- Compare and analyze the fits of various models with different time-dependent parameters (e.g., location, scale, or shape).\n",
    "- Calculate effective return levels using our non-stationary GEV model.\n"
   ]
  },
  {
   "attachments": {},
   "cell_type": "markdown",
   "metadata": {
    "execution": {}
   },
   "source": [
    "# **Setup**"
   ]
  },
  {
   "cell_type": "code",
   "execution_count": null,
   "metadata": {
    "execution": {},
    "tags": []
   },
   "outputs": [],
   "source": [
    "# !pip install -q condacolab\n",
    "# import condacolab\n",
    "# condacolab.install()"
   ]
  },
  {
   "cell_type": "code",
   "execution_count": null,
   "metadata": {
    "execution": {},
    "tags": []
   },
   "outputs": [],
   "source": [
    "# #install dependencies - taken from <Yosmely Bermúdez> comments for Tutorial 6\n",
    "# # We need this to install eigen which is needed for SDFC to install correctly\n",
    "# !mamba install eigen numpy matplotlib seaborn pandas cartopy scipy texttable intake xarrayutils xmip cf_xarray intake-esm\n",
    "# !pip install -v https://github.com/yrobink/SDFC/archive/master.zip#subdirectory=python\n",
    "# !pip install https://github.com/njleach/mystatsfunctions/archive/master.zip"
   ]
  },
  {
   "cell_type": "code",
   "execution_count": null,
   "metadata": {
    "execution": {},
    "tags": []
   },
   "outputs": [],
   "source": [
    "# imports\n",
    "import numpy as np\n",
    "import matplotlib.pyplot as plt\n",
    "import seaborn as sns\n",
    "import pandas as pd\n",
    "from scipy import stats\n",
    "from scipy.stats import genextreme as gev\n",
    "\n",
    "import gev_functions as gf\n",
    "import extremes_functions as ef\n",
    "import SDFC as sd\n",
    "import pooch\n",
    "import os\n",
    "import tempfile"
   ]
  },
  {
   "attachments": {},
   "cell_type": "markdown",
   "metadata": {
    "execution": {}
   },
   "source": [
    "Note that `import gev_functions as gf` imports the functions introduced in Tutorial 6."
   ]
  },
  {
   "cell_type": "code",
   "execution_count": null,
   "metadata": {
    "cellView": "form",
    "execution": {},
    "tags": []
   },
   "outputs": [],
   "source": [
    "# @title Helper functions\n",
    "def estimate_return_level(quantile, model):\n",
    "    loc, scale, shape = model.loc, model.scale, model.shape\n",
    "    level = loc - scale / shape * (1 - (-np.log(quantile)) ** (-shape))\n",
    "    return level"
   ]
  },
  {
   "cell_type": "code",
   "execution_count": null,
   "metadata": {
    "cellView": "form",
    "execution": {},
    "tags": []
   },
   "outputs": [],
   "source": [
    "# @title Figure Settings\n",
    "import ipywidgets as widgets  # interactive display\n",
    "\n",
    "%config InlineBackend.figure_format = 'retina'\n",
    "plt.style.use(\n",
    "    \"https://raw.githubusercontent.com/ClimateMatchAcademy/course-content/main/cma.mplstyle\"\n",
    ")"
   ]
  },
  {
   "cell_type": "code",
   "execution_count": null,
   "metadata": {
    "cellView": "form",
    "execution": {},
    "tags": []
   },
   "outputs": [],
   "source": [
    "# @title Video 1: Speaker Introduction\n",
    "# Tech team will add code to format and display the video"
<<<<<<< HEAD
=======
   ]
  },
  {
   "cell_type": "code",
   "execution_count": null,
   "metadata": {
    "execution": {},
    "tags": []
   },
   "outputs": [],
   "source": [
    "# helper functions\n",
    "\n",
    "\n",
    "def pooch_load(filelocation=None, filename=None, processor=None):\n",
    "    shared_location = \"/home/jovyan/shared/Data/tutorials/W2D4_ClimateResponse-Extremes&Variability\"  # this is different for each day\n",
    "    user_temp_cache = tempfile.gettempdir()\n",
    "\n",
    "    if os.path.exists(os.path.join(shared_location, filename)):\n",
    "        file = os.path.join(shared_location, filename)\n",
    "    else:\n",
    "        file = pooch.retrieve(\n",
    "            filelocation,\n",
    "            known_hash=None,\n",
    "            fname=os.path.join(user_temp_cache, filename),\n",
    "            processor=processor,\n",
    "        )\n",
    "\n",
    "    return file"
>>>>>>> 816e15af
   ]
  },
  {
   "attachments": {},
   "cell_type": "markdown",
   "metadata": {
    "execution": {}
   },
   "source": [
    "# **Section 1: Download and Explore the Data**\n",
    "As before, we start by visually inspecting the data. Create a plot of the recorded data over time."
   ]
  },
  {
   "cell_type": "code",
   "execution_count": null,
   "metadata": {
    "execution": {},
    "tags": []
   },
   "outputs": [],
   "source": [
    "# fname = 'WashingtonDCSSH1930-2022.csv'\n",
<<<<<<< HEAD
    "url = \"https://osf.io/4zynp/download\"\n",
    "fname = pooch.retrieve(url, known_hash=None)\n",
    "\n",
    "data = pd.read_csv(fname, index_col=0).set_index(\"years\")"
=======
    "filename_WashingtonDCSSH1 = \"WashingtonDCSSH1930-2022.csv\"\n",
    "url_WashingtonDCSSH1 = \"https://osf.io/4zynp/download\"\n",
    "data = pd.read_csv(\n",
    "    pooch_load(url_WashingtonDCSSH1, filename_WashingtonDCSSH1), index_col=0\n",
    ").set_index(\"years\")"
>>>>>>> 816e15af
   ]
  },
  {
   "cell_type": "code",
   "execution_count": null,
   "metadata": {
    "execution": {},
    "tags": []
   },
   "outputs": [],
   "source": [
<<<<<<< HEAD
    "data.ssh.plot(linestyle=\"-\", marker=\".\")\n",
    "plt.ylabel(\"Annual Maximum Sea Surface \\nHeight Anomaly (mm)\")\n",
    "plt.xlabel(\"Years\");"
=======
    "data.ssh.plot(\n",
    "    linestyle=\"-\",\n",
    "    marker=\".\",\n",
    "    xlabel=\"Annual Maximum Sea Surface \\nHeight Anomaly (mm)\",\n",
    "    ylabel=\"Year\",\n",
    ")"
>>>>>>> 816e15af
   ]
  },
  {
   "attachments": {},
   "cell_type": "markdown",
   "metadata": {
    "execution": {}
   },
   "source": [
    "Also, fit a stationary GEV distribution to the data and print the resulting fit:"
   ]
  },
  {
   "cell_type": "code",
   "execution_count": null,
   "metadata": {
    "execution": {},
    "tags": []
   },
   "outputs": [],
   "source": [
    "shape, loc, scale = gev.fit(data.ssh.values, 0)\n",
    "fit = gf.fit_return_levels(data.ssh.values, years=np.arange(1.1, 1000), N_boot=100)"
   ]
  },
  {
   "cell_type": "code",
   "execution_count": null,
   "metadata": {
    "execution": {},
    "tags": []
   },
   "outputs": [],
   "source": [
    "print(\"Location: %.2f, Scale: %.2f, Shape: %.2f\" % (loc, scale, shape))"
   ]
  },
  {
   "attachments": {},
   "cell_type": "markdown",
   "metadata": {
    "execution": {}
   },
   "source": [
    "The figure presented here integrates multiple elements, including the QQ-plot (as discussed in previous tutorials), the comparison between modeled and empirical probability density functions, and the fitted return level plot."
   ]
  },
  {
   "cell_type": "code",
   "execution_count": null,
   "metadata": {
    "execution": {},
    "tags": []
   },
   "outputs": [],
   "source": [
    "fig, axs = plt.subplots(2, 2, constrained_layout=True)\n",
    "ax = axs.flatten()\n",
    "\n",
    "x = np.linspace(0, 1, 100)\n",
    "ax[0].plot(gev.ppf(x, shape, loc=loc, scale=scale), np.quantile(data.ssh, x), \"o\")\n",
    "xlim = ax[0].get_xlim()\n",
    "ylim = ax[0].get_ylim()\n",
    "ax[0].plot(\n",
    "    [min(xlim[0], ylim[0]), max(xlim[1], ylim[1])],\n",
    "    [min(xlim[0], ylim[0]), max(xlim[1], ylim[1])],\n",
    "    \"k\",\n",
    ")\n",
    "\n",
    "ax[0].set_xlim(xlim)\n",
    "ax[0].set_ylim(ylim)\n",
    "\n",
    "\n",
    "x = np.linspace(data.ssh.min() - 200, data.ssh.max() + 200, 1000)\n",
    "ax[2].plot(x, gev.pdf(x, shape, loc=loc, scale=scale), label=\"Modeled\")\n",
    "sns.kdeplot(data.ssh, ax=ax[2], label=\"Empirical\")\n",
    "ax[2].legend()\n",
    "\n",
    "gf.plot_return_levels(fit, ax=ax[3])\n",
    "ax[3].set_xlim(1.5, 1000)\n",
    "ax[3].set_ylim(0, None)\n",
    "\n",
    "ax[0].set_title(\"QQ-plot\")\n",
    "ax[2].set_title(\"PDF\")\n",
    "ax[3].set_title(\"Return levels\")\n",
    "\n",
    "ax[1].remove()"
   ]
  },
  {
   "attachments": {},
   "cell_type": "markdown",
   "metadata": {
    "execution": {}
   },
   "source": [
    "Use the function `estimate_return_level` to compute the 100-year return level:"
   ]
  },
  {
   "cell_type": "code",
   "execution_count": null,
   "metadata": {
    "execution": {},
    "tags": []
   },
   "outputs": [],
   "source": [
    "print(\n",
    "    \"100-year return level: %.2f\"\n",
    "    % gf.estimate_return_level_period(100, loc, scale, shape).mean()\n",
    ")"
   ]
  },
  {
   "attachments": {},
   "cell_type": "markdown",
   "metadata": {
    "execution": {}
   },
   "source": [
    "\n",
    "We have the option to make our GEV (Generalized Extreme Value) model non-stationary by introducing a time component to the GEV parameters. This means that the parameters will vary with time or can be dependent on other variables such as global air temperature. We call this **adding covariates** to parameters. \n",
    "\n",
    "The simplest way to implement a non-stationary GEV model is by adding a linear time component to the location parameter. Instead of a fixed location parameter like \"100,\" it becomes a linear function of time (e.g., time * 1.05 + 80). This implies that the location parameter increases with time. We can incorporate this into our fitting process. The scipy GEV implementation does not support covariates. Therefore for this part we will use the package SDFC, using the `c_loc` option - to add a covariate ('c') to the location parameter ('loc')."
   ]
  },
  {
   "cell_type": "code",
   "execution_count": null,
   "metadata": {
    "execution": {},
    "tags": []
   },
   "outputs": [],
   "source": [
    "# initialize a GEV distribution\n",
    "law_ns = sd.GEV()\n",
    "# fit the GEV to the data, while specifying that the location parameter ('loc') is meant to be a covariate ('_c') of the time axis (data.index)\n",
    "law_ns.fit(data.ssh.values, c_loc=np.arange(data.index.size))"
   ]
  },
  {
   "cell_type": "code",
   "execution_count": null,
   "metadata": {
    "execution": {},
    "tags": []
   },
   "outputs": [],
   "source": [
    "ef.print_law(law_ns)"
   ]
  },
  {
   "attachments": {},
   "cell_type": "markdown",
   "metadata": {
    "execution": {}
   },
   "source": [
    "Now the location parameter is of type \"Covariate\" (that is, it *covaries* with the array we provided to `c_loc`), and it now consists of *two* coefficients (intercept and slope) of the linear relationship between the location parameter and the provided array."
   ]
  },
  {
   "attachments": {},
   "cell_type": "markdown",
   "metadata": {
    "execution": {}
   },
   "source": [
    "As observed, we established a linear relationship by associating the location parameter with a simple array of sequential numbers (1, 2, 3, 4, 5, 6, etc.). Alternatively, if we had used an exponential function of time (e.g., 1, 2, 4, 8, 16, by setting `c_loc = np.exp(np.arange(data.index.size)/data.index.size)`), we would have created an exponential relationship.\n",
    "\n",
    "Similarly, squaring the array (`c_loc = np.arange(data.index.size)**2`) would have resulted in a quadratic relationship.\n",
    "\n",
    "It's worth noting that various types of relationships can be employed, and this approach can be extended to multiple parameters by utilizing `c_scale` and `c_shape`. For instance, it's possible to establish a relationship with the global mean CO<sub>2</sub> concentration rather than solely relying on time, which could potentially enhance the fitting accuracy."
   ]
  },
  {
   "attachments": {},
   "cell_type": "markdown",
   "metadata": {
    "execution": {}
   },
   "source": [
    "Since the location parameter is not time-dependent, we are unable to create a return level/return period plot as we did in the previous tutorials. This would require 93 separate plots, one for each year. However, there is an alternative approach that is visually appealing. We can calculate the level of the 100-year event over time and overlay it onto our SSH (Sea Surface Height) record. This is referred to as the \"**effective return levels**\".\n"
   ]
  },
  {
   "cell_type": "code",
   "execution_count": null,
   "metadata": {
    "execution": {},
    "tags": []
   },
   "outputs": [],
   "source": [
<<<<<<< HEAD
    "data.ssh.plot(c=\"k\", label=\"sea level anomaly\")\n",
    "plt.plot(\n",
    "    data.index, estimate_return_level(1 - 1 / 2, law_ns), label=\"2-year return level\"\n",
    ")\n",
    "plt.plot(\n",
    "    data.index, estimate_return_level(1 - 1 / 10, law_ns), label=\"10-year return level\"\n",
    ")\n",
    "plt.plot(\n",
    "    data.index, estimate_return_level(1 - 1 / 50, law_ns), label=\"50-year return level\"\n",
    ")\n",
    "plt.plot(\n",
=======
    "fig, ax = plt.subplots()\n",
    "data.ssh.plot(c=\"k\", label=\"sea level anomaly\", ax=ax)\n",
    "ax.plot(\n",
    "    data.index, estimate_return_level(1 - 1 / 2, law_ns), label=\"2-year return level\"\n",
    ")\n",
    "ax.plot(\n",
    "    data.index, estimate_return_level(1 - 1 / 10, law_ns), label=\"10-year return level\"\n",
    ")\n",
    "ax.plot(\n",
    "    data.index, estimate_return_level(1 - 1 / 50, law_ns), label=\"50-year return level\"\n",
    ")\n",
    "ax.plot(\n",
>>>>>>> 816e15af
    "    data.index,\n",
    "    estimate_return_level(1 - 1 / 100, law_ns),\n",
    "    label=\"100-year return level\",\n",
    ")\n",
<<<<<<< HEAD
    "plt.plot(\n",
=======
    "ax.plot(\n",
>>>>>>> 816e15af
    "    data.index,\n",
    "    estimate_return_level(1 - 1 / 500, law_ns),\n",
    "    label=\"500-year return level\",\n",
    ")\n",
<<<<<<< HEAD
    "plt.legend()\n",
    "plt.grid(True)\n",
    "plt.ylabel(\"Annual Maximum Sea Surface \\nHeight Anomaly (mm)\")\n",
    "plt.xlabel(\"Years\");"
=======
    "ax.legend()\n",
    "ax.grid(True)\n",
    "ax.set_ylabel(\"Annual Maximum Sea Surface \\nHeight Anomaly (mm)\")\n",
    "ax.set_xlabel(\"Years\")"
>>>>>>> 816e15af
   ]
  },
  {
   "attachments": {},
   "cell_type": "markdown",
   "metadata": {
    "execution": {}
   },
   "source": [
    "You can evaluate the quality of your model fit by examining the AIC value. \n",
    "The [Akaike Information Criterion (AIC)]( https://en.wikipedia.org/wiki/Akaike_information_criterion) is useful to estimate how well the model fits the data, while preferring simpler models with fewer free parameters. A lower AIC value indicates a better fit. In the code provided below, a simple function is defined to calculate the AIC for a given fitted *model*."
   ]
  },
  {
   "cell_type": "code",
   "execution_count": null,
   "metadata": {
    "execution": {},
    "tags": []
   },
   "outputs": [],
   "source": [
    "def compute_aic(model):\n",
    "    return 2 * len(model.coef_) + 2 * model.info_.mle_optim_result.fun"
   ]
  },
  {
   "cell_type": "code",
   "execution_count": null,
   "metadata": {
    "execution": {},
    "tags": []
   },
   "outputs": [],
   "source": [
    "compute_aic(law_ns)"
   ]
  },
  {
   "attachments": {},
   "cell_type": "markdown",
   "metadata": {
    "execution": {}
   },
   "source": [
    "For comparison, let's repeat the computation without the covariate by dropping the c_loc option. Then we can compute the AIC for the stationary model, and compare how well the model fits the data:"
   ]
  },
  {
   "cell_type": "code",
   "execution_count": null,
   "metadata": {
    "execution": {},
    "tags": []
   },
   "outputs": [],
   "source": [
    "law_stat = sd.GEV()\n",
    "law_stat.fit(data.ssh.values)"
   ]
  },
  {
   "cell_type": "code",
   "execution_count": null,
   "metadata": {
    "execution": {},
    "tags": []
   },
   "outputs": [],
   "source": [
    "compute_aic(law_stat)"
   ]
  },
  {
   "attachments": {},
   "cell_type": "markdown",
   "metadata": {
    "execution": {}
   },
   "source": [
    "You can see that AIC is lower for the model that has the location parameter as a *covariate* - this suggests this model fits the data better."
   ]
  },
  {
   "attachments": {},
   "cell_type": "markdown",
   "metadata": {
    "execution": {}
   },
   "source": [
    "## **Coding Exercises 1** \n",
    "\n",
    "Scale and/or shape as function of time\n",
    "You have seen above how to make the location parameter a function of time, by providing the keyword `c_loc` to the `fit()` function.\n",
    "1. Now repeat this procedure, making scale, shape, or both parameters a function of time. To do this, you need to initialize a new GEV instance, call it e.g. `law_ns_scale = sd.GEV()` and then call the `.fit()` function similarly to before, but replace `c_loc` with `c_scale` and/or `c_shape`. Plot the effective return levels by providing your fitted model to the `estimate_return_level()` function, as done previously. Observe if the model fits the data better, worse, or remains the same.\n",
    "2. Lastly, compute the AIC for your new fits. Compare the AIC values to determine if the expectation from the previous step is met."
   ]
  },
  {
   "cell_type": "markdown",
   "metadata": {
    "colab_type": "text",
    "execution": {}
   },
   "source": [
    "```python\n",
    "# initialize a GEV distribution\n",
    "law_ns_scale = ...\n",
    "\n",
    "# fit the GEV to the data, while specifying that the scale parameter ('scale') is meant to be a covariate ('_c') of the time axis (data.index)\n",
    "_ = ...\n",
    "\n",
    "# plot results\n",
    "fig, ax = plt.subplots()\n",
    "data.ssh.plot(c=\"k\", ax=ax)\n",
    "# Uncomment and plot\n",
    "# ax.plot(\n",
    "#     ..., ..., label=\"2-year return level\"\n",
    "# )\n",
    "# ax.plot(\n",
    "#     ..., ..., label=\"10-year return level\"\n",
    "# )\n",
    "# ax.plot(\n",
    "#     ..., ..., label=\"50-year return level\"\n",
    "# )\n",
    "# ax.plot(\n",
    "#     ...,\n",
    "#     ...,\n",
    "#     label=\"100-year return level\",\n",
    "# )\n",
    "# ax.plot(\n",
    "#     ...,\n",
    "#     ...,\n",
    "#     label=\"500-year return level\",\n",
    "# )\n",
    "ax.legend()\n",
    "ax.grid(True)\n",
    "ax.set_title(\"Scale as Function of Time\")\n",
    "\n",
    "```"
   ]
  },
  {
   "cell_type": "code",
   "execution_count": null,
   "metadata": {
    "execution": {},
    "tags": []
   },
   "outputs": [],
   "source": [
    "# to_remove solution\n",
    "\n",
    "# initialize a GEV distribution\n",
    "law_ns_scale = sd.GEV()\n",
    "\n",
    "# fit the GEV to the data, while specifying that the scale parameter ('scale') is meant to be a covariate ('_c') of the time axis (data.index)\n",
    "_ = law_ns_scale.fit(data.ssh.values, c_scale=np.arange(data.index.size))\n",
    "\n",
    "# plot results\n",
<<<<<<< HEAD
    "data.ssh.plot(c=\"k\")\n",
    "_ = plt.plot(\n",
    "    data.index,\n",
    "    estimate_return_level(1 - 1 / 2, law_ns_scale),\n",
    "    label=\"2-year return level\",\n",
    ")\n",
    "_ = plt.plot(\n",
    "    data.index,\n",
    "    estimate_return_level(1 - 1 / 10, law_ns_scale),\n",
    "    label=\"10-year return level\",\n",
    ")\n",
    "_ = plt.plot(\n",
    "    data.index,\n",
    "    estimate_return_level(1 - 1 / 50, law_ns_scale),\n",
    "    label=\"50-year return level\",\n",
    ")\n",
    "_ = plt.plot(\n",
    "    data.index,\n",
    "    estimate_return_level(1 - 1 / 100, law_ns_scale),\n",
    "    label=\"100-year return level\",\n",
    ")\n",
    "_ = plt.plot(\n",
    "    data.index,\n",
    "    estimate_return_level(1 - 1 / 500, law_ns_scale),\n",
    "    label=\"500-year return level\",\n",
    ")\n",
    "plt.legend()\n",
    "plt.grid(True)\n",
    "plt.title(\"Scale as Function of Time\")"
=======
    "fig, ax = plt.subplots()\n",
    "data.ssh.plot(c=\"k\", ax=ax)\n",
    "ax.plot(\n",
    "    data.index, estimate_return_level(1 - 1 / 2, law_ns), label=\"2-year return level\"\n",
    ")\n",
    "ax.plot(\n",
    "    data.index, estimate_return_level(1 - 1 / 10, law_ns), label=\"10-year return level\"\n",
    ")\n",
    "ax.plot(\n",
    "    data.index, estimate_return_level(1 - 1 / 50, law_ns), label=\"50-year return level\"\n",
    ")\n",
    "ax.plot(\n",
    "    data.index,\n",
    "    estimate_return_level(1 - 1 / 100, law_ns),\n",
    "    label=\"100-year return level\",\n",
    ")\n",
    "ax.plot(\n",
    "    data.index,\n",
    "    estimate_return_level(1 - 1 / 500, law_ns),\n",
    "    label=\"500-year return level\",\n",
    ")\n",
    "ax.legend()\n",
    "ax.grid(True)\n",
    "ax.set_title(\"Scale as Function of Time\")"
>>>>>>> 816e15af
   ]
  },
  {
   "cell_type": "markdown",
   "metadata": {
    "colab_type": "text",
    "execution": {}
   },
   "source": [
    "```python\n",
    "# initialize a GEV distribution\n",
    "law_ns_shape = ...\n",
    "\n",
    "# fit the GEV to the data, while specifying that the shape parameter ('shape') is meant to be a covariate ('_c') of the time axis (data.index)\n",
    "_ = ...\n",
    "\n",
    "# plot results\n",
    "fig, ax = plt.subplots()\n",
    "data.ssh.plot(c=\"k\", ax=ax)\n",
    "# Uncomment and plot\n",
    "# ax.plot(\n",
    "#     ..., ..., label=\"2-year return level\"\n",
    "# )\n",
    "# ax.plot(\n",
    "#     ..., ..., label=\"10-year return level\"\n",
    "# )\n",
    "# ax.plot(\n",
    "#     ..., ..., label=\"50-year return level\"\n",
    "# )\n",
    "# ax.plot(\n",
    "#     ...,\n",
    "#     ...,\n",
    "#     label=\"100-year return level\",\n",
    "# )\n",
    "# ax.plot(\n",
    "#     ...,\n",
    "#     ...,\n",
    "#     label=\"500-year return level\",\n",
    "# )\n",
    "ax.legend()\n",
    "ax.grid(True)\n",
    "ax.set_title(\"Scale as Function of Time\")\n",
    "\n",
    "```"
   ]
  },
  {
   "cell_type": "code",
   "execution_count": null,
   "metadata": {
    "execution": {},
    "tags": []
   },
   "outputs": [],
   "source": [
    "# to_remove solution\n",
    "\n",
    "# initialize a GEV distribution\n",
    "law_ns_shape = sd.GEV()\n",
    "\n",
    "# fit the GEV to the data, while specifying that the shape parameter ('shape') is meant to be a covariate ('_c') of the time axis (data.index)\n",
    "_ = law_ns_shape.fit(data.ssh.values, c_shape=np.arange(data.index.size))\n",
    "\n",
    "# plot results\n",
<<<<<<< HEAD
    "data.ssh.plot(c=\"k\")\n",
    "_ = plt.plot(\n",
    "    data.index,\n",
    "    estimate_return_level(1 - 1 / 2, law_ns_shape),\n",
    "    label=\"2-year return level\",\n",
    ")\n",
    "_ = plt.plot(\n",
    "    data.index,\n",
    "    estimate_return_level(1 - 1 / 10, law_ns_shape),\n",
    "    label=\"10-year return level\",\n",
    ")\n",
    "_ = plt.plot(\n",
    "    data.index,\n",
    "    estimate_return_level(1 - 1 / 50, law_ns_shape),\n",
    "    label=\"50-year return level\",\n",
    ")\n",
    "_ = plt.plot(\n",
    "    data.index,\n",
    "    estimate_return_level(1 - 1 / 100, law_ns_shape),\n",
    "    label=\"100-year return level\",\n",
    ")\n",
    "_ = plt.plot(\n",
    "    data.index,\n",
    "    estimate_return_level(1 - 1 / 500, law_ns_shape),\n",
    "    label=\"500-year return level\",\n",
    ")\n",
    "plt.legend()\n",
    "plt.grid(True)\n",
    "plt.title(\"Shape as Function of Time\")"
=======
    "fig, ax = plt.subplots()\n",
    "data.ssh.plot(c=\"k\", ax=ax)\n",
    "ax.plot(\n",
    "    data.index, estimate_return_level(1 - 1 / 2, law_ns), label=\"2-year return level\"\n",
    ")\n",
    "ax.plot(\n",
    "    data.index, estimate_return_level(1 - 1 / 10, law_ns), label=\"10-year return level\"\n",
    ")\n",
    "ax.plot(\n",
    "    data.index, estimate_return_level(1 - 1 / 50, law_ns), label=\"50-year return level\"\n",
    ")\n",
    "ax.plot(\n",
    "    data.index,\n",
    "    estimate_return_level(1 - 1 / 100, law_ns),\n",
    "    label=\"100-year return level\",\n",
    ")\n",
    "ax.plot(\n",
    "    data.index,\n",
    "    estimate_return_level(1 - 1 / 500, law_ns),\n",
    "    label=\"500-year return level\",\n",
    ")\n",
    "ax.legend()\n",
    "ax.grid(True)\n",
    "ax.set_title(\"Scale as Function of Time\")"
>>>>>>> 816e15af
   ]
  },
  {
   "cell_type": "markdown",
   "metadata": {
    "colab_type": "text",
    "execution": {}
   },
   "source": [
    "```python\n",
    "# initialize a GEV distribution\n",
    "law_ns_loc_scale = ...\n",
    "\n",
    "# fit the GEV to the data using c_loc and c_scale\n",
    "_ = ...\n",
    "\n",
    "# plot results\n",
    "fig, ax = plt.subplots()\n",
    "data.ssh.plot(c=\"k\", ax=ax)\n",
    "# Uncomment and plot\n",
    "# ax.plot(\n",
    "#     ..., ..., label=\"2-year return level\"\n",
    "# )\n",
    "# ax.plot(\n",
    "#     ..., ..., label=\"10-year return level\"\n",
    "# )\n",
    "# ax.plot(\n",
    "#     ..., ..., label=\"50-year return level\"\n",
    "# )\n",
    "# ax.plot(\n",
    "#     ...,\n",
    "#     ...,\n",
    "#     label=\"100-year return level\",\n",
    "# )\n",
    "# ax.plot(\n",
    "#     ...,\n",
    "#     ...,\n",
    "#     label=\"500-year return level\",\n",
    "# )\n",
    "ax.legend()\n",
    "ax.grid(True)\n",
    "ax.set_title(\"Scale as Function of Time\")\n",
    "\n",
    "```"
   ]
  },
  {
   "cell_type": "code",
   "execution_count": null,
   "metadata": {
    "execution": {},
    "tags": []
   },
   "outputs": [],
   "source": [
    "# to_remove solution\n",
    "\n",
    "# initialize a GEV distribution\n",
    "law_ns_loc_scale = sd.GEV()\n",
    "\n",
    "# fit the GEV to the data using c_loc and c_scale\n",
    "_ = law_ns_loc_scale.fit(\n",
    "    data.ssh.values,\n",
    "    c_loc=np.arange(data.index.size),\n",
    "    c_scale=np.arange(data.index.size),\n",
    ")\n",
    "\n",
    "# plot results\n",
<<<<<<< HEAD
    "data.ssh.plot(c=\"k\")\n",
    "_ = plt.plot(\n",
    "    data.index,\n",
    "    estimate_return_level(1 - 1 / 2, law_ns_loc_scale),\n",
    "    label=\"2-year return level\",\n",
    ")\n",
    "_ = plt.plot(\n",
    "    data.index,\n",
    "    estimate_return_level(1 - 1 / 10, law_ns_loc_scale),\n",
    "    label=\"10-year return level\",\n",
    ")\n",
    "_ = plt.plot(\n",
    "    data.index,\n",
    "    estimate_return_level(1 - 1 / 50, law_ns_loc_scale),\n",
    "    label=\"50-year return level\",\n",
    ")\n",
    "_ = plt.plot(\n",
    "    data.index,\n",
    "    estimate_return_level(1 - 1 / 100, law_ns_loc_scale),\n",
    "    label=\"100-year return level\",\n",
    ")\n",
    "_ = plt.plot(\n",
    "    data.index,\n",
    "    estimate_return_level(1 - 1 / 500, law_ns_loc_scale),\n",
    "    label=\"500-year return level\",\n",
    ")\n",
    "plt.legend()\n",
    "plt.grid(True)\n",
    "plt.title(\"Location and Scale as Function of Time\")"
=======
    "fig, ax = plt.subplots()\n",
    "data.ssh.plot(c=\"k\", ax=ax)\n",
    "ax.plot(\n",
    "    data.index, estimate_return_level(1 - 1 / 2, law_ns), label=\"2-year return level\"\n",
    ")\n",
    "ax.plot(\n",
    "    data.index, estimate_return_level(1 - 1 / 10, law_ns), label=\"10-year return level\"\n",
    ")\n",
    "ax.plot(\n",
    "    data.index, estimate_return_level(1 - 1 / 50, law_ns), label=\"50-year return level\"\n",
    ")\n",
    "ax.plot(\n",
    "    data.index,\n",
    "    estimate_return_level(1 - 1 / 100, law_ns),\n",
    "    label=\"100-year return level\",\n",
    ")\n",
    "ax.plot(\n",
    "    data.index,\n",
    "    estimate_return_level(1 - 1 / 500, law_ns),\n",
    "    label=\"500-year return level\",\n",
    ")\n",
    "ax.legend()\n",
    "ax.grid(True)\n",
    "ax.set_title(\"Scale as Function of Time\")"
>>>>>>> 816e15af
   ]
  },
  {
   "cell_type": "markdown",
   "metadata": {
    "colab_type": "text",
    "execution": {}
   },
   "source": [
    "```python\n",
    "aics = pd.Series(\n",
    "    index=[\"Location\", \"Scale\", \"Shape\", \"Location and Scale\"],\n",
    "    data=[\n",
    "        ...,\n",
    "        ...,\n",
    "        ...,\n",
    "        ...\n",
    "    ],\n",
    ")\n",
    "\n",
    "aics\n",
    "\n",
    "```"
   ]
  },
  {
   "cell_type": "code",
   "execution_count": null,
   "metadata": {
    "execution": {},
    "tags": []
   },
   "outputs": [],
   "source": [
    "# to_remove solution\n",
    "\n",
    "aics = pd.Series(\n",
    "    index=[\"Location\", \"Scale\", \"Shape\", \"Location and Scale\"],\n",
    "    data=[\n",
    "        compute_aic(law_ns),\n",
    "        compute_aic(law_ns_scale),\n",
    "        compute_aic(law_ns_shape),\n",
    "        compute_aic(law_ns_loc_scale),\n",
    "    ],\n",
    ")\n",
    "\n",
    "aics"
   ]
  },
  {
   "attachments": {},
   "cell_type": "markdown",
   "metadata": {
    "execution": {}
   },
   "source": [
    "# **Summary**\n",
    "\n",
    "In this tutorial, you adapted the GEV model to better fit non-stationary sea surface height data from Washington DC. You learned how to:\n",
    "\n",
    "- Modify the GEV distribution to accommodate a time-dependent parameter, enabling non-stationarity.\n",
    "- Compare different models based on their time-dependent parameters.\n",
    "- Calculate effective return levels with the non-stationary GEV model.\n",
    "- Assessed the fit of the model using the Akaike Information Criterion (AIC)."
   ]
  },
  {
   "attachments": {},
   "cell_type": "markdown",
   "metadata": {
    "execution": {}
   },
   "source": [
    "# **Resources**\n",
    "\n",
    "Original data from this tutorial can be found [here](https://climexp.knmi.nl/getsealev.cgi?id=someone@somewhere&WMO=360&STATION=WASHINGTON_DC&extraargs=). Note the data used in this tutorial were preprocessed to extract the annual maximum values."
   ]
  }
 ],
 "metadata": {
  "colab": {
   "collapsed_sections": [],
   "include_colab_link": true,
   "name": "W2D4_Tutorial7",
   "toc_visible": true
  },
  "kernel": {
   "display_name": "Python 3",
   "language": "python",
   "name": "python3"
  },
  "kernelspec": {
   "display_name": "Python 3 (ipykernel)",
   "language": "python",
   "name": "python3"
  },
  "language_info": {
   "codemirror_mode": {
    "name": "ipython",
    "version": 3
   },
   "file_extension": ".py",
   "mimetype": "text/x-python",
   "name": "python",
   "nbconvert_exporter": "python",
   "pygments_lexer": "ipython3",
   "version": "3.10.12"
  }
 },
 "nbformat": 4,
 "nbformat_minor": 4
}<|MERGE_RESOLUTION|>--- conflicted
+++ resolved
@@ -180,8 +180,6 @@
    "source": [
     "# @title Video 1: Speaker Introduction\n",
     "# Tech team will add code to format and display the video"
-<<<<<<< HEAD
-=======
    ]
   },
   {
@@ -211,7 +209,6 @@
     "        )\n",
     "\n",
     "    return file"
->>>>>>> 816e15af
    ]
   },
   {
@@ -235,41 +232,28 @@
    "outputs": [],
    "source": [
     "# fname = 'WashingtonDCSSH1930-2022.csv'\n",
-<<<<<<< HEAD
-    "url = \"https://osf.io/4zynp/download\"\n",
-    "fname = pooch.retrieve(url, known_hash=None)\n",
-    "\n",
-    "data = pd.read_csv(fname, index_col=0).set_index(\"years\")"
-=======
     "filename_WashingtonDCSSH1 = \"WashingtonDCSSH1930-2022.csv\"\n",
     "url_WashingtonDCSSH1 = \"https://osf.io/4zynp/download\"\n",
     "data = pd.read_csv(\n",
     "    pooch_load(url_WashingtonDCSSH1, filename_WashingtonDCSSH1), index_col=0\n",
     ").set_index(\"years\")"
->>>>>>> 816e15af
-   ]
-  },
-  {
-   "cell_type": "code",
-   "execution_count": null,
-   "metadata": {
-    "execution": {},
-    "tags": []
-   },
-   "outputs": [],
-   "source": [
-<<<<<<< HEAD
-    "data.ssh.plot(linestyle=\"-\", marker=\".\")\n",
-    "plt.ylabel(\"Annual Maximum Sea Surface \\nHeight Anomaly (mm)\")\n",
-    "plt.xlabel(\"Years\");"
-=======
+   ]
+  },
+  {
+   "cell_type": "code",
+   "execution_count": null,
+   "metadata": {
+    "execution": {},
+    "tags": []
+   },
+   "outputs": [],
+   "source": [
     "data.ssh.plot(\n",
     "    linestyle=\"-\",\n",
     "    marker=\".\",\n",
     "    xlabel=\"Annual Maximum Sea Surface \\nHeight Anomaly (mm)\",\n",
     "    ylabel=\"Year\",\n",
     ")"
->>>>>>> 816e15af
    ]
   },
   {
@@ -467,19 +451,6 @@
    },
    "outputs": [],
    "source": [
-<<<<<<< HEAD
-    "data.ssh.plot(c=\"k\", label=\"sea level anomaly\")\n",
-    "plt.plot(\n",
-    "    data.index, estimate_return_level(1 - 1 / 2, law_ns), label=\"2-year return level\"\n",
-    ")\n",
-    "plt.plot(\n",
-    "    data.index, estimate_return_level(1 - 1 / 10, law_ns), label=\"10-year return level\"\n",
-    ")\n",
-    "plt.plot(\n",
-    "    data.index, estimate_return_level(1 - 1 / 50, law_ns), label=\"50-year return level\"\n",
-    ")\n",
-    "plt.plot(\n",
-=======
     "fig, ax = plt.subplots()\n",
     "data.ssh.plot(c=\"k\", label=\"sea level anomaly\", ax=ax)\n",
     "ax.plot(\n",
@@ -492,31 +463,19 @@
     "    data.index, estimate_return_level(1 - 1 / 50, law_ns), label=\"50-year return level\"\n",
     ")\n",
     "ax.plot(\n",
->>>>>>> 816e15af
     "    data.index,\n",
     "    estimate_return_level(1 - 1 / 100, law_ns),\n",
     "    label=\"100-year return level\",\n",
     ")\n",
-<<<<<<< HEAD
-    "plt.plot(\n",
-=======
-    "ax.plot(\n",
->>>>>>> 816e15af
+    "ax.plot(\n",
     "    data.index,\n",
     "    estimate_return_level(1 - 1 / 500, law_ns),\n",
     "    label=\"500-year return level\",\n",
     ")\n",
-<<<<<<< HEAD
-    "plt.legend()\n",
-    "plt.grid(True)\n",
-    "plt.ylabel(\"Annual Maximum Sea Surface \\nHeight Anomaly (mm)\")\n",
-    "plt.xlabel(\"Years\");"
-=======
     "ax.legend()\n",
     "ax.grid(True)\n",
     "ax.set_ylabel(\"Annual Maximum Sea Surface \\nHeight Anomaly (mm)\")\n",
     "ax.set_xlabel(\"Years\")"
->>>>>>> 816e15af
    ]
   },
   {
@@ -677,37 +636,6 @@
     "_ = law_ns_scale.fit(data.ssh.values, c_scale=np.arange(data.index.size))\n",
     "\n",
     "# plot results\n",
-<<<<<<< HEAD
-    "data.ssh.plot(c=\"k\")\n",
-    "_ = plt.plot(\n",
-    "    data.index,\n",
-    "    estimate_return_level(1 - 1 / 2, law_ns_scale),\n",
-    "    label=\"2-year return level\",\n",
-    ")\n",
-    "_ = plt.plot(\n",
-    "    data.index,\n",
-    "    estimate_return_level(1 - 1 / 10, law_ns_scale),\n",
-    "    label=\"10-year return level\",\n",
-    ")\n",
-    "_ = plt.plot(\n",
-    "    data.index,\n",
-    "    estimate_return_level(1 - 1 / 50, law_ns_scale),\n",
-    "    label=\"50-year return level\",\n",
-    ")\n",
-    "_ = plt.plot(\n",
-    "    data.index,\n",
-    "    estimate_return_level(1 - 1 / 100, law_ns_scale),\n",
-    "    label=\"100-year return level\",\n",
-    ")\n",
-    "_ = plt.plot(\n",
-    "    data.index,\n",
-    "    estimate_return_level(1 - 1 / 500, law_ns_scale),\n",
-    "    label=\"500-year return level\",\n",
-    ")\n",
-    "plt.legend()\n",
-    "plt.grid(True)\n",
-    "plt.title(\"Scale as Function of Time\")"
-=======
     "fig, ax = plt.subplots()\n",
     "data.ssh.plot(c=\"k\", ax=ax)\n",
     "ax.plot(\n",
@@ -732,7 +660,6 @@
     "ax.legend()\n",
     "ax.grid(True)\n",
     "ax.set_title(\"Scale as Function of Time\")"
->>>>>>> 816e15af
    ]
   },
   {
@@ -797,37 +724,6 @@
     "_ = law_ns_shape.fit(data.ssh.values, c_shape=np.arange(data.index.size))\n",
     "\n",
     "# plot results\n",
-<<<<<<< HEAD
-    "data.ssh.plot(c=\"k\")\n",
-    "_ = plt.plot(\n",
-    "    data.index,\n",
-    "    estimate_return_level(1 - 1 / 2, law_ns_shape),\n",
-    "    label=\"2-year return level\",\n",
-    ")\n",
-    "_ = plt.plot(\n",
-    "    data.index,\n",
-    "    estimate_return_level(1 - 1 / 10, law_ns_shape),\n",
-    "    label=\"10-year return level\",\n",
-    ")\n",
-    "_ = plt.plot(\n",
-    "    data.index,\n",
-    "    estimate_return_level(1 - 1 / 50, law_ns_shape),\n",
-    "    label=\"50-year return level\",\n",
-    ")\n",
-    "_ = plt.plot(\n",
-    "    data.index,\n",
-    "    estimate_return_level(1 - 1 / 100, law_ns_shape),\n",
-    "    label=\"100-year return level\",\n",
-    ")\n",
-    "_ = plt.plot(\n",
-    "    data.index,\n",
-    "    estimate_return_level(1 - 1 / 500, law_ns_shape),\n",
-    "    label=\"500-year return level\",\n",
-    ")\n",
-    "plt.legend()\n",
-    "plt.grid(True)\n",
-    "plt.title(\"Shape as Function of Time\")"
-=======
     "fig, ax = plt.subplots()\n",
     "data.ssh.plot(c=\"k\", ax=ax)\n",
     "ax.plot(\n",
@@ -852,7 +748,6 @@
     "ax.legend()\n",
     "ax.grid(True)\n",
     "ax.set_title(\"Scale as Function of Time\")"
->>>>>>> 816e15af
    ]
   },
   {
@@ -921,37 +816,6 @@
     ")\n",
     "\n",
     "# plot results\n",
-<<<<<<< HEAD
-    "data.ssh.plot(c=\"k\")\n",
-    "_ = plt.plot(\n",
-    "    data.index,\n",
-    "    estimate_return_level(1 - 1 / 2, law_ns_loc_scale),\n",
-    "    label=\"2-year return level\",\n",
-    ")\n",
-    "_ = plt.plot(\n",
-    "    data.index,\n",
-    "    estimate_return_level(1 - 1 / 10, law_ns_loc_scale),\n",
-    "    label=\"10-year return level\",\n",
-    ")\n",
-    "_ = plt.plot(\n",
-    "    data.index,\n",
-    "    estimate_return_level(1 - 1 / 50, law_ns_loc_scale),\n",
-    "    label=\"50-year return level\",\n",
-    ")\n",
-    "_ = plt.plot(\n",
-    "    data.index,\n",
-    "    estimate_return_level(1 - 1 / 100, law_ns_loc_scale),\n",
-    "    label=\"100-year return level\",\n",
-    ")\n",
-    "_ = plt.plot(\n",
-    "    data.index,\n",
-    "    estimate_return_level(1 - 1 / 500, law_ns_loc_scale),\n",
-    "    label=\"500-year return level\",\n",
-    ")\n",
-    "plt.legend()\n",
-    "plt.grid(True)\n",
-    "plt.title(\"Location and Scale as Function of Time\")"
-=======
     "fig, ax = plt.subplots()\n",
     "data.ssh.plot(c=\"k\", ax=ax)\n",
     "ax.plot(\n",
@@ -976,7 +840,6 @@
     "ax.legend()\n",
     "ax.grid(True)\n",
     "ax.set_title(\"Scale as Function of Time\")"
->>>>>>> 816e15af
    ]
   },
   {
