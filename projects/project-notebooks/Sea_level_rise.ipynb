{
 "cells": [
  {
   "cell_type": "markdown",
   "metadata": {
    "id": "avjFjFXwWqyW"
   },
   "source": [
    "# **Sea Level Rise**\n",
    "\n",
    "**Content creators:** Aakash Sane, Karsten Haustein\n",
    "\n",
    "**Content reviewers:** Brodie Pearson, Abigail Bodner, Jenna Pearson, Chi Zhang, Ohad Zivan \n",
    "\n",
    "**Content editors:** Zane Mitrevica, Natalie Steinemann, Jenna Pearson, Chi Zhang, Ohad Zivan\n",
    "\n",
    "**Production editors:** Wesley Banfield, Jenna Pearson, Chi Zhang, Ohad Zivan\n",
    "\n",
    "**Our 2023 Sponsors:** NASA TOPS and Google DeepMind"
   ]
  },
  {
   "cell_type": "code",
   "execution_count": null,
   "metadata": {
    "id": "umnBeSiJeqYo",
    "tags": []
   },
   "outputs": [],
   "source": [
    "# @title Project Background\n",
<<<<<<< HEAD
=======
    "# This will be a short video introducing the content creator(s) and motivating the research direction of the template.\n",
>>>>>>> bd1f1c68
    "\n",
    "from ipywidgets import widgets\n",
    "from IPython.display import YouTubeVideo\n",
    "from IPython.display import IFrame\n",
    "from IPython.display import display\n",
    "\n",
    "\n",
    "class PlayVideo(IFrame):\n",
    "    def __init__(self, id, source, page=1, width=400, height=300, **kwargs):\n",
    "        self.id = id\n",
    "        if source == \"Bilibili\":\n",
    "            src = f\"https://player.bilibili.com/player.html?bvid={id}&page={page}\"\n",
    "        elif source == \"Osf\":\n",
    "            src = f\"https://mfr.ca-1.osf.io/render?url=https://osf.io/download/{id}/?direct%26mode=render\"\n",
    "        super(PlayVideo, self).__init__(src, width, height, **kwargs)\n",
    "\n",
    "\n",
    "def display_videos(video_ids, W=400, H=300, fs=1):\n",
<<<<<<< HEAD
    "  tab_contents = []\n",
    "  for i, video_id in enumerate(video_ids):\n",
    "    out = widgets.Output()\n",
    "    with out:\n",
    "      if video_ids[i][0] == 'Youtube':\n",
    "        video = YouTubeVideo(id=video_ids[i][1], width=W,\n",
    "                             height=H, fs=fs, rel=0)\n",
    "        print(f'Video available at https://youtube.com/watch?v={video.id}')\n",
    "      else:\n",
    "        video = PlayVideo(id=video_ids[i][1], source=video_ids[i][0], width=W,\n",
    "                          height=H, fs=fs, autoplay=False)\n",
    "        if video_ids[i][0] == 'Bilibili':\n",
    "          print(f'Video available at https://www.bilibili.com/video/{video.id}')\n",
    "        elif video_ids[i][0] == 'Osf':\n",
    "          print(f'Video available at https://osf.io/{video.id}')\n",
    "      display(video)\n",
    "    tab_contents.append(out)\n",
    "  return tab_contents\n",
    "\n",
    "\n",
    "video_ids = [('Youtube', 'FzXJ00pg34g'), ('Bilibili', 'BV1J14y197TT')]\n",
=======
    "    tab_contents = []\n",
    "    for i, video_id in enumerate(video_ids):\n",
    "        out = widgets.Output()\n",
    "        with out:\n",
    "            if video_ids[i][0] == \"Youtube\":\n",
    "                video = YouTubeVideo(\n",
    "                    id=video_ids[i][1], width=W, height=H, fs=fs, rel=0\n",
    "                )\n",
    "                print(f\"Video available at https://youtube.com/watch?v={video.id}\")\n",
    "            else:\n",
    "                video = PlayVideo(\n",
    "                    id=video_ids[i][1],\n",
    "                    source=video_ids[i][0],\n",
    "                    width=W,\n",
    "                    height=H,\n",
    "                    fs=fs,\n",
    "                    autoplay=False,\n",
    "                )\n",
    "                if video_ids[i][0] == \"Bilibili\":\n",
    "                    print(\n",
    "                        f\"Video available at https://www.bilibili.com/video/{video.id}\"\n",
    "                    )\n",
    "                elif video_ids[i][0] == \"Osf\":\n",
    "                    print(f\"Video available at https://osf.io/{video.id}\")\n",
    "            display(video)\n",
    "        tab_contents.append(out)\n",
    "    return tab_contents\n",
    "\n",
    "\n",
    "video_ids = [(\"Youtube\", \"W5o_HTsef0I\"), (\"Bilibili\", \"BV1ho4y1C7Eo\")]\n",
>>>>>>> bd1f1c68
    "tab_contents = display_videos(video_ids, W=730, H=410)\n",
    "tabs = widgets.Tab()\n",
    "tabs.children = tab_contents\n",
    "for i in range(len(tab_contents)):\n",
    "    tabs.set_title(i, video_ids[i][0])\n",
    "display(tabs)"
   ]
  },
  {
   "cell_type": "code",
   "execution_count": null,
   "metadata": {},
   "outputs": [],
   "source": [
    "# @title Tutorial slides\n",
    "# @markdown These are the slides for the videos in all tutorials today\n",
    "from IPython.display import IFrame\n",
    "link_id = \"u7x62\""
   ]
  },
  {
   "cell_type": "markdown",
   "metadata": {
    "id": "DZbqRlQKXhnc"
   },
   "source": [
    "Sea level, or Sea Surface Height [SSH], describes the vertical position of the interface between the atmosphere and the ocean. It varies at numerous timescales attributable to different physical factors, such as hourly tides, daily to monthly perturbations caused by currents and storms, and alterations spanning several decades to centuries due to thermal expansion of seawater and the reduction of mass resulting from glaciers and ice sheets. Read more: [NOAA 2022 Sea level rise technical report](https://oceanservice.noaa.gov/hazards/sealevelrise/sealevelrise-tech-report.html).\n",
    "\n",
    "**In this project**, you will work on sea level rise data from ECCO model (recall W1D2 tutorial 4 outputs) and tidal gauge datasets."
   ]
  },
  {
   "cell_type": "markdown",
   "metadata": {
    "id": "adR8NLN_ZsZL"
   },
   "source": [
    "# Project Template\n",
    "![Project Template](https://raw.githubusercontent.com/ClimateMatchAcademy/course-content/main/projects/template-images/sea_level_rise_template_map.svg)\n",
    "\n",
    "*Note: The dashed boxes are socio-economic questions.*"
   ]
  },
  {
   "cell_type": "markdown",
   "metadata": {
    "id": "-uS_n9-3YJrZ"
   },
   "source": [
    "# Data Exploration Notebook\n",
    "## Project Setup\n"
   ]
  },
  {
   "cell_type": "code",
   "execution_count": null,
   "metadata": {
    "colab": {
     "base_uri": "https://localhost:8080/"
    },
    "executionInfo": {
     "elapsed": 11530,
     "status": "ok",
     "timestamp": 1684039748782,
     "user": {
      "displayName": "Aakash Sane",
      "userId": "01630331402567153960"
     },
     "user_tz": 240
    },
    "id": "9nDg6MeVY1CX",
    "outputId": "a400990a-18a0-4a09-d07d-868dbbc84067",
    "tags": []
   },
   "outputs": [],
   "source": [
    "# imports\n",
    "import random\n",
    "import numpy as np\n",
    "import matplotlib.pyplot as plt\n",
    "import xarray as xr\n",
    "import os\n",
    "import pooch\n",
    "import tempfile"
   ]
  },
  {
   "cell_type": "code",
   "execution_count": null,
   "metadata": {
    "tags": []
   },
   "outputs": [],
   "source": [
    "# helper functions\n",
    "\n",
    "def pooch_load(filelocation=None,filename=None,processor=None):\n",
    "    shared_location='/home/jovyan/shared/Data/Projects/Sea_Level' # this is different for each day\n",
    "    user_temp_cache=tempfile.gettempdir()\n",
    "    \n",
    "    if os.path.exists(os.path.join(shared_location,filename)):\n",
    "        file = os.path.join(shared_location,filename)\n",
    "    else:\n",
    "        file = pooch.retrieve(filelocation,known_hash=None,fname=os.path.join(user_temp_cache,filename),processor=processor)\n",
    "\n",
    "    return file"
   ]
  },
  {
   "cell_type": "markdown",
   "metadata": {
    "id": "iYblWn8cZAGT"
   },
   "source": [
    "## ECCO Sea Surface Height (SSH)\n",
    "\n",
    "In this project, you will analyse sea surface height (SSH) data using the ECCO reanalysis product which combines simulations and observations. ECCO stands for Estimating the Circulation and Climate of the Ocean and integrates observations with coupled ocean/sea-ice models. The netCDF data file contains SSH stored as monthly means from the year 1992 to 2017 on a 0.5 x 0.5 degree grid. Using the ECCO product, global and regional sea level obtained due to physical effects (such as thermal expansion of sea water, etc.) can be estimated. Further details about the dataset can be obtained [here](https://ecco-group.org/).\n",
    "\n",
    "The sea surface height variable is called 'SSH' in the data. It is a variable with three gridded dimensions: time, latitude, and longitude. The code below shows how to load the SSH dataset and provides plotting examples. One example plots the time-series at a particular latitude and longitude while another example plots a colormap on the global grid. Those examples should equip you to tackle many of the questions on the template, so go ahead and explore! \n",
    "\n",
    "Further resources about the dataset:\n",
    "\n",
    "- ECCO Consortium, Fukumori, I., Wang, O., Fenty, I., Forget, G., Heimbach, P., & Ponte, R. M. (DATE ACCESSED). ECCO Central Estimate (Version 4 Release 4). Retrieved from https://podaac.jpl.nasa.gov/dataset/ECCO_L4_GMSL_TIME_SERIES_MONTHLY_V4R4.\n",
    "\n",
    "- ECCO Consortium, Fukumori, I., Wang, O., Fenty, I., Forget, G., Heimbach, P., & Ponte, R. M. (2021, February 10). Synopsis of the ECCO Central Production Global Ocean and Sea-Ice State Estimate (Version 4 Release 4). https://doi.org/10.5281/zenodo.4533349\n",
    "\n",
    "- Forget, G., J.-M. Campin, P. Heimbach, C. N. Hill, R. M. Ponte, and C. Wunsch, 2015: ECCO version 4: An integrated framework for non-linear inverse modeling and global ocean state estimation. Geoscientific Model Development, 8. https://www.geosci-model-dev.net/8/3071/2015/\n"
   ]
  },
  {
   "cell_type": "code",
   "execution_count": null,
   "metadata": {
    "colab": {
     "base_uri": "https://localhost:8080/",
     "height": 375
    },
    "executionInfo": {
     "elapsed": 1616,
     "status": "ok",
     "timestamp": 1684040059226,
     "user": {
      "displayName": "Aakash Sane",
      "userId": "01630331402567153960"
     },
     "user_tz": 240
    },
    "id": "L0flXmexD8V1",
    "outputId": "2b914b7c-7428-4934-e614-a31dbc9fac07",
    "tags": []
   },
   "outputs": [],
   "source": [
<<<<<<< HEAD
    "url_ECCO='~/shared/Data/Projects/Sea_Level/SEA_SURFACE_HEIGHT_mon_mean_1992-01-2017-12_ECCO_V4r4_latlon_0p50deg.nc'\n",
    "ds=xr.open_dataset(url_ECCO)\n",
=======
    "# data source:   https://pangeo-forge.org/dashboard/feedstock/7\n",
    "# CMIP6.CMIP.CCCma.CanESM5.historical.r1i1p1f1.Omon.zos.gn.v20190429.zarr\n",
    "url_ECCO = \"~/shared/Data/Projects/Sea_Level/SEA_SURFACE_HEIGHT_mon_mean_1992-01-2017-12_ECCO_V4r4_latlon_0p50deg.nc\"\n",
    "ds = xr.open_dataset(url_ECCO)\n",
>>>>>>> bd1f1c68
    "ds"
   ]
  },
  {
   "cell_type": "code",
   "execution_count": null,
   "metadata": {
    "colab": {
     "base_uri": "https://localhost:8080/",
     "height": 521
    },
    "executionInfo": {
     "elapsed": 3394,
     "status": "ok",
     "timestamp": 1684040207001,
     "user": {
      "displayName": "Aakash Sane",
      "userId": "01630331402567153960"
     },
     "user_tz": 240
    },
    "id": "PlWal3F1nBn-",
    "outputId": "277e3422-1a14-4bd5-9d7f-9271c4fe4610",
    "tags": []
   },
   "outputs": [],
   "source": [
    "ds[\"SSH\"][:, 200, 134].plot()"
   ]
  },
  {
   "cell_type": "code",
   "execution_count": null,
   "metadata": {
    "colab": {
     "base_uri": "https://localhost:8080/",
     "height": 505
    },
    "executionInfo": {
     "elapsed": 2180,
     "status": "ok",
     "timestamp": 1684040259345,
     "user": {
      "displayName": "Aakash Sane",
      "userId": "01630331402567153960"
     },
     "user_tz": 240
    },
    "id": "siE27RESnpYu",
    "outputId": "edbe201a-8198-4acc-c89e-ee96ee017d69",
    "tags": []
   },
   "outputs": [],
   "source": [
    "ds[\"SSH\"][100, :, :].plot.pcolormesh()"
   ]
  },
  {
   "cell_type": "markdown",
   "metadata": {
    "id": "m_p7kvscZcLF"
   },
   "source": [
    "## Observations Dataset: Tidal Gauges\n",
    "\n",
    "Students can download any tidal gauge data of their choice from this **[website](https://uhslc.soest.hawaii.edu/data/)**\n",
    "\n",
    "It is recommended to download the NetCDF **'daily'** data for a particular location and it can be compared to the nearest latitude-longitude from the ECCO dataset. When you download the tidal gauge data, you can select a location, right click on the NetCDF of the data you want, copy link address and paste as the url below.\n",
    "\n",
    "The file will have the sea level stored as a variable called **'sea_level'**, which is a function of time. It can be fun to explore how close the tidal gauge data agree (or disagree) with the ECCO data!"
   ]
  },
  {
   "cell_type": "code",
   "execution_count": null,
   "metadata": {
    "id": "TZklQQmuZFTh",
    "tags": []
   },
   "outputs": [],
   "source": [
    "# students can download any tidal gauge data of their choice from this website:\n",
    "# https://uhslc.soest.hawaii.edu/data/\n",
    "# instructions: select a location, right click on the netcdf of the data you want, copy link address and paste as the url below"
   ]
  },
  {
   "cell_type": "code",
   "execution_count": null,
   "metadata": {
    "id": "ZDR9zdIeFPD7",
    "tags": []
   },
   "outputs": [],
   "source": [
    "# data source-specific functions\n",
    "url_choosen = \"https://uhslc.soest.hawaii.edu/data/netcdf/fast/daily/d825.nc\"  # this is the link for \"Cuxhaven Germany\", change to your location\n",
    "# example code after downloading tidal gauge data:\n",
    "ds = xr.open_dataset(\n",
    "    pooch.retrieve(url_choosen, known_hash=None)\n",
    ")  # this is just an example, tidal gauge NetCDF file needs to be downloaded in order to load this.\n",
    "ds"
   ]
  },
  {
   "cell_type": "markdown",
   "metadata": {
    "id": "e5KKmsTujjAg"
   },
   "source": [
    "# Further Reading\n",
    "\n",
    "- 2022 Sea Level Rise Technical Report\n",
    "https://oceanservice.noaa.gov/hazards/sealevelrise/sealevelrise-tech-report-sections.html\n",
    "\n",
    "- Oppenheimer, M., B.C. Glavovic , J. Hinkel, R. van de Wal, A.K. Magnan, A. Abd-Elgawad, R. Cai, M. Cifuentes-Jara, R.M. DeConto, T. Ghosh, J. Hay, F. Isla, B. Marzeion, B. Meyssignac, and Z. Sebesvari, 2019: Sea Level Rise and Implications for Low-Lying Islands, Coasts and Communities. In: IPCC Special Report on the Ocean and Cryosphere in a Changing Climate [H.-O. Pörtner, D.C. Roberts, V. Masson-Delmotte, P. Zhai, M. Tignor, E. Poloczanska, K. Mintenbeck, A. Alegría, M. Nicolai, A. Okem, J. Petzold, B. Rama, N.M. Weyer (eds.)]. Cambridge University Press, Cambridge, UK and New York, NY, USA, pp. 321-445. https://doi.org/10.1017/9781009157964.006. \n",
    "\n",
    "- Domingues, R., Goni, G., Baringer, M., &Volkov, D. (2018). What caused theaccelerated sea level changes along theU.S. East Coast during 2010–2015?Geophysical Research Letters,45,13,367–13,376. https://doi.org/10.1029/2018GL081183Received \n",
    "\n",
    "- Church, J.A., P.U. Clark, A. Cazenave, J.M. Gregory, S. Jevrejeva, A. Levermann, M.A. Merrifield, G.A. Milne, R.S. Nerem, P.D. Nunn, A.J. Payne, W.T. Pfeffer, D. Stammer and A.S. Unnikrishnan, 2013: Sea Level Change. In: Climate Change 2013: The Physical Science Basis. Contribution of Working Group I to the Fifth Assessment Report of the Intergovernmental Panel on Climate Change \n",
    "[Stocker, T.F., D. Qin, G.-K. Plattner, M. Tignor, S.K. Allen, J. Boschung,\n",
    "A. Nauels, Y. Xia, V. Bex and P.M. Midgley (eds.)]. Cambridge University Press, Cambridge, United Kingdom and New York, NY, USA. https://www.ipcc.ch/site/assets/uploads/2018/02/WG1AR5_Chapter13_FINAL.pdf \n",
    "\n",
    "- Gregory, J.M., Griffies, S.M., Hughes, C.W. et al. Concepts and Terminology for Sea Level: Mean, Variability and Change, Both Local and Global. Surv Geophys 40, 1251–1289 (2019). https://doi.org/10.1007/s10712-019-09525-z\n",
    "\n",
    "- Wang, J., Church, J. A., Zhang, X., Gregory, J. M., Zanna, L., & Chen, X. (2021). Evaluation of the Local Sea‐Level Budget at Tide Gauges Since 1958. Geophysical Research Letters, 48(20), e2021GL094502.  https://doi.org/10.1029/2021GL094502 \n",
    "\n",
    "- Cazenave, A. and Cozannet, G.L. (2014), Sea level rise and its coastal impacts. Earth's Future, 2: 15-34. https://doi-org.ezproxy.princeton.edu/10.1002/2013EF000188\n",
    "\n",
    "- Mimura N. Sea-level rise caused by climate change and its implications for society. Proc Jpn Acad Ser B Phys Biol Sci. 2013;89(7):281-301. doi: 10.2183/pjab.89.281. PMID: 23883609; PMCID: PMC3758961. doi: [10.2183/pjab.89.281](https://www.jstage.jst.go.jp/article/pjab/89/7/89_PJA8907B-01/_article)\n",
    "\n"
   ]
  },
  {
   "cell_type": "markdown",
   "metadata": {},
   "source": [
    "# **Resources**\n",
    "\n",
    "This tutorial uses data from the simulations conducted as part of the [CMIP6](https://wcrp-cmip.org/) multi-model ensemble. \n",
    "\n",
    "For examples on how to access and analyze data, please visit the [Pangeo Cloud CMIP6 Gallery](https://gallery.pangeo.io/repos/pangeo-gallery/cmip6/index.html) \n",
    "\n",
    "For more information on what CMIP is and how to access the data, please see this [page](https://github.com/ClimateMatchAcademy/course-content/blob/main/tutorials/CMIP/CMIP_resource_bank.md)."
   ]
  }
 ],
 "metadata": {
  "colab": {
   "provenance": []
  },
  "kernelspec": {
   "display_name": "Python 3 (ipykernel)",
   "language": "python",
   "name": "python3"
  },
  "language_info": {
   "codemirror_mode": {
    "name": "ipython",
    "version": 3
   },
   "file_extension": ".py",
   "mimetype": "text/x-python",
   "name": "python",
   "nbconvert_exporter": "python",
   "pygments_lexer": "ipython3",
   "version": "3.10.11"
  }
 },
 "nbformat": 4,
 "nbformat_minor": 4
}<|MERGE_RESOLUTION|>--- conflicted
+++ resolved
@@ -29,10 +29,6 @@
    "outputs": [],
    "source": [
     "# @title Project Background\n",
-<<<<<<< HEAD
-=======
-    "# This will be a short video introducing the content creator(s) and motivating the research direction of the template.\n",
->>>>>>> bd1f1c68
     "\n",
     "from ipywidgets import widgets\n",
     "from IPython.display import YouTubeVideo\n",
@@ -51,29 +47,6 @@
     "\n",
     "\n",
     "def display_videos(video_ids, W=400, H=300, fs=1):\n",
-<<<<<<< HEAD
-    "  tab_contents = []\n",
-    "  for i, video_id in enumerate(video_ids):\n",
-    "    out = widgets.Output()\n",
-    "    with out:\n",
-    "      if video_ids[i][0] == 'Youtube':\n",
-    "        video = YouTubeVideo(id=video_ids[i][1], width=W,\n",
-    "                             height=H, fs=fs, rel=0)\n",
-    "        print(f'Video available at https://youtube.com/watch?v={video.id}')\n",
-    "      else:\n",
-    "        video = PlayVideo(id=video_ids[i][1], source=video_ids[i][0], width=W,\n",
-    "                          height=H, fs=fs, autoplay=False)\n",
-    "        if video_ids[i][0] == 'Bilibili':\n",
-    "          print(f'Video available at https://www.bilibili.com/video/{video.id}')\n",
-    "        elif video_ids[i][0] == 'Osf':\n",
-    "          print(f'Video available at https://osf.io/{video.id}')\n",
-    "      display(video)\n",
-    "    tab_contents.append(out)\n",
-    "  return tab_contents\n",
-    "\n",
-    "\n",
-    "video_ids = [('Youtube', 'FzXJ00pg34g'), ('Bilibili', 'BV1J14y197TT')]\n",
-=======
     "    tab_contents = []\n",
     "    for i, video_id in enumerate(video_ids):\n",
     "        out = widgets.Output()\n",
@@ -103,8 +76,7 @@
     "    return tab_contents\n",
     "\n",
     "\n",
-    "video_ids = [(\"Youtube\", \"W5o_HTsef0I\"), (\"Bilibili\", \"BV1ho4y1C7Eo\")]\n",
->>>>>>> bd1f1c68
+    "video_ids = [('Youtube', 'FzXJ00pg34g'), ('Bilibili', 'BV1J14y197TT')]\n",
     "tab_contents = display_videos(video_ids, W=730, H=410)\n",
     "tabs = widgets.Tab()\n",
     "tabs.children = tab_contents\n",
@@ -258,15 +230,8 @@
    },
    "outputs": [],
    "source": [
-<<<<<<< HEAD
     "url_ECCO='~/shared/Data/Projects/Sea_Level/SEA_SURFACE_HEIGHT_mon_mean_1992-01-2017-12_ECCO_V4r4_latlon_0p50deg.nc'\n",
     "ds=xr.open_dataset(url_ECCO)\n",
-=======
-    "# data source:   https://pangeo-forge.org/dashboard/feedstock/7\n",
-    "# CMIP6.CMIP.CCCma.CanESM5.historical.r1i1p1f1.Omon.zos.gn.v20190429.zarr\n",
-    "url_ECCO = \"~/shared/Data/Projects/Sea_Level/SEA_SURFACE_HEIGHT_mon_mean_1992-01-2017-12_ECCO_V4r4_latlon_0p50deg.nc\"\n",
-    "ds = xr.open_dataset(url_ECCO)\n",
->>>>>>> bd1f1c68
     "ds"
    ]
   },
