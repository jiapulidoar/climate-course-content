--- conflicted
+++ resolved
@@ -1,20 +1,6 @@
 {
  "cells": [
   {
-<<<<<<< HEAD
-   "cell_type": "markdown",
-   "metadata": {
-    "execution": {}
-   },
-   "source": [
-    "[![Open In Colab](https://colab.research.google.com/assets/colab-badge.svg)](https://colab.research.google.com/github/ClimateMatchAcademy/course-content/blob/main/tutorials/W2D1_FutureClimate-IPCCIPhysicalBasis/W2D1_Tutorial_5.ipynb) &nbsp; <a href=\"https://kaggle.com/kernels/welcome?src=https://raw.githubusercontent.com/ClimateMatchAcademy/course-content/main/tutorials/W2D1_FutureClimate-IPCCIPhysicalBasis/W2D1_Tutorial_5.ipynb\" target=\"_parent\"><img src=\"https://kaggle.com/static/images/open-in-kaggle.svg\" alt=\"Open in Kaggle\"/></a>"
-   ]
-  },
-  {
-   "cell_type": "markdown",
-   "metadata": {
-    "execution": {}
-=======
    "attachments": {},
    "cell_type": "markdown",
    "metadata": {},
@@ -27,7 +13,6 @@
    "cell_type": "markdown",
    "metadata": {
     "id": "avjFjFXwWqyW"
->>>>>>> 816e15af
    },
    "source": [
     "# **Tutorial 5: Internal Climate Variability**\n",
@@ -42,18 +27,6 @@
     "\n",
     "**Production editors:** Wesley Banfield, Jenna Pearson, Chi Zhang, Ohad Zivan\n",
     "\n",
-<<<<<<< HEAD
-    "**Our 2023 Sponsors:** NASA TOPS, Google DeepMind, and CMIP\n"
-   ]
-  },
-  {
-   "cell_type": "markdown",
-   "metadata": {
-    "execution": {}
-   },
-   "source": [
-    "# Tutorial Objectives\n",
-=======
     "**Our 2023 Sponsors:** NASA TOPS and Google DeepMind"
    ]
   },
@@ -65,7 +38,6 @@
    },
    "source": [
     "# **Tutorial Objectives**\n",
->>>>>>> 816e15af
     "In this tutorial, we will learn about the concept of internal climate variability, how it influences the predictability of climate phenomena and how it contributes to uncertainty in CMIP6 models. We will work with a *single-model ensemble*, which utilizes the *MPI-ESM1-2-LR* model from CMIP6, to isolate and quantify internal climate variability. \n",
     "\n",
     "By the end of this tutorial, you would be able to:\n",
@@ -75,14 +47,6 @@
    ]
   },
   {
-<<<<<<< HEAD
-   "cell_type": "markdown",
-   "metadata": {
-    "execution": {}
-   },
-   "source": [
-    "# Setup\n",
-=======
    "attachments": {},
    "cell_type": "markdown",
    "metadata": {
@@ -90,7 +54,6 @@
    },
    "source": [
     "# **Setup**\n",
->>>>>>> 816e15af
     "\n",
     "    \n",
     "\n"
@@ -100,13 +63,9 @@
    "cell_type": "code",
    "execution_count": null,
    "metadata": {
-<<<<<<< HEAD
-    "execution": {},
-=======
     "colab": {
      "base_uri": "https://localhost:8080/"
     },
->>>>>>> 816e15af
     "executionInfo": {
      "elapsed": 93464,
      "status": "ok",
@@ -116,221 +75,6 @@
       "userId": "04706287370408131987"
      },
      "user_tz": 240
-<<<<<<< HEAD
-    },
-    "tags": [
-     "colab"
-    ]
-   },
-   "outputs": [],
-   "source": [
-    "# !pip install condacolab &> /dev/null\n",
-    "# import condacolab\n",
-    "# condacolab.install()\n",
-    "\n",
-    "# # Install all packages in one call (+ use mamba instead of conda), this must in one line or code will fail\n",
-    "# !mamba install xarray-datatree intake-esm gcsfs xmip aiohttp nc-time-axis cf_xarray xarrayutils &> /dev/null"
-   ]
-  },
-  {
-   "cell_type": "code",
-   "execution_count": null,
-   "metadata": {
-    "execution": {},
-    "tags": []
-   },
-   "outputs": [],
-   "source": [
-    "# imports\n",
-    "import time\n",
-    "\n",
-    "tic = time.time()\n",
-    "\n",
-    "import intake\n",
-    "import numpy as np\n",
-    "import matplotlib.pyplot as plt\n",
-    "import xarray as xr\n",
-    "\n",
-    "from xmip.preprocessing import combined_preprocessing\n",
-    "from xarrayutils.plotting import shaded_line_plot\n",
-    "\n",
-    "from datatree import DataTree\n",
-    "from xmip.postprocessing import _parse_metric"
-   ]
-  },
-  {
-   "cell_type": "code",
-   "execution_count": null,
-   "metadata": {
-    "cellView": "form",
-    "execution": {},
-    "tags": []
-   },
-   "outputs": [],
-   "source": [
-    "# @title Figure Settings\n",
-    "import ipywidgets as widgets  # interactive display\n",
-    "\n",
-    "%config InlineBackend.figure_format = 'retina'\n",
-    "plt.style.use(\n",
-    "    \"https://raw.githubusercontent.com/ClimateMatchAcademy/course-content/main/cma.mplstyle\"\n",
-    ")\n",
-    "# model_colors = {k:f\"C{ki}\" for ki, k in enumerate(source_ids)}\n",
-    "%matplotlib inline"
-   ]
-  },
-  {
-   "cell_type": "code",
-   "execution_count": null,
-   "metadata": {
-    "cellView": "form",
-    "execution": {},
-    "tags": []
-   },
-   "outputs": [],
-   "source": [
-    "# @title Helper functions\n",
-    "\n",
-    "# If any helper functions you want to hide for clarity (that has been seen before\n",
-    "# or is simple/uniformative), add here\n",
-    "# If helper code depends on libraries that aren't used elsewhere,\n",
-    "# import those libaries here, rather than in the main import cell\n",
-    "\n",
-    "\n",
-    "def global_mean(ds: xr.Dataset) -> xr.Dataset:\n",
-    "    \"\"\"Global average, weighted by the cell area\"\"\"\n",
-    "    return ds.weighted(ds.areacello.fillna(0)).mean([\"x\", \"y\"], keep_attrs=True)\n",
-    "\n",
-    "\n",
-    "# Calculate anomaly to reference period\n",
-    "def datatree_anomaly(dt):\n",
-    "    dt_out = DataTree()\n",
-    "    for model, subtree in dt.items():\n",
-    "        # for the coding exercise, ellipses will go after sel on the following line\n",
-    "        ref = dt[model][\"historical\"].ds.sel(time=slice(\"1950\", \"1980\")).mean()\n",
-    "        dt_out[model] = subtree - ref\n",
-    "    return dt_out\n",
-    "\n",
-    "\n",
-    "def plot_historical_ssp126_combined(dt):\n",
-    "    for model in dt.keys():\n",
-    "        datasets = []\n",
-    "        for experiment in [\"historical\", \"ssp126\"]:\n",
-    "            datasets.append(dt[model][experiment].ds.tos)\n",
-    "\n",
-    "        da_combined = xr.concat(datasets, dim=\"time\")"
-   ]
-  },
-  {
-   "cell_type": "code",
-   "execution_count": null,
-   "metadata": {
-    "cellView": "form",
-    "execution": {},
-    "tags": []
-   },
-   "outputs": [],
-   "source": [
-    "# @title Video 1: Internal Climate Variability\n",
-    "\n",
-    "from ipywidgets import widgets\n",
-    "from IPython.display import YouTubeVideo\n",
-    "from IPython.display import IFrame\n",
-    "from IPython.display import display\n",
-    "\n",
-    "\n",
-    "class PlayVideo(IFrame):\n",
-    "    def __init__(self, id, source, page=1, width=400, height=300, **kwargs):\n",
-    "        self.id = id\n",
-    "        if source == \"Bilibili\":\n",
-    "            src = f\"https://player.bilibili.com/player.html?bvid={id}&page={page}\"\n",
-    "        elif source == \"Osf\":\n",
-    "            src = f\"https://mfr.ca-1.osf.io/render?url=https://osf.io/download/{id}/?direct%26mode=render\"\n",
-    "        super(PlayVideo, self).__init__(src, width, height, **kwargs)\n",
-    "\n",
-    "\n",
-    "def display_videos(video_ids, W=400, H=300, fs=1):\n",
-    "    tab_contents = []\n",
-    "    for i, video_id in enumerate(video_ids):\n",
-    "        out = widgets.Output()\n",
-    "        with out:\n",
-    "            if video_ids[i][0] == \"Youtube\":\n",
-    "                video = YouTubeVideo(\n",
-    "                    id=video_ids[i][1], width=W, height=H, fs=fs, rel=0\n",
-    "                )\n",
-    "                print(f\"Video available at https://youtube.com/watch?v={video.id}\")\n",
-    "            else:\n",
-    "                video = PlayVideo(\n",
-    "                    id=video_ids[i][1],\n",
-    "                    source=video_ids[i][0],\n",
-    "                    width=W,\n",
-    "                    height=H,\n",
-    "                    fs=fs,\n",
-    "                    autoplay=False,\n",
-    "                )\n",
-    "                if video_ids[i][0] == \"Bilibili\":\n",
-    "                    print(\n",
-    "                        f\"Video available at https://www.bilibili.com/video/{video.id}\"\n",
-    "                    )\n",
-    "                elif video_ids[i][0] == \"Osf\":\n",
-    "                    print(f\"Video available at https://osf.io/{video.id}\")\n",
-    "            display(video)\n",
-    "        tab_contents.append(out)\n",
-    "    return tab_contents\n",
-    "\n",
-    "\n",
-    "video_ids = [(\"Youtube\", \"YcIAaljLRh4\"), (\"Bilibili\", \"/BV1HF41197qn\")]\n",
-    "tab_contents = display_videos(video_ids, W=730, H=410)\n",
-    "tabs = widgets.Tab()\n",
-    "tabs.children = tab_contents\n",
-    "for i in range(len(tab_contents)):\n",
-    "    tabs.set_title(i, video_ids[i][0])\n",
-    "display(tabs)"
-   ]
-  },
-  {
-   "cell_type": "code",
-   "execution_count": null,
-   "metadata": {
-    "cellView": "form",
-    "execution": {},
-    "pycharm": {
-     "name": "#%%\n"
-    },
-    "tags": [
-     "remove-input"
-    ]
-   },
-   "outputs": [],
-   "source": [
-    "# @title Tutorial slides\n",
-    "# @markdown These are the slides for the videos in all tutorials today\n",
-    "from IPython.display import IFrame\n",
-    "\n",
-    "link_id = \"cy5bh\""
-   ]
-  },
-  {
-   "cell_type": "markdown",
-   "metadata": {
-    "execution": {}
-   },
-   "source": [
-    "# Section 1: Internal Climate Variability & Single-model Ensembles\n",
-    "\n",
-    "One of the CMIP6 models we are using in today's tutorials, *MPI-ESM1-2-LR*, is part of single-model ensemble, where its modelling centre carried out multiple simulations of the model for many of the CMIP6 experiments. To create a single-model ensemble, the modelling centre will run a model using the same forcing data, but with small changes in the initial conditions. Due to the chaotic nature of the climate system, these small changes in initial conditions lead to differences in the modelled climate as time progresses. These differences are often referred to as internal variability. By running this single-model ensemble and comparing the results to simulations using different forcing datasets, it allows us to separate the internal variability from the externally-forced variability. If you are interested in learning more about large ensemble climate models, you can [read this paper](https://esd.copernicus.org/articles/12/401/2021/). \n",
-    "\n",
-    "Let's take advantage of this single-model ensemble to quantify the internal variability of this model's simulated climate, and contrast this against the multi-model uncertainty we diagnosed in the previous tutorial."
-   ]
-  },
-  {
-   "cell_type": "markdown",
-   "metadata": {
-    "execution": {}
-   },
-   "source": [
-    "## Coding Exercise 1.1\n",
-=======
     },
     "id": "9nDg6MeVY1CX",
     "outputId": "b42ec039-d2ac-49c8-952e-171678aae238",
@@ -683,238 +427,21 @@
    },
    "source": [
     "### **Coding Exercise 1.2**\n",
->>>>>>> 816e15af
     "\n",
     "Complete the following code to:\n",
     "\n",
     "\n",
-<<<<<<< HEAD
-    "1.   Load 5 different *realizations* of the *MPI-ESM1-2-LR* experiments (*r1i1p1f1* through *r5i1p1f1*). This numbering convention means they were each initialized using a different time-snapshot of the base/spin-up simulation.\n",
-    "2.   Plot the *historical* and *SSP1-2.6* experiment data for each realization, using a distinct color for each realization, but keeping that color the same across both the historical period and future period for a given realization.\n"
-=======
     "1.   Repeat the final figure of the last tutorial, except now display means and uncertainty bands of the single-model ensemble that you just loaded, rather than the multi-model ensemble analyzed in the previous tutorial."
->>>>>>> 816e15af
-   ]
-  },
-  {
-   "cell_type": "code",
-   "execution_count": null,
-   "metadata": {
-<<<<<<< HEAD
-    "execution": {},
-    "executionInfo": {
-     "elapsed": 420,
-     "status": "error",
-     "timestamp": 1683413710306,
-     "user": {
-      "displayName": "Sloane Garelick",
-      "userId": "04706287370408131987"
-     },
-     "user_tz": 240
-    },
-    "tags": []
-   },
-   "outputs": [],
-   "source": [
-    "col = intake.open_esm_datastore(\n",
-    "    \"https://storage.googleapis.com/cmip6/pangeo-cmip6.json\"\n",
-    ")  # open an intake catalog containing the Pangeo CMIP cloud data\n",
-    "\n",
-    "cat_ensemble = col.search(\n",
-    "    source_id=\"MPI-ESM1-2-LR\",\n",
-    "    variable_id=\"tos\",\n",
-    "    table_id=\"Omon\",\n",
-    "    member_id=[\"r1i1p1f1\", \"r2i1p1f1\", \"r3i1p1f1\", \"r4i1p1f1\", \"r5i1p1f1\"],\n",
-    "    grid_label=\"gn\",\n",
-    "    experiment_id=[\"historical\", \"ssp126\", \"ssp585\"],\n",
-    "    require_all_on=[\"source_id\", \"member_id\"],\n",
-    ")\n",
-    "\n",
-    "# convert the sub-catalog into a datatree object, by opening each dataset into an xarray.Dataset (without loading the data)\n",
-    "kwargs = dict(\n",
-    "    preprocess=combined_preprocessing,  # apply xMIP fixes to each dataset\n",
-    "    xarray_open_kwargs=dict(\n",
-    "        use_cftime=True\n",
-    "    ),  # ensure all datasets use the same time index\n",
-    "    storage_options={\n",
-    "        \"token\": \"anon\"\n",
-    "    },  # anonymous/public authentication to google cloud storage\n",
-    ")\n",
-    "# hopefully we can implement https://github.com/intake/intake-esm/issues/562 before the\n",
-    "# actual tutorial, so this would be a lot cleaner\n",
-    "cat_ensemble.esmcat.aggregation_control.groupby_attrs = [\"source_id\", \"experiment_id\"]\n",
-    "dt_ensemble = cat_ensemble.to_datatree(**kwargs)\n",
-    "\n",
-    "cat_area = col.search(\n",
-    "    source_id=[\"MPI-ESM1-2-LR\"],\n",
-    "    variable_id=\"areacello\",  # for the coding exercise, ellipses will go after the equals on this line\n",
-    "    member_id=\"r1i1p1f1\",\n",
-    "    table_id=\"Ofx\",  # for the coding exercise, ellipses will go after the equals on this line\n",
-    "    grid_label=\"gn\",\n",
-    "    experiment_id=[\n",
-    "        \"historical\"\n",
-    "    ],  # for the coding exercise, ellipses will go after the equals on this line\n",
-    "    require_all_on=[\"source_id\"],\n",
-    ")\n",
-    "# hopefully we can implement https://github.com/intake/intake-esm/issues/562 before the\n",
-    "# actual tutorial, so this would be a lot cleaner\n",
-    "cat_area.esmcat.aggregation_control.groupby_attrs = [\"source_id\", \"experiment_id\"]\n",
-    "dt_area = cat_area.to_datatree(**kwargs)\n",
-    "\n",
-    "# add the area (we can reuse the area from before, since for a given model the horizontal are does not vary between members)\n",
-    "dt_ensemble_with_area = DataTree()\n",
-    "for model, subtree in dt_ensemble.items():\n",
-    "    metric = dt_area[\"MPI-ESM1-2-LR\"][\"historical\"].ds[\"areacello\"].squeeze()\n",
-    "    dt_ensemble_with_area[model] = subtree.map_over_subtree(_parse_metric, metric)\n",
-    "\n",
-    "# global average\n",
-    "# average every dataset in the tree globally\n",
-    "dt_ensemble_gm = dt_ensemble_with_area.map_over_subtree(global_mean)\n",
-    "\n",
-    "# calculate anomaly\n",
-    "dt_ensemble_gm_anomaly = datatree_anomaly(dt_ensemble_gm)\n",
-    "\n",
-    "\n",
-    "def plot_historical_ssp126_ensemble_combined(dt):\n",
-    "    for model in dt.keys():\n",
-    "        datasets = []\n",
-    "        for experiment in [\"historical\", \"ssp126\"]:\n",
-    "            datasets.append(dt[model][experiment].ds.coarsen(time=12).mean().tos)\n",
-    "\n",
-    "        # concatenate the historical and ssp126 timeseries for each ensemble member\n",
-    "        da_combined = ...\n",
-    "        # plot annual averages\n",
-    "        da_combined.plot(hue=\"member_id\")\n",
-    "\n",
-    "\n",
-    "plt.figure()\n",
-    "_ = ...\n",
-    "\n",
-    "plt.title(\"Global Mean SST Anomaly in SSP1-2.6 from a 5-member single-model ensemble\")\n",
-    "plt.ylabel(\"Global Mean SST Anomaly [$^\\circ$C]\")\n",
-    "plt.xlabel(\"Year\")\n",
-    "plt.legend()"
-   ]
-  },
-  {
-   "cell_type": "code",
-   "execution_count": null,
-   "metadata": {
-    "execution": {},
-    "executionInfo": {
-     "elapsed": 183867,
-     "status": "ok",
-     "timestamp": 1683413898135,
-     "user": {
-      "displayName": "Sloane Garelick",
-      "userId": "04706287370408131987"
-     },
-     "user_tz": 240
-    },
-    "tags": []
-   },
-   "outputs": [],
-   "source": [
-    "# to_remove solution\n",
-    "col = intake.open_esm_datastore(\n",
-    "    \"https://storage.googleapis.com/cmip6/pangeo-cmip6.json\"\n",
-    ")  # open an intake catalog containing the Pangeo CMIP cloud data\n",
-    "\n",
-    "cat_ensemble = col.search(\n",
-    "    source_id=\"MPI-ESM1-2-LR\",\n",
-    "    variable_id=\"tos\",\n",
-    "    table_id=\"Omon\",\n",
-    "    member_id=[\"r1i1p1f1\", \"r2i1p1f1\", \"r3i1p1f1\", \"r4i1p1f1\", \"r5i1p1f1\"],\n",
-    "    grid_label=\"gn\",\n",
-    "    experiment_id=[\"historical\", \"ssp126\", \"ssp585\"],\n",
-    "    require_all_on=[\"source_id\", \"member_id\"],\n",
-    ")\n",
-    "\n",
-    "# convert the sub-catalog into a datatree object, by opening each dataset into an xarray.Dataset (without loading the data)\n",
-    "kwargs = dict(\n",
-    "    preprocess=combined_preprocessing,  # apply xMIP fixes to each dataset\n",
-    "    xarray_open_kwargs=dict(\n",
-    "        use_cftime=True\n",
-    "    ),  # ensure all datasets use the same time index\n",
-    "    storage_options={\n",
-    "        \"token\": \"anon\"\n",
-    "    },  # anonymous/public authentication to google cloud storage\n",
-    ")\n",
-    "# hopefully we can implement https://github.com/intake/intake-esm/issues/562 before the\n",
-    "# actual tutorial, so this would be a lot cleaner\n",
-    "cat_ensemble.esmcat.aggregation_control.groupby_attrs = [\"source_id\", \"experiment_id\"]\n",
-    "dt_ensemble = cat_ensemble.to_datatree(**kwargs)\n",
-    "\n",
-    "cat_area = col.search(\n",
-    "    source_id=[\"MPI-ESM1-2-LR\"],\n",
-    "    variable_id=\"areacello\",  # for the coding exercise, ellipses will go after the equals on this line\n",
-    "    member_id=\"r1i1p1f1\",\n",
-    "    table_id=\"Ofx\",  # for the coding exercise, ellipses will go after the equals on this line\n",
-    "    grid_label=\"gn\",\n",
-    "    experiment_id=[\n",
-    "        \"historical\"\n",
-    "    ],  # for the coding exercise, ellipses will go after the equals on this line\n",
-    "    require_all_on=[\"source_id\"],\n",
-    ")\n",
-    "# hopefully we can implement https://github.com/intake/intake-esm/issues/562 before the\n",
-    "# actual tutorial, so this would be a lot cleaner\n",
-    "cat_area.esmcat.aggregation_control.groupby_attrs = [\"source_id\", \"experiment_id\"]\n",
-    "dt_area = cat_area.to_datatree(**kwargs)\n",
-    "\n",
-    "# add the area (we can reuse the area from before, since for a given model the horizontal are does not vary between members)\n",
-    "dt_ensemble_with_area = DataTree()\n",
-    "for model, subtree in dt_ensemble.items():\n",
-    "    metric = dt_area[\"MPI-ESM1-2-LR\"][\"historical\"].ds[\"areacello\"].squeeze()\n",
-    "    dt_ensemble_with_area[model] = subtree.map_over_subtree(_parse_metric, metric)\n",
-    "\n",
-    "# global average\n",
-    "# average every dataset in the tree globally\n",
-    "dt_ensemble_gm = dt_ensemble_with_area.map_over_subtree(global_mean)\n",
-    "\n",
-    "# calculate anomaly\n",
-    "dt_ensemble_gm_anomaly = datatree_anomaly(dt_ensemble_gm)\n",
-    "\n",
-    "\n",
-    "def plot_historical_ssp126_ensemble_combined(dt):\n",
-    "    for model in dt.keys():\n",
-    "        datasets = []\n",
-    "        for experiment in [\"historical\", \"ssp126\"]:\n",
-    "            datasets.append(dt[model][experiment].ds.coarsen(time=12).mean().tos)\n",
-    "\n",
-    "        # concatenate the historical and ssp126 timeseries for each ensemble member\n",
-    "        da_combined = xr.concat(datasets, dim=\"time\")\n",
-    "        # plot annual averages\n",
-    "        da_combined.plot(hue=\"member_id\")\n",
-    "\n",
-    "\n",
-    "plt.figure()\n",
-    "_ = plot_historical_ssp126_ensemble_combined(dt_ensemble_gm_anomaly)\n",
-    "\n",
-    "plt.title(\"Global Mean SST Anomaly in SSP1-2.6 from a 5-member single-model ensemble\")\n",
-    "plt.ylabel(\"Global Mean SST Anomaly [$^\\circ$C]\")\n",
-    "plt.xlabel(\"Year\")\n",
-    "plt.legend()"
-   ]
-  },
-  {
-   "cell_type": "markdown",
-   "metadata": {
-    "execution": {}
-   },
-   "source": [
-    "## Coding Exercise 1.2\n",
-    "\n",
-    "Complete the following code to:\n",
-    "\n",
-    "\n",
-    "1.   Repeat the final figure of the last tutorial, except now display means and uncertainty bands of the single-model ensemble that you just loaded, rather than the multi-model ensemble analyzed in the previous tutorial."
-   ]
-  },
-  {
-   "cell_type": "code",
-   "execution_count": null,
-   "metadata": {
-    "execution": {},
+   ]
+  },
+  {
+   "cell_type": "code",
+   "execution_count": null,
+   "metadata": {
+    "colab": {
+     "base_uri": "https://localhost:8080/",
+     "height": 236
+    },
     "executionInfo": {
      "elapsed": 313,
      "status": "error",
@@ -924,24 +451,6 @@
       "userId": "05269028596972519847"
      },
      "user_tz": 420
-    }
-   },
-   "outputs": [],
-   "source": [
-=======
-    "colab": {
-     "base_uri": "https://localhost:8080/",
-     "height": 236
-    },
-    "executionInfo": {
-     "elapsed": 313,
-     "status": "error",
-     "timestamp": 1682795255008,
-     "user": {
-      "displayName": "Brodie Pearson",
-      "userId": "05269028596972519847"
-     },
-     "user_tz": 420
     },
     "id": "BLqAj58IG8Hz",
     "outputId": "9f8d704a-df5f-4710-8491-b4d78d5352ae"
@@ -949,7 +458,6 @@
    "outputs": [],
    "source": [
     "fig, ax = plt.subplots()\n",
->>>>>>> 816e15af
     "for experiment, color in zip([\"historical\", \"ssp126\", \"ssp585\"], [\"C0\", \"C1\", \"C2\"]):\n",
     "    da = (\n",
     "        dt_ensemble_gm_anomaly[\"MPI-ESM1-2-LR\"][experiment]\n",
@@ -957,11 +465,8 @@
     "        .mean()\n",
     "        .load()\n",
     "    )\n",
-<<<<<<< HEAD
-=======
     "    # calculate the mean across ensemble members\n",
     "    da.mean(...).plot(color=color, label=experiment, ax=ax)\n",
->>>>>>> 816e15af
     "\n",
     "    # shading representing spread between members\n",
     "    x = da.time.data\n",
@@ -969,16 +474,6 @@
     "    da_lower = ...\n",
     "    # diagnose the upper range of the likely bounds\n",
     "    da_upper = ...\n",
-<<<<<<< HEAD
-    "    _ = ...\n",
-    "\n",
-    "    # calculate the mean across ensemble members and plot\n",
-    "    _ = ...\n",
-    "plt.title(\"Global Mean SST Anomaly in SSP1-2.6 from a 5-member single-model ensemble\")\n",
-    "plt.ylabel(\"Global Mean SST Anomaly [$^\\circ$C]\")\n",
-    "plt.xlabel(\"Year\")\n",
-    "plt.legend()"
-=======
     "    ax.fill_between(x, da_lower, da_upper, alpha=0.5, color=color)\n",
     "\n",
     "ax.set_title(\n",
@@ -987,21 +482,16 @@
     "ax.set_ylabel(\"Global Mean SST Anomaly [$^\\circ$C]\")\n",
     "ax.set_xlabel(\"Year\")\n",
     "ax.legend()"
->>>>>>> 816e15af
-   ]
-  },
-  {
-   "cell_type": "code",
-   "execution_count": null,
-   "metadata": {
-<<<<<<< HEAD
-    "execution": {},
-=======
+   ]
+  },
+  {
+   "cell_type": "code",
+   "execution_count": null,
+   "metadata": {
     "colab": {
      "base_uri": "https://localhost:8080/",
      "height": 1000
     },
->>>>>>> 816e15af
     "executionInfo": {
      "elapsed": 206089,
      "status": "ok",
@@ -1012,21 +502,14 @@
      },
      "user_tz": 240
     },
-<<<<<<< HEAD
-=======
     "id": "nkfaCNYyucmx",
     "outputId": "19c04a1b-e6ac-47a1-ee86-e223ffc3e33f",
->>>>>>> 816e15af
     "tags": []
    },
    "outputs": [],
    "source": [
     "# to_remove solution\n",
-<<<<<<< HEAD
-    "\n",
-=======
     "fig, ax = plt.subplots()\n",
->>>>>>> 816e15af
     "for experiment, color in zip([\"historical\", \"ssp126\", \"ssp585\"], [\"C0\", \"C1\", \"C2\"]):\n",
     "    da = (\n",
     "        dt_ensemble_gm_anomaly[\"MPI-ESM1-2-LR\"][experiment]\n",
@@ -1034,11 +517,8 @@
     "        .mean()\n",
     "        .load()\n",
     "    )\n",
-<<<<<<< HEAD
-=======
     "    # calculate the mean across ensemble members\n",
     "    da.mean(\"member_id\").plot(color=color, label=experiment, ax=ax)\n",
->>>>>>> 816e15af
     "\n",
     "    # shading representing spread between members\n",
     "    x = da.time.data\n",
@@ -1046,28 +526,6 @@
     "    da_lower = da.squeeze().quantile(0.17, dim=\"member_id\")\n",
     "    # diagnose the upper range of the likely bounds\n",
     "    da_upper = da.squeeze().quantile(0.83, dim=\"member_id\")\n",
-<<<<<<< HEAD
-    "    _ = plt.fill_between(x, da_lower, da_upper, alpha=0.5, color=color)\n",
-    "\n",
-    "    # calculate the mean across ensemble members and plot\n",
-    "    _ = da.mean(\"member_id\").plot(\n",
-    "        color=color,\n",
-    "        label=experiment,\n",
-    "    )\n",
-    "plt.title(\"Global Mean SST Anomaly in SSP1-2.6 from a 5-member single-model ensemble\")\n",
-    "plt.ylabel(\"Global Mean SST Anomaly [$^\\circ$C]\")\n",
-    "plt.xlabel(\"Year\")\n",
-    "plt.legend()"
-   ]
-  },
-  {
-   "cell_type": "markdown",
-   "metadata": {
-    "execution": {}
-   },
-   "source": [
-    "## Question 1.2: Climate Connection\n",
-=======
     "    ax.fill_between(x, da_lower, da_upper, alpha=0.5, color=color)\n",
     "\n",
     "ax.set_title(\n",
@@ -1086,7 +544,6 @@
    },
    "source": [
     "### **Question 1.2: Climate Connection**\n",
->>>>>>> 816e15af
     "\n",
     "1. How does this figure compare to the multi-model ensemble figure from the previous tutorial (included below)? Can you interpret differences using the science we have discussed today?\n",
     "\n",
@@ -1096,13 +553,7 @@
   {
    "cell_type": "code",
    "execution_count": null,
-<<<<<<< HEAD
-   "metadata": {
-    "execution": {}
-   },
-=======
    "metadata": {},
->>>>>>> 816e15af
    "outputs": [],
    "source": [
     "# to_remove explanation\n",
@@ -1113,89 +564,36 @@
    ]
   },
   {
-<<<<<<< HEAD
-   "cell_type": "markdown",
-   "metadata": {
-    "execution": {}
-   },
-   "source": [
-    "# Summary\n",
-=======
    "attachments": {},
    "cell_type": "markdown",
    "metadata": {},
    "source": [
     "# **Summary**\n",
->>>>>>> 816e15af
     "In this tutorial, we explored the internal climate variability and its implications for climate modeling and prediction. We discussed the utility of single-model ensembles for isolating the effects of internal variability by contrasting simulations with identical physics, numerics, and discretization. We quantified the internal variability of *MPI-ESM1-2-LR* model's simulated climate and compared it to the uncertainty introduced by multi-model ensembles. Through this tutorial, we better understand the boundaries of climate prediction and the different sources of uncertainty in CMIP6 models."
    ]
   },
   {
-<<<<<<< HEAD
-   "cell_type": "markdown",
-   "metadata": {
-    "execution": {}
-   },
-   "source": [
-    "# Resources\n",
-    "\n",
-    "This tutorial uses data from the simulations conducted as part of the [CMIP6](https://wcrp-cmip.org/) multi-model ensemble. \n",
-    "\n",
-    "For examples on how to access and analyze data, please visit the [Pangeo Cloud CMIP6 Gallery](https://gallery.pangeo.io/repos/pangeo-gallery/cmip6/index.html) \n",
-    "\n",
-    "For more information on what CMIP is and how to access the data, please see this [page](https://github.com/ClimateMatchAcademy/course-content/blob/main/tutorials/CMIP/CMIP_resource_bank.md).\n",
-    "\n",
-    "For more information about large ensemble climate modelling [see this paper](https://esd.copernicus.org/articles/12/401/2021/)."
-   ]
-  },
-  {
-   "cell_type": "code",
-   "execution_count": null,
+   "attachments": {},
+   "cell_type": "markdown",
    "metadata": {},
-   "outputs": [],
-   "source": []
-=======
-   "attachments": {},
-   "cell_type": "markdown",
-   "metadata": {},
    "source": [
     "# **Resources**\n",
     "\n",
     "Data for this tutorial can be accessed [here](https://gallery.pangeo.io/repos/pangeo-gallery/cmip6/index.html)."
    ]
->>>>>>> 816e15af
   }
  ],
  "metadata": {
   "colab": {
-<<<<<<< HEAD
-   "collapsed_sections": [],
-   "include_colab_link": true,
    "machine_shape": "hm",
-   "name": "W2D1_Tutorial_5",
-=======
-   "machine_shape": "hm",
->>>>>>> 816e15af
    "provenance": [
     {
      "file_id": "1WfT8oN22xywtecNriLptqi1SuGUSoIlc",
      "timestamp": 1680298239014
     }
-<<<<<<< HEAD
-   ],
-   "toc_visible": true
+   ]
   },
   "gpuClass": "standard",
-  "kernel": {
-   "display_name": "Python 3",
-   "language": "python",
-   "name": "python3"
-  },
-=======
-   ]
-  },
-  "gpuClass": "standard",
->>>>>>> 816e15af
   "kernelspec": {
    "display_name": "Python 3 (ipykernel)",
    "language": "python",
@@ -1211,11 +609,7 @@
    "name": "python",
    "nbconvert_exporter": "python",
    "pygments_lexer": "ipython3",
-<<<<<<< HEAD
-   "version": "3.10.8"
-=======
    "version": "3.10.11"
->>>>>>> 816e15af
   }
  },
  "nbformat": 4,
