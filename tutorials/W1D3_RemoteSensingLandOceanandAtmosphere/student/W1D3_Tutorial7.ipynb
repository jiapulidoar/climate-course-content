{
 "cells": [
  {
   "attachments": {},
   "cell_type": "markdown",
   "metadata": {
    "execution": {}
   },
   "source": [
    "# **Tutorial 7: Impact of Climate Variability - Precipitation**\n",
    "\n",
<<<<<<< HEAD
    "> Indented block\n",
    "\n",
    "> Indented block\n",
    "\n",
    "\n",
    "\n",
    "\n",
=======
>>>>>>> 816e15af
    "**Week 1, Day 3, Remote Sensing**\n",
    "\n",
    "**Content creators:** Douglas Rao\n",
    "\n",
<<<<<<< HEAD
    "**Content reviewers:** TBD\n",
    "\n",
    "**Content editors:** TBD\n",
    "\n",
    "**Production editors:** TBD\n",
    "\n",
    "**Our 2023 Sponsors:** TBD"
   ]
  },
  {
   "cell_type": "markdown",
   "metadata": {
    "execution": {}
   },
   "source": [
    "#**Tutorial Objectives**\n",
    "\n",
    "In this tutorial, you will learn how to use satellite data to research the impact of large scale climate variability on precipitation.\n",
    "\n",
    "By the end of this tutorial you will be able to:\n",
    "\n",
    "* Understand the impact of ENSO on precipitation and its spatial pattern.\n",
    "* Calculate Pearson's correlation coefficient between two time series.\n"
   ]
  },
  {
   "cell_type": "markdown",
   "metadata": {
    "execution": {}
   },
   "source": [
    "#**Setup**\n",
    "\n",
    "\n",
    "\n",
    "In this section, we have:\n",
    "\n",
    "\n",
    "1.   **Import cell:** imports all libraries you use in the tutorial.\n",
    "2.   **Hidden Figure settings cell:** sets up the plotting style (copy exactly)\n",
    "1.   **Hidden Plotting functions cell:** contains all functions used to create plots throughout the tutorial (so students don't waste time looking at boilerplate matplotlib but can here if they wish to). Please use only matplotlib for plotting for consistency.\n",
    "2.   **Hidden Helper functions cell:** This should contain functions that students have previously used or that are very simple. Any helper functions that are being used for the first time and are important should be placed directly above the relevant text or exercise (see Section 1.1 for an example).\n",
    "    \n",
    "\n"
   ]
  },
  {
   "cell_type": "code",
   "execution_count": null,
   "metadata": {
    "execution": {},
    "tags": [
     "colab"
    ]
   },
   "outputs": [],
   "source": [
    "# Imports\n",
    "\n",
    "# Import only the libraries/objects that you use in this tutorial.\n",
    "\n",
    "# If any external library has to be installed, !pip install library --quiet\n",
    "# follow this order: numpy>matplotlib.\n",
    "# import widgets in hidden Figure settings cell\n",
    "\n",
    "# Properly install cartopy in colab to avoid session crash\n",
    "# !apt-get install libproj-dev proj-data proj-bin --quiet\n",
    "# !apt-get install libgeos-dev --quiet\n",
    "# !pip install cython --quiet\n",
    "# !pip install cartopy --quiet\n",
    "\n",
    "# !apt-get -qq install python-cartopy python3-cartopy  --quiet\n",
    "# !pip uninstall -y shapely  --quiet\n",
    "# !pip install shapely --no-binary shapely  --quiet"
   ]
  },
  {
   "cell_type": "code",
   "execution_count": null,
   "metadata": {
    "execution": {}
   },
   "outputs": [],
   "source": [
    "import xarray as xr\n",
    "import numpy as np\n",
    "import matplotlib.pyplot as plt\n",
    "import cartopy, cartopy.crs as ccrs"
   ]
  },
  {
   "cell_type": "markdown",
   "metadata": {},
   "source": [
    "##  Figure settings\n"
   ]
  },
  {
   "cell_type": "markdown",
   "metadata": {},
   "source": [
    "###  Figure settings\n"
   ]
  },
  {
   "cell_type": "markdown",
   "metadata": {},
   "source": [
    "####  Figure settings\n"
   ]
  },
  {
   "cell_type": "markdown",
   "metadata": {},
   "source": [
    "#####  Figure settings\n"
   ]
  },
  {
   "cell_type": "markdown",
   "metadata": {},
   "source": [
    "######  Figure settings\n"
   ]
  },
  {
   "cell_type": "markdown",
   "metadata": {},
   "source": [
    "#######  Figure settings\n"
   ]
  },
  {
   "cell_type": "markdown",
   "metadata": {},
   "source": [
    "########  Figure settings\n"
   ]
  },
  {
   "cell_type": "markdown",
   "metadata": {},
   "source": [
    "#########  Figure settings\n"
   ]
  },
  {
   "cell_type": "markdown",
   "metadata": {},
   "source": [
    "##########  Figure settings\n"
   ]
  },
  {
   "cell_type": "markdown",
   "metadata": {},
   "source": [
    "###########  Figure settings\n"
   ]
  },
  {
   "cell_type": "markdown",
   "metadata": {},
   "source": [
    "############  Figure settings\n"
   ]
  },
  {
   "cell_type": "markdown",
   "metadata": {},
   "source": [
    "#############  Figure settings\n"
   ]
  },
  {
   "cell_type": "markdown",
   "metadata": {},
   "source": [
    "##############  Figure settings\n"
   ]
  },
  {
   "cell_type": "markdown",
   "metadata": {},
   "source": [
    "###############  Figure settings\n"
   ]
  },
  {
   "cell_type": "markdown",
   "metadata": {},
   "source": [
    "################  Figure settings\n"
   ]
  },
  {
   "cell_type": "markdown",
   "metadata": {},
   "source": [
    "#################  Figure settings\n"
   ]
  },
  {
   "cell_type": "markdown",
   "metadata": {},
   "source": [
    "##################  Figure settings\n"
   ]
  },
  {
   "cell_type": "markdown",
   "metadata": {},
   "source": [
    "###################  Figure settings\n"
   ]
  },
  {
   "cell_type": "markdown",
   "metadata": {},
   "source": [
    "####################  Figure settings\n"
   ]
  },
  {
   "cell_type": "markdown",
   "metadata": {},
   "source": [
    "#####################  Figure settings\n"
   ]
  },
  {
   "cell_type": "markdown",
   "metadata": {},
   "source": [
    "######################  Figure settings\n"
   ]
  },
  {
   "cell_type": "markdown",
   "metadata": {},
   "source": [
    "#######################  Figure settings\n"
   ]
  },
  {
   "cell_type": "markdown",
   "metadata": {},
   "source": [
    "########################  Figure settings\n"
   ]
  },
  {
   "cell_type": "markdown",
   "metadata": {},
   "source": [
    "#########################  Figure settings\n"
   ]
  },
  {
   "cell_type": "markdown",
   "metadata": {},
   "source": [
    "##########################  Figure settings\n"
   ]
  },
  {
   "cell_type": "markdown",
   "metadata": {},
   "source": [
    "###########################  Figure settings\n"
   ]
  },
  {
   "cell_type": "markdown",
   "metadata": {},
   "source": [
    "############################  Figure settings\n"
   ]
  },
  {
   "cell_type": "markdown",
   "metadata": {},
   "source": [
    "#############################  Figure settings\n"
   ]
  },
  {
   "cell_type": "markdown",
   "metadata": {},
   "source": [
    "##############################  Figure settings\n"
   ]
  },
  {
   "cell_type": "markdown",
   "metadata": {},
   "source": [
    "###############################  Figure settings\n"
   ]
  },
  {
   "cell_type": "markdown",
   "metadata": {},
   "source": [
    "################################  Figure settings\n"
   ]
  },
  {
   "cell_type": "markdown",
   "metadata": {},
   "source": [
    "#################################  Figure settings\n"
   ]
  },
  {
   "cell_type": "code",
   "execution_count": null,
   "metadata": {
    "cellView": "form",
    "execution": {},
    "tags": [
     "hide-input"
    ]
   },
   "outputs": [],
   "source": [
    "# @title Figure settings\n",
    "import ipywidgets as widgets  # interactive display\n",
    "\n",
    "%config InlineBackend.figure_format = 'retina'\n",
    "plt.style.use(\n",
    "    \"https://raw.githubusercontent.com/ClimateMatchAcademy/course-content/main/cma.mplstyle\"\n",
    ")"
   ]
  },
  {
   "cell_type": "markdown",
   "metadata": {
    "execution": {}
   },
   "source": [
    "#**Section 1: ENSO and precipitation**"
   ]
  },
  {
   "cell_type": "markdown",
   "metadata": {},
   "source": [
    "##  Video 1: Video 1 Name\n"
   ]
  },
  {
   "cell_type": "markdown",
   "metadata": {},
   "source": [
    "###  Video 1: Video 1 Name\n"
   ]
  },
  {
   "cell_type": "markdown",
   "metadata": {},
   "source": [
    "####  Video 1: Video 1 Name\n"
   ]
  },
  {
   "cell_type": "markdown",
   "metadata": {},
   "source": [
    "#####  Video 1: Video 1 Name\n"
   ]
  },
  {
   "cell_type": "markdown",
   "metadata": {},
   "source": [
    "######  Video 1: Video 1 Name\n"
   ]
  },
  {
   "cell_type": "markdown",
   "metadata": {},
   "source": [
    "#######  Video 1: Video 1 Name\n"
   ]
  },
  {
   "cell_type": "markdown",
   "metadata": {},
   "source": [
    "########  Video 1: Video 1 Name\n"
   ]
  },
  {
   "cell_type": "markdown",
   "metadata": {},
   "source": [
    "#########  Video 1: Video 1 Name\n"
   ]
  },
  {
   "cell_type": "markdown",
   "metadata": {},
   "source": [
    "##########  Video 1: Video 1 Name\n"
   ]
  },
  {
   "cell_type": "markdown",
   "metadata": {},
   "source": [
    "###########  Video 1: Video 1 Name\n"
   ]
  },
  {
   "cell_type": "markdown",
   "metadata": {},
   "source": [
    "############  Video 1: Video 1 Name\n"
   ]
  },
  {
   "cell_type": "markdown",
   "metadata": {},
   "source": [
    "#############  Video 1: Video 1 Name\n"
   ]
  },
  {
   "cell_type": "markdown",
   "metadata": {},
   "source": [
    "##############  Video 1: Video 1 Name\n"
   ]
  },
  {
   "cell_type": "markdown",
   "metadata": {},
   "source": [
    "###############  Video 1: Video 1 Name\n"
   ]
  },
  {
   "cell_type": "markdown",
   "metadata": {},
   "source": [
    "################  Video 1: Video 1 Name\n"
   ]
  },
  {
   "cell_type": "markdown",
   "metadata": {},
   "source": [
    "#################  Video 1: Video 1 Name\n"
   ]
  },
  {
   "cell_type": "markdown",
   "metadata": {},
   "source": [
    "##################  Video 1: Video 1 Name\n"
   ]
  },
  {
   "cell_type": "markdown",
   "metadata": {},
   "source": [
    "###################  Video 1: Video 1 Name\n"
   ]
  },
  {
   "cell_type": "markdown",
   "metadata": {},
   "source": [
    "####################  Video 1: Video 1 Name\n"
   ]
  },
  {
   "cell_type": "markdown",
   "metadata": {},
   "source": [
    "#####################  Video 1: Video 1 Name\n"
   ]
  },
  {
   "cell_type": "markdown",
   "metadata": {},
   "source": [
    "######################  Video 1: Video 1 Name\n"
   ]
  },
  {
   "cell_type": "markdown",
   "metadata": {},
   "source": [
    "#######################  Video 1: Video 1 Name\n"
   ]
  },
  {
   "cell_type": "markdown",
   "metadata": {},
   "source": [
    "########################  Video 1: Video 1 Name\n"
=======
    "**Content reviewers:** Katrina Dobson, Younkap Nina Duplex, Maria Gonzalez, Will Gregory, Nahid Hasan, Sherry Mi, Beatriz Cosenza Muralles, Jenna Pearson, Agustina Pesce, Chi Zhang, Ohad Zivan\n",
    "\n",
    "**Content editors:** Jenna Pearson, Chi Zhang, Ohad Zivan\n",
    "\n",
    "**Production editors:** Wesley Banfield, Jenna Pearson, Chi Zhang, Ohad Zivan\n",
    "\n",
    "**Our 2023 Sponsors:** NASA TOPS and Google DeepMind"
>>>>>>> 816e15af
   ]
  },
  {
   "attachments": {},
   "cell_type": "markdown",
   "metadata": {
    "execution": {}
   },
   "source": [
    "# **Tutorial Objectives**\n",
    "\n",
    "In this tutorial, the primary goal is to understand how to utilize satellite data to investigate the effects of large-scale climate variability on precipitation.\n",
    "\n",
    "Upon the completion of this tutorial, you will be able to:\n",
    "\n",
    "- Comprehend the influence of the El Niño-Southern Oscillation (ENSO) on precipitation and its geographical distribution.\n",
    "- Compute Pearson's correlation coefficient, a statistical measure used to determine the relationship between two time series.\n"
   ]
  },
  {
   "attachments": {},
   "cell_type": "markdown",
   "metadata": {
    "execution": {}
   },
   "source": [
    "# **Setup**"
   ]
  },
  {
   "cell_type": "code",
   "execution_count": null,
   "metadata": {
    "execution": {},
    "tags": [
     "colab"
    ]
   },
   "outputs": [],
   "source": [
    "# properly install cartopy in colab to avoid session crash\n",
    "# !apt-get install libproj-dev proj-data proj-bin --quiet\n",
    "# !apt-get install libgeos-dev --quiet\n",
    "# !pip install cython --quiet\n",
    "# !pip install cartopy --quiet\n",
    "\n",
    "# !apt-get -qq install python-cartopy python3-cartopy  --quiet\n",
    "# !pip uninstall -y shapely  --quiet\n",
    "# !pip install shapely --no-binary shapely  --quiet"
   ]
  },
  {
   "cell_type": "code",
   "execution_count": null,
   "metadata": {
    "execution": {},
    "tags": []
   },
   "outputs": [],
   "source": [
    "# imports\n",
    "import xarray as xr\n",
    "import numpy as np\n",
    "import matplotlib.pyplot as plt\n",
    "import cartopy\n",
    "import cartopy.crs as ccrs\n",
    "import os\n",
    "import requests\n",
    "import pooch\n",
    "import tempfile\n",
    "from scipy import stats"
   ]
  },
  {
   "cell_type": "markdown",
   "metadata": {},
   "source": [
    "##  Figure settings\n"
   ]
  },
  {
   "cell_type": "markdown",
   "metadata": {},
   "source": [
    "###  Figure settings\n"
   ]
  },
  {
   "cell_type": "code",
   "execution_count": null,
   "metadata": {
    "cellView": "form",
    "execution": {},
    "tags": [
     "hide-input"
    ]
   },
   "outputs": [],
   "source": [
    "# @title Figure settings\n",
    "import ipywidgets as widgets  # interactive display\n",
    "\n",
    "%config InlineBackend.figure_format = 'retina'\n",
    "plt.style.use(\n",
    "    \"https://raw.githubusercontent.com/ClimateMatchAcademy/course-content/main/cma.mplstyle\"\n",
    ")"
   ]
  },
  {
   "cell_type": "markdown",
   "metadata": {},
   "source": [
    "##  Video 1: Video 1 Name\n"
   ]
  },
  {
   "cell_type": "markdown",
   "metadata": {},
   "source": [
    "###  Video 1: Video 1 Name\n"
   ]
  },
  {
   "cell_type": "code",
   "execution_count": null,
   "metadata": {
    "cellView": "form",
    "execution": {},
    "tags": [
     "hide-input"
    ]
   },
   "outputs": [],
   "source": [
    "# @title Video 1: Video 1 Name\n",
    "# Tech team will add code to format and display the video"
   ]
  },
  {
   "cell_type": "code",
   "execution_count": null,
   "metadata": {
    "execution": {}
   },
   "outputs": [],
   "source": [
    "# helper functions\n",
    "\n",
    "\n",
    "def pooch_load(filelocation=\"\", filename=\"\"):\n",
    "    shared_location = \"/home/jovyan/shared/data/tutorials/W1D3_RemoteSensingLandOceanandAtmosphere\"  # this is different for each day\n",
    "    user_temp_cache = tempfile.gettempdir()\n",
    "\n",
    "    if os.path.exists(os.path.join(shared_location, filename)):\n",
    "        file = os.path.join(shared_location, filename)\n",
    "    else:\n",
    "        file = pooch.retrieve(\n",
    "            filelocation, known_hash=None, fname=os.path.join(user_temp_cache, filename)\n",
    "        )\n",
    "\n",
    "    return file"
   ]
  },
  {
   "attachments": {},
   "cell_type": "markdown",
   "metadata": {
    "execution": {}
   },
   "source": [
    "# **Section 1: ENSO and precipitation**"
   ]
  },
  {
   "attachments": {},
   "cell_type": "markdown",
   "metadata": {
    "execution": {}
   },
   "source": [
    "As discussed in previous tutorials, ENSO oscillates irregularly between El Niño and La Niña phases every two to seven years. These shifts often prompt predictable changes in ocean surface temperature and disrupt wind and rainfall patterns across the tropics, leading to a cascade of global side effects.\n",
    "\n",
    "In this context, we will be utilizing satellite data to scrutinize the influence of ENSO on precipitation patterns. "
   ]
  },
  {
   "attachments": {},
   "cell_type": "markdown",
   "metadata": {
    "execution": {}
   },
   "source": [
<<<<<<< HEAD
    "import os, requests\n",
    "\n",
    "fname = \"t6_oceanic-nino-index.nc\"\n",
    "url = \"https://osf.io/8rwxb/download/\"\n",
    "if not os.path.isfile(fname):\n",
    "    try:\n",
    "        r = requests.get(url)\n",
    "    except requests.ConnectionError:\n",
    "        print(\"!!! Failed to download data !!!\")\n",
    "    else:\n",
    "        if r.status_code != requests.codes.ok:\n",
    "            print(\"!!! Failed to download data !!!\")\n",
    "        else:\n",
    "            print(f\"Downloading {fname}...\")\n",
    "            with open(fname, \"wb\") as fid:\n",
    "                fid.write(r.content)\n",
    "            print(f\"Download {fname} completed!\")"
=======
    "## **Section 1.1: Get ENSO Index Oceanic Niño Index (ONI)**\n",
    "\n",
    "In last tutorial, we generated the Oceanic Niño Index (ONI) using the OISST Climate Data Records. Now we just read the ONI value using the climatology of 1982-2011.\n"
>>>>>>> 816e15af
   ]
  },
  {
   "cell_type": "code",
   "execution_count": null,
   "metadata": {
    "execution": {},
    "tags": []
   },
   "outputs": [],
   "source": [
    "# download't6_oceanic-nino-index.nc'\n",
    "\n",
    "url_nino = \"https://osf.io/8rwxb/download/\"\n",
    "filename_nino = \"t6_oceanic-nino-index\"\n",
    "oni = xr.open_dataset(pooch_load(filelocation=url_nino, filename=filename_nino))\n",
    "oni"
   ]
  },
  {
   "cell_type": "code",
   "execution_count": null,
   "metadata": {
    "execution": {},
    "tags": []
   },
   "outputs": [],
   "source": [
<<<<<<< HEAD
    "fig = plt.figure(figsize=(12, 6))\n",
    "oni.sst.plot()\n",
    "plt.ylabel(\"Ocean Nino Index\")\n",
    "plt.axhline(y=0, linestyle=\"dashed\", color=\"k\")\n",
    "plt.axhline(y=0.5, linestyle=\"dotted\", color=\"r\")\n",
    "plt.axhline(y=-0.5, linestyle=\"dotted\", color=\"b\")"
=======
    "# plot the oni timeseries we just downloaded\n",
    "fig, ax = plt.subplots(figsize=(12, 6))\n",
    "oni.sst.plot(ax=ax)\n",
    "ax.set_ylabel(\"Oceanic Nino Index\")\n",
    "ax.axhline(y=0, linestyle=\"dashed\", color=\"k\")\n",
    "ax.axhline(y=0.5, linestyle=\"dotted\", color=\"r\")\n",
    "ax.axhline(y=-0.5, linestyle=\"dotted\", color=\"b\")"
>>>>>>> 816e15af
   ]
  },
  {
   "attachments": {},
   "cell_type": "markdown",
   "metadata": {
    "execution": {}
   },
   "source": [
    "## **Section 1.2: Get Precipitation Anomaly Data**\n",
    "\n",
    "In tutorial 5, we created the monthly anomaly data of precipitation globally using the GPCP Monthly Precipitation Climate Data Records. Here, we read in the anomaly data and look at one specific month (e.g., 1998-01-01)."
   ]
  },
  {
   "cell_type": "code",
   "execution_count": null,
   "metadata": {
<<<<<<< HEAD
    "execution": {}
   },
   "outputs": [],
   "source": [
    "import os, requests\n",
    "\n",
    "fname = \"t5_gpcp-monthly-anomaly_1981-2010.nc\"\n",
    "url = \"https://osf.io/vhdcg/download/\"\n",
    "if not os.path.isfile(fname):\n",
    "    try:\n",
    "        r = requests.get(url)\n",
    "    except requests.ConnectionError:\n",
    "        print(\"!!! Failed to download data !!!\")\n",
    "    else:\n",
    "        if r.status_code != requests.codes.ok:\n",
    "            print(\"!!! Failed to download data !!!\")\n",
    "        else:\n",
    "            print(f\"Downloading {fname}...\")\n",
    "            with open(fname, \"wb\") as fid:\n",
    "                fid.write(r.content)\n",
    "            print(f\"Download {fname} completed!\")"
   ]
  },
  {
   "cell_type": "code",
   "execution_count": null,
   "metadata": {
    "execution": {}
=======
    "execution": {},
    "tags": []
>>>>>>> 816e15af
   },
   "outputs": [],
   "source": [
    "# download file 't5_gpcp-monthly-anomaly_1981-2010.nc'\n",
    "url_precip = \"https://osf.io/vhdcg/download/\"\n",
    "filename_precip = \"t5_gpcp-monthly-anomaly_1981-2010.nc\"\n",
    "precip = xr.open_dataset(pooch_load(filelocation=url_precip, filename=filename_precip))\n",
    "precip"
   ]
  },
  {
   "cell_type": "code",
   "execution_count": null,
   "metadata": {
    "execution": {},
    "tags": []
   },
   "outputs": [],
   "source": [
<<<<<<< HEAD
    "data = precip.sel(time=\"1998-01-01\")\n",
    "# Initate plot\n",
=======
    "# select just data from 1998\n",
    "data = precip.sel(time=\"1998-01-01\")\n",
    "\n",
    "# initate plot\n",
>>>>>>> 816e15af
    "fig = plt.figure(figsize=(9, 6))\n",
    "ax = plt.axes(projection=ccrs.Robinson(central_longitude=180))\n",
    "ax.coastlines()\n",
    "ax.gridlines()\n",
    "data.precip.plot(\n",
    "    ax=ax,\n",
    "    transform=ccrs.PlateCarree(),\n",
    "    vmin=-10,\n",
    "    vmax=10,\n",
    "    cmap=\"BrBG\",\n",
    "    cbar_kwargs=dict(shrink=0.5, label=\"Precip Anomaly (mm/day)\"),\n",
    ")"
   ]
  },
  {
   "attachments": {},
   "cell_type": "markdown",
   "metadata": {
    "execution": {}
   },
   "source": [
    "## **Section 1.3: Spatial Pattern**\n",
    "\n",
    "Let's look at one specific ENSO event - the **1997/1998 El Niño** and see how the spatial pattern of the precipitation evolves. The 1997/1998 El Niño is one of the most significant ENSO events that started in May of 1997 and ended April of 1998.\n",
    "\n",
    "Let's examine the seasonal precipitation anomaly pattern during this time period."
   ]
  },
  {
   "cell_type": "code",
   "execution_count": null,
   "metadata": {
    "execution": {},
    "tags": []
   },
   "outputs": [],
   "source": [
<<<<<<< HEAD
    "# Define the figure and each axis for the 2 rows and 2 columns\n",
=======
    "# define the figure and each axis for the 2 rows and 2 columns\n",
>>>>>>> 816e15af
    "fig, axs = plt.subplots(\n",
    "    nrows=2,\n",
    "    ncols=2,\n",
    "    subplot_kw={\"projection\": ccrs.Robinson(central_longitude=180)},\n",
    "    figsize=(12, 7.5),\n",
    "    sharex=True,\n",
    "    sharey=True,\n",
    ")\n",
    "\n",
    "# axs is a 2 dimensional array of `GeoAxes`.  We will flatten it into a 1-D array\n",
    "axs = axs.flatten()\n",
    "\n",
<<<<<<< HEAD
    "# Loop over selected months (Jan, Apr, Jul, Oct)\n",
    "for i, month in enumerate([\"1997-07-01\", \"1997-10-01\", \"1998-01-01\", \"1998-04-01\"]):\n",
    "\n",
    "    # Draw the coastines and major gridline for each subplot\n",
    "    axs[i].coastlines()\n",
    "    axs[i].gridlines()\n",
    "\n",
    "    # Draw the precipitation anomaly data\n",
=======
    "# loop over selected months (Jan, Apr, Jul, Oct)\n",
    "for i, month in enumerate([\"1997-07-01\", \"1997-10-01\", \"1998-01-01\", \"1998-04-01\"]):\n",
    "\n",
    "    # draw the coastines and major gridline for each subplot\n",
    "    axs[i].coastlines()\n",
    "    axs[i].gridlines()\n",
    "\n",
    "    # draw the precipitation anomaly data\n",
>>>>>>> 816e15af
    "    precip.precip.sel(time=month).plot(\n",
    "        ax=axs[i],\n",
    "        transform=ccrs.PlateCarree(),\n",
    "        vmin=-10,\n",
    "        vmax=10,  # use the same range of max and min value\n",
    "        cmap=\"BrBG\",\n",
    "        cbar_kwargs=dict(shrink=0.4, label=\"Precip anomaly\\n(mm/day)\"),\n",
    "    )"
   ]
  },
  {
   "attachments": {},
   "cell_type": "markdown",
   "metadata": {
    "execution": {}
   },
   "source": [
    "In this series of four monthly maps, notice the shifts in precipitation patterns across the tropics and various land regions.\n",
    "\n",
    "In particular there are large increases and decreases in precipitation over the tropical ocean, where ENSO is actively monitored. In the Nino 3.4 region, the intensification of the El Niño phase from  (which is characterized by warmer SSTs over the central and eastern Pacific) occurs alongside an increase in rainfall shown here (more blue ares near the equator).\n",
    "\n",
    "In addition to these changes, there are also rainfall patterns in regions such as in North and South America, with the Amazon as a notable example. "
   ]
  },
  {
   "attachments": {},
   "cell_type": "markdown",
   "metadata": {
    "execution": {}
   },
   "source": [
    "# **Section 2: Correlation Analysis**\n",
    "\n",
    "Beyond visual inspection, we can also quantify the correlation between the ENSO (ONI) and the precipitation anomaly for a region of our interest.\n",
    "\n",
    "Let's use Niño 3.4 region as an example to calculate the correlation berween precipitation and ONI."
   ]
  },
  {
   "cell_type": "code",
   "execution_count": null,
   "metadata": {
    "execution": {},
    "tags": []
   },
   "outputs": [],
   "source": [
<<<<<<< HEAD
    "# Extract precipitation data for the Nino 3.4 region & the same time period with ONI data\n",
=======
    "# extract precipitation data for the Nino 3.4 region & the same time period with ONI data\n",
>>>>>>> 816e15af
    "precip_nino34 = precip.sel(\n",
    "    latitude=slice(-5, 5),\n",
    "    longitude=slice(190, 240),\n",
    "    time=slice(\"1981-09-01\", \"2022-12-01\"),\n",
    ")\n",
    "precip_nino34"
   ]
  },
  {
   "cell_type": "code",
   "execution_count": null,
   "metadata": {
    "execution": {},
    "tags": []
   },
   "outputs": [],
   "source": [
<<<<<<< HEAD
    "# Calculate regional mean of the precipitation anomaly\n",
    "precip_nino34_mean = precip_nino34.mean((\"latitude\", \"longitude\"))\n",
    "# Extract ONI value for the common period (ending at 2022-12-01)\n",
=======
    "# calculate regional mean of the precipitation anomaly\n",
    "precip_nino34_mean = precip_nino34.mean((\"latitude\", \"longitude\"))\n",
    "\n",
    "# extract ONI value for the common period (ending at 2022-12-01)\n",
>>>>>>> 816e15af
    "nino34 = oni.sel(time=slice(\"1981-09-01\", \"2022-12-01\"))"
   ]
  },
  {
   "cell_type": "code",
   "execution_count": null,
   "metadata": {
    "execution": {},
    "tags": []
   },
   "outputs": [],
   "source": [
    "# set up two subplots that share the x-axis to compare precipitation anomaly and ONI index\n",
    "fig, axs = plt.subplots(2, sharex=True)\n",
    "fig.suptitle(\"GPCP Precipitaion Anomaly v.s. Oceanic Nino Index\")\n",
    "axs[0].plot(precip_nino34_mean.time, precip_nino34_mean.precip)\n",
    "axs[0].set_ylabel(\"Precip (mm/day)\")\n",
    "axs[0].axhline(y=0, color=\"k\", linestyle=\"dashed\")\n",
    "axs[1].plot(nino34.time, nino34.sst)\n",
    "axs[1].set_ylabel(\"ONI (degC)\")\n",
<<<<<<< HEAD
=======
    "axs[1].set_xlabel(\"Time\")\n",
>>>>>>> 816e15af
    "axs[1].axhline(y=0, color=\"k\", linestyle=\"dashed\")"
   ]
  },
  {
   "attachments": {},
   "cell_type": "markdown",
   "metadata": {
    "execution": {}
   },
   "source": [
    "From theses two time series, a pattern exists of a synchronized change in the precipitation anomaly and ONI. Now, we can generate a scatter plot to further examine this relationship."
   ]
  },
  {
   "cell_type": "code",
   "execution_count": null,
   "metadata": {
    "execution": {},
    "tags": []
   },
   "outputs": [],
   "source": [
<<<<<<< HEAD
    "# Set up two subplots that share the x-axis to compare precipitation anomaly and\n",
    "# ONI index\n",
    "fig = plt.figure(figsize=(7, 7))\n",
    "fig.suptitle(\"GPCP Precipitaion Anomaly v.s. Oceanic Nino Index\")\n",
    "plt.scatter(nino34.sst, precip_nino34_mean.precip, alpha=0.6)\n",
    "# Add horizontal and vertical lines of 0 values\n",
    "plt.axhline(y=0, linestyle=\"dashed\", color=\"k\", alpha=0.6)\n",
    "plt.axvline(x=0, linestyle=\"dashed\", color=\"k\", alpha=0.6)\n",
    "plt.axvline(x=0.5, linestyle=\"dashed\", color=\"r\", alpha=0.6)  # El Nino threshold\n",
    "plt.axvline(x=-0.5, linestyle=\"dashed\", color=\"b\", alpha=0.6)  # La Nina threshold"
=======
    "# set up scatter plot\n",
    "fig, ax = plt.subplots(figsize=(7, 7))\n",
    "fig.suptitle(\"GPCP Precipitaion Anomaly v.s. Oceanic Nino Index\")\n",
    "ax.scatter(nino34.sst, precip_nino34_mean.precip, alpha=0.6)\n",
    "\n",
    "# add horizontal and vertical lines of 0 values\n",
    "ax.axhline(y=0, linestyle=\"dashed\", color=\"k\", alpha=0.6)\n",
    "ax.axvline(x=0, linestyle=\"dashed\", color=\"k\", alpha=0.6)\n",
    "ax.axvline(x=0.5, linestyle=\"dashed\", color=\"r\", alpha=0.6)  # El Nino threshold\n",
    "ax.axvline(x=-0.5, linestyle=\"dashed\", color=\"b\", alpha=0.6)  # La Nina threshold\n",
    "ax.set_xlabel(\"ONI (degC)\")\n",
    "ax.set_ylabel(\"Precipitation Anomaly (mm/day)\")"
>>>>>>> 816e15af
   ]
  },
  {
   "attachments": {},
   "cell_type": "markdown",
   "metadata": {
    "execution": {}
   },
   "source": [
    "The scatter plot unveils a nonlinear relationship between precipitation anomalies and the ONI across different ENSO phases:\n",
    "\n",
    "- During the La Niña phase (i.e., when ONI values fall below -0.5/ the blue line), the Niño 3.4 region typically experiences below-average precipitation.\n",
    "- In contrast, during the El Niño phase (i.e., when ONI values rise above 0.5/ the red line), the Nino 3.4 region is inclined towards above-average precipitation.\n",
    "\n",
    "Although the overall relationship is nonlinear, we are only interested in the data during different ENSO phases (ONI above and below 0.5). Looking at this data separately, visually a linear fit seems appropriate. For your projects, you should check this is so by looking at the distribution of the **residuals of the linear fit**. The residuals are the difference between a dataset predicted by the linear model you will find during the regression process and the true data. If the fit is good, there should be no relationship between these two (i.e. the distribution of residuals should have little to no correlation with your data. For simplicity, we skip this step here.\n",
    "\n",
    "After you separate our data, you can look at the correlation coefficient and the associated p-value. This tells us how strongly related changes in the ONI are related to changes in precipitatoin anomalies. It is a value between -1 and 1, where the sign indicates whether the relationship is positive or negative, and the the absolute value tells us how strong the correlation. An absolute value of the correlatin coefficient closer to 1 indicates a stronger correlation. A low p-value will then assure us that likelihood of the correlation we find being purely due to chance is very low.\n",
    "\n",
    "First let us separate our data into El Niño and La Niña phases by using the ONI as a threshold."
   ]
  },
  {
   "cell_type": "code",
   "execution_count": null,
   "metadata": {
    "execution": {},
    "tags": []
   },
   "outputs": [],
   "source": [
    "# El Nino Data, logically index to keep ONI values above 0.5\n",
    "el_nino_sst = nino34.sst[nino34.sst > 0.5]\n",
    "el_nino_precip = precip_nino34_mean.precip[nino34.sst > 0.5]\n",
    "\n",
    "# La Nina Data, logically index to keep ONI values below -0.5\n",
    "la_nina_sst = nino34.sst[nino34.sst < -0.5]\n",
    "la_nina_precip = precip_nino34_mean.precip[nino34.sst < -0.5]"
   ]
  },
  {
   "cell_type": "code",
   "execution_count": null,
   "metadata": {
    "execution": {},
    "tags": []
   },
   "outputs": [],
   "source": [
    "# set up scatter plot for just El Nino and La Nina phases\n",
    "fig, ax = plt.subplots(figsize=(7, 7))\n",
    "fig.suptitle(\"GPCP Precipitaion Anomaly v.s. Oceanic Nino Index\")\n",
    "ax.scatter(el_nino_sst, el_nino_precip, c=\"r\", alpha=0.6)\n",
    "ax.scatter(la_nina_sst, la_nina_precip, c=\"b\", alpha=0.6)\n",
    "\n",
    "# add horizontal and vertical lines of 0 values\n",
    "ax.axhline(y=0, linestyle=\"dashed\", color=\"k\", alpha=0.6)\n",
    "ax.axvline(x=0, linestyle=\"dashed\", color=\"k\", alpha=0.6)\n",
    "ax.axvline(x=0.5, linestyle=\"dashed\", color=\"r\", alpha=0.6)  # El Nino threshold\n",
    "ax.axvline(x=-0.5, linestyle=\"dashed\", color=\"b\", alpha=0.6)  # La Nina threshold\n",
    "ax.set_xlabel(\"ONI (degC)\")\n",
    "ax.set_ylabel(\"Precipitation Anomaly (mm/day)\")"
   ]
  },
  {
   "attachments": {},
   "cell_type": "markdown",
   "metadata": {
    "execution": {}
   },
   "source": [
    "Now find the linear correlation coefficient using [SciPy stats package](https://docs.scipy.org/doc/scipy/tutorial/stats.html)."
   ]
  },
  {
   "cell_type": "code",
   "execution_count": null,
   "metadata": {
    "execution": {},
    "tags": []
   },
   "outputs": [],
   "source": [
    "# correlation for El Nino data\n",
    "el_nino_r, el_nino_p = stats.pearsonr(el_nino_sst, el_nino_precip)\n",
    "\n",
    "print(\"El Nino - Corr Coef: \" + str(el_nino_r) + \", p-val: \" + str(el_nino_p))\n",
    "\n",
    "# correlation for La Nina data\n",
    "la_nina_r, la_nina_p = stats.pearsonr(la_nina_sst, la_nina_precip)\n",
    "\n",
    "print(\"La Nina - Corr Coef: \" + str(la_nina_r) + \", p-val: \" + str(la_nina_p))"
   ]
  },
  {
   "attachments": {},
   "cell_type": "markdown",
   "metadata": {
    "execution": {}
   },
   "source": [
    "## **Questions 2: Climate Connection**\n",
    "\n",
    "1. Note that the correlation during La Niña phases is low with a higher p-value (less significant) than the correlation coefficient during El Niño phases. Explain what this means.\n",
    "2. Do the differences in correlation coefficients between phases line up with the time series above? Explain why."
   ]
  },
  {
   "cell_type": "markdown",
   "metadata": {
    "colab_type": "text",
    "execution": {},
    "tags": []
   },
   "source": [
    "[*Click for solution*](https://github.com/ClimateMatchAcademy/course-content/tree/main/tutorials/W1D3_RemoteSensingLandOceanandAtmosphere/solutions/W1D3_Tutorial7_Solution_601f5869.py)\n",
    "\n"
   ]
  },
  {
   "attachments": {},
   "cell_type": "markdown",
   "metadata": {
    "execution": {}
   },
   "source": [
    "## **Coding Exercises 2**\n",
    "\n",
    "1. Choose a region of your interest to examine the relationship between ENSO (using ONI data) and precipitation anomaly globally. It will be interesting to see if the figures you make line up with your expectations from the maps we have made in the beginning of the tutorial. Will they be more or less correlated that the Niño 3.4 region? In the example code we will use Italy, but you can change this to be whatever region you are interested in."
   ]
  },
  {
   "cell_type": "code",
   "execution_count": null,
   "metadata": {
    "execution": {},
    "tags": []
   },
   "outputs": [],
   "source": [
    "#################################################\n",
    "# Students: Fill in missing code (...) and comment or remove the next line\n",
    "raise NotImplementedError(\n",
    "    \"Student exercise: Examine the relationship between ENSO and precipitation anomaly in a region of your choice.\"\n",
    ")\n",
    "#################################################\n",
    "\n",
    "# define region of interest for the precipitation anomaly\n",
    "italy_lon = [...]\n",
    "italy_lat = [...]\n",
    "\n",
    "# calculate regional mean time series\n",
    "precip_nino34_italy = precip.sel(\n",
    "    latitude=slice(...),\n",
    "    longitude=slice(...),\n",
    "    time=slice(\"1981-09-01\", \"2022-12-01\"),\n",
    ").mean(dim=(...))\n",
    "\n",
    "# plot the time series of precipitation anomaly and ONI for the same time period on different subplots\n",
    "fig, axs = plt.subplots(2, sharex=True)\n",
    "fig.suptitle(\"GPCP Precipitaion Anomaly v.s. Oceanic Nino Index\")\n",
    "axs[0].plot(precip_nino34_italy.time, precip_nino34_italy.precip)\n",
    "axs[0].set_ylabel(\"Precip (mm/day)\")\n",
    "axs[0].axhline(y=0, color=\"k\", linestyle=\"dashed\")\n",
    "axs[1].plot(nino34.time, nino34.sst)\n",
    "axs[1].set_ylabel(\"ONI (degC)\")\n",
    "axs[1].set_xlabel(\"Time\")\n",
    "axs[1].axhline(y=0, color=\"k\", linestyle=\"dashed\")\n",
    "\n",
    "# El Nino Data, logically index to keep ONI values above 0.5\n",
    "italy_el_nino_sst = ...\n",
    "italy_el_nino_precip = ...\n",
    "\n",
    "# La Nina Data, logically index to keep ONI values below -0.5\n",
    "italy_la_nina_sst = ...\n",
    "italy_la_nina_precip = ...\n",
    "\n",
    "# correlation for El Nino data\n",
    "italy_el_nino_r, italy_el_nino_p = ...\n",
    "\n",
    "print(\n",
    "    \"El Nino - Corr Coef: \" + str(italy_el_nino_r) + \", p-val: \" + str(italy_el_nino_p)\n",
    ")\n",
    "\n",
    "# correlation for La Nina data\n",
    "italy_la_nina_r, italy_la_nina_p = ...\n",
    "\n",
    "print(\n",
    "    \"La Nina - Corr Coef: \" + str(italy_la_nina_r) + \", p-val: \" + str(italy_la_nina_p)\n",
    ")\n",
    "\n",
    "# plot scatter plot between precipitation and ONI\n",
    "fig, ax = plt.subplots(figsize=(7, 7))\n",
    "fig.suptitle(\"GPCP Precipitaion Anomaly v.s. Oceanic Nino Index\")\n",
    "ax.scatter(italy_el_nino_sst, italy_el_nino_precip, c=\"r\", alpha=0.6)\n",
    "ax.scatter(italy_la_nina_sst, italy_la_nina_precip, c=\"b\", alpha=0.6)\n",
    "\n",
    "# add horizontal and vertical lines of 0 values\n",
    "ax.axhline(y=0, linestyle=\"dashed\", color=\"k\", alpha=0.6)\n",
    "ax.axvline(x=0, linestyle=\"dashed\", color=\"k\", alpha=0.6)\n",
    "ax.axvline(x=0.5, linestyle=\"dashed\", color=\"r\", alpha=0.6)  # El Nino threshold\n",
    "ax.axvline(x=-0.5, linestyle=\"dashed\", color=\"b\", alpha=0.6)  # La Nina threshold\n",
    "ax.set_xlabel(\"ONI (degC)\")\n",
    "ax.set_ylabel(\"Precipitation Anomaly (mm/day)\")"
   ]
  },
  {
   "cell_type": "markdown",
   "metadata": {
    "colab_type": "text",
    "execution": {},
    "tags": []
   },
   "source": [
    "[*Click for solution*](https://github.com/ClimateMatchAcademy/course-content/tree/main/tutorials/W1D3_RemoteSensingLandOceanandAtmosphere/solutions/W1D3_Tutorial7_Solution_1f48249e.py)\n",
    "\n",
<<<<<<< HEAD
    "\"\"\"\n",
=======
    "*Example output:*\n",
>>>>>>> 816e15af
    "\n",
    "<img alt='Solution hint' align='left' width=775.0 height=585.0 src=https://raw.githubusercontent.com/ClimateMatchAcademy/course-content/main/tutorials/W1D3_RemoteSensingLandOceanandAtmosphere/static/W1D3_Tutorial7_Solution_1f48249e_2.png>\n",
    "\n",
<<<<<<< HEAD
    "\"\"\""
=======
    "<img alt='Solution hint' align='left' width=675.0 height=683.0 src=https://raw.githubusercontent.com/ClimateMatchAcademy/course-content/main/tutorials/W1D3_RemoteSensingLandOceanandAtmosphere/static/W1D3_Tutorial7_Solution_1f48249e_3.png>\n",
    "\n"
>>>>>>> 816e15af
   ]
  },
  {
   "attachments": {},
   "cell_type": "markdown",
   "metadata": {
    "execution": {}
   },
   "source": [
    "# **Summary**\n",
    "In this tutorial, you've acquired skills to evaluate the connection between precipitation and large-scale climate variability by analyzing the Oceanic Nino Index (ONI) and precipitation data.\n",
    "\n",
    "- You've discovered that the during ENSO, precipitation patterns in the tropics are altered.\n",
    "- You have used Pearson's correlation coefficient to investigate potential correlations. However, it's critical to further scrutinize these correlations with physical explanations to ensure that any detected signals are valid.\n"
   ]
  },
  {
   "attachments": {},
   "cell_type": "markdown",
   "metadata": {
    "execution": {}
   },
   "source": [
    "# Resources"
   ]
  },
  {
   "attachments": {},
   "cell_type": "markdown",
   "metadata": {
    "execution": {}
   },
   "source": [
    "Data from this tutorial can be accessed for OISST [here](https://www.ncei.noaa.gov/products/optimum-interpolation-sst) and precipitation [here](https://noaa-cdr-precip-gpcp-monthly-pds.s3.amazonaws.com/index.html#data/)."
   ]
  }
 ],
 "metadata": {
  "colab": {
   "collapsed_sections": [],
   "include_colab_link": true,
   "name": "W1D3_Tutorial7",
   "provenance": [],
   "toc_visible": true
  },
  "kernel": {
   "display_name": "Python 3",
   "language": "python",
   "name": "python3"
  },
  "kernelspec": {
   "display_name": "Python 3 (ipykernel)",
   "language": "python",
   "name": "python3"
  },
  "language_info": {
   "codemirror_mode": {
    "name": "ipython",
    "version": 3
   },
   "file_extension": ".py",
   "mimetype": "text/x-python",
   "name": "python",
   "nbconvert_exporter": "python",
   "pygments_lexer": "ipython3",
   "version": "3.10.12"
  }
 },
 "nbformat": 4,
 "nbformat_minor": 4
}<|MERGE_RESOLUTION|>--- conflicted
+++ resolved
@@ -9,525 +9,10 @@
    "source": [
     "# **Tutorial 7: Impact of Climate Variability - Precipitation**\n",
     "\n",
-<<<<<<< HEAD
-    "> Indented block\n",
-    "\n",
-    "> Indented block\n",
-    "\n",
-    "\n",
-    "\n",
-    "\n",
-=======
->>>>>>> 816e15af
     "**Week 1, Day 3, Remote Sensing**\n",
     "\n",
     "**Content creators:** Douglas Rao\n",
     "\n",
-<<<<<<< HEAD
-    "**Content reviewers:** TBD\n",
-    "\n",
-    "**Content editors:** TBD\n",
-    "\n",
-    "**Production editors:** TBD\n",
-    "\n",
-    "**Our 2023 Sponsors:** TBD"
-   ]
-  },
-  {
-   "cell_type": "markdown",
-   "metadata": {
-    "execution": {}
-   },
-   "source": [
-    "#**Tutorial Objectives**\n",
-    "\n",
-    "In this tutorial, you will learn how to use satellite data to research the impact of large scale climate variability on precipitation.\n",
-    "\n",
-    "By the end of this tutorial you will be able to:\n",
-    "\n",
-    "* Understand the impact of ENSO on precipitation and its spatial pattern.\n",
-    "* Calculate Pearson's correlation coefficient between two time series.\n"
-   ]
-  },
-  {
-   "cell_type": "markdown",
-   "metadata": {
-    "execution": {}
-   },
-   "source": [
-    "#**Setup**\n",
-    "\n",
-    "\n",
-    "\n",
-    "In this section, we have:\n",
-    "\n",
-    "\n",
-    "1.   **Import cell:** imports all libraries you use in the tutorial.\n",
-    "2.   **Hidden Figure settings cell:** sets up the plotting style (copy exactly)\n",
-    "1.   **Hidden Plotting functions cell:** contains all functions used to create plots throughout the tutorial (so students don't waste time looking at boilerplate matplotlib but can here if they wish to). Please use only matplotlib for plotting for consistency.\n",
-    "2.   **Hidden Helper functions cell:** This should contain functions that students have previously used or that are very simple. Any helper functions that are being used for the first time and are important should be placed directly above the relevant text or exercise (see Section 1.1 for an example).\n",
-    "    \n",
-    "\n"
-   ]
-  },
-  {
-   "cell_type": "code",
-   "execution_count": null,
-   "metadata": {
-    "execution": {},
-    "tags": [
-     "colab"
-    ]
-   },
-   "outputs": [],
-   "source": [
-    "# Imports\n",
-    "\n",
-    "# Import only the libraries/objects that you use in this tutorial.\n",
-    "\n",
-    "# If any external library has to be installed, !pip install library --quiet\n",
-    "# follow this order: numpy>matplotlib.\n",
-    "# import widgets in hidden Figure settings cell\n",
-    "\n",
-    "# Properly install cartopy in colab to avoid session crash\n",
-    "# !apt-get install libproj-dev proj-data proj-bin --quiet\n",
-    "# !apt-get install libgeos-dev --quiet\n",
-    "# !pip install cython --quiet\n",
-    "# !pip install cartopy --quiet\n",
-    "\n",
-    "# !apt-get -qq install python-cartopy python3-cartopy  --quiet\n",
-    "# !pip uninstall -y shapely  --quiet\n",
-    "# !pip install shapely --no-binary shapely  --quiet"
-   ]
-  },
-  {
-   "cell_type": "code",
-   "execution_count": null,
-   "metadata": {
-    "execution": {}
-   },
-   "outputs": [],
-   "source": [
-    "import xarray as xr\n",
-    "import numpy as np\n",
-    "import matplotlib.pyplot as plt\n",
-    "import cartopy, cartopy.crs as ccrs"
-   ]
-  },
-  {
-   "cell_type": "markdown",
-   "metadata": {},
-   "source": [
-    "##  Figure settings\n"
-   ]
-  },
-  {
-   "cell_type": "markdown",
-   "metadata": {},
-   "source": [
-    "###  Figure settings\n"
-   ]
-  },
-  {
-   "cell_type": "markdown",
-   "metadata": {},
-   "source": [
-    "####  Figure settings\n"
-   ]
-  },
-  {
-   "cell_type": "markdown",
-   "metadata": {},
-   "source": [
-    "#####  Figure settings\n"
-   ]
-  },
-  {
-   "cell_type": "markdown",
-   "metadata": {},
-   "source": [
-    "######  Figure settings\n"
-   ]
-  },
-  {
-   "cell_type": "markdown",
-   "metadata": {},
-   "source": [
-    "#######  Figure settings\n"
-   ]
-  },
-  {
-   "cell_type": "markdown",
-   "metadata": {},
-   "source": [
-    "########  Figure settings\n"
-   ]
-  },
-  {
-   "cell_type": "markdown",
-   "metadata": {},
-   "source": [
-    "#########  Figure settings\n"
-   ]
-  },
-  {
-   "cell_type": "markdown",
-   "metadata": {},
-   "source": [
-    "##########  Figure settings\n"
-   ]
-  },
-  {
-   "cell_type": "markdown",
-   "metadata": {},
-   "source": [
-    "###########  Figure settings\n"
-   ]
-  },
-  {
-   "cell_type": "markdown",
-   "metadata": {},
-   "source": [
-    "############  Figure settings\n"
-   ]
-  },
-  {
-   "cell_type": "markdown",
-   "metadata": {},
-   "source": [
-    "#############  Figure settings\n"
-   ]
-  },
-  {
-   "cell_type": "markdown",
-   "metadata": {},
-   "source": [
-    "##############  Figure settings\n"
-   ]
-  },
-  {
-   "cell_type": "markdown",
-   "metadata": {},
-   "source": [
-    "###############  Figure settings\n"
-   ]
-  },
-  {
-   "cell_type": "markdown",
-   "metadata": {},
-   "source": [
-    "################  Figure settings\n"
-   ]
-  },
-  {
-   "cell_type": "markdown",
-   "metadata": {},
-   "source": [
-    "#################  Figure settings\n"
-   ]
-  },
-  {
-   "cell_type": "markdown",
-   "metadata": {},
-   "source": [
-    "##################  Figure settings\n"
-   ]
-  },
-  {
-   "cell_type": "markdown",
-   "metadata": {},
-   "source": [
-    "###################  Figure settings\n"
-   ]
-  },
-  {
-   "cell_type": "markdown",
-   "metadata": {},
-   "source": [
-    "####################  Figure settings\n"
-   ]
-  },
-  {
-   "cell_type": "markdown",
-   "metadata": {},
-   "source": [
-    "#####################  Figure settings\n"
-   ]
-  },
-  {
-   "cell_type": "markdown",
-   "metadata": {},
-   "source": [
-    "######################  Figure settings\n"
-   ]
-  },
-  {
-   "cell_type": "markdown",
-   "metadata": {},
-   "source": [
-    "#######################  Figure settings\n"
-   ]
-  },
-  {
-   "cell_type": "markdown",
-   "metadata": {},
-   "source": [
-    "########################  Figure settings\n"
-   ]
-  },
-  {
-   "cell_type": "markdown",
-   "metadata": {},
-   "source": [
-    "#########################  Figure settings\n"
-   ]
-  },
-  {
-   "cell_type": "markdown",
-   "metadata": {},
-   "source": [
-    "##########################  Figure settings\n"
-   ]
-  },
-  {
-   "cell_type": "markdown",
-   "metadata": {},
-   "source": [
-    "###########################  Figure settings\n"
-   ]
-  },
-  {
-   "cell_type": "markdown",
-   "metadata": {},
-   "source": [
-    "############################  Figure settings\n"
-   ]
-  },
-  {
-   "cell_type": "markdown",
-   "metadata": {},
-   "source": [
-    "#############################  Figure settings\n"
-   ]
-  },
-  {
-   "cell_type": "markdown",
-   "metadata": {},
-   "source": [
-    "##############################  Figure settings\n"
-   ]
-  },
-  {
-   "cell_type": "markdown",
-   "metadata": {},
-   "source": [
-    "###############################  Figure settings\n"
-   ]
-  },
-  {
-   "cell_type": "markdown",
-   "metadata": {},
-   "source": [
-    "################################  Figure settings\n"
-   ]
-  },
-  {
-   "cell_type": "markdown",
-   "metadata": {},
-   "source": [
-    "#################################  Figure settings\n"
-   ]
-  },
-  {
-   "cell_type": "code",
-   "execution_count": null,
-   "metadata": {
-    "cellView": "form",
-    "execution": {},
-    "tags": [
-     "hide-input"
-    ]
-   },
-   "outputs": [],
-   "source": [
-    "# @title Figure settings\n",
-    "import ipywidgets as widgets  # interactive display\n",
-    "\n",
-    "%config InlineBackend.figure_format = 'retina'\n",
-    "plt.style.use(\n",
-    "    \"https://raw.githubusercontent.com/ClimateMatchAcademy/course-content/main/cma.mplstyle\"\n",
-    ")"
-   ]
-  },
-  {
-   "cell_type": "markdown",
-   "metadata": {
-    "execution": {}
-   },
-   "source": [
-    "#**Section 1: ENSO and precipitation**"
-   ]
-  },
-  {
-   "cell_type": "markdown",
-   "metadata": {},
-   "source": [
-    "##  Video 1: Video 1 Name\n"
-   ]
-  },
-  {
-   "cell_type": "markdown",
-   "metadata": {},
-   "source": [
-    "###  Video 1: Video 1 Name\n"
-   ]
-  },
-  {
-   "cell_type": "markdown",
-   "metadata": {},
-   "source": [
-    "####  Video 1: Video 1 Name\n"
-   ]
-  },
-  {
-   "cell_type": "markdown",
-   "metadata": {},
-   "source": [
-    "#####  Video 1: Video 1 Name\n"
-   ]
-  },
-  {
-   "cell_type": "markdown",
-   "metadata": {},
-   "source": [
-    "######  Video 1: Video 1 Name\n"
-   ]
-  },
-  {
-   "cell_type": "markdown",
-   "metadata": {},
-   "source": [
-    "#######  Video 1: Video 1 Name\n"
-   ]
-  },
-  {
-   "cell_type": "markdown",
-   "metadata": {},
-   "source": [
-    "########  Video 1: Video 1 Name\n"
-   ]
-  },
-  {
-   "cell_type": "markdown",
-   "metadata": {},
-   "source": [
-    "#########  Video 1: Video 1 Name\n"
-   ]
-  },
-  {
-   "cell_type": "markdown",
-   "metadata": {},
-   "source": [
-    "##########  Video 1: Video 1 Name\n"
-   ]
-  },
-  {
-   "cell_type": "markdown",
-   "metadata": {},
-   "source": [
-    "###########  Video 1: Video 1 Name\n"
-   ]
-  },
-  {
-   "cell_type": "markdown",
-   "metadata": {},
-   "source": [
-    "############  Video 1: Video 1 Name\n"
-   ]
-  },
-  {
-   "cell_type": "markdown",
-   "metadata": {},
-   "source": [
-    "#############  Video 1: Video 1 Name\n"
-   ]
-  },
-  {
-   "cell_type": "markdown",
-   "metadata": {},
-   "source": [
-    "##############  Video 1: Video 1 Name\n"
-   ]
-  },
-  {
-   "cell_type": "markdown",
-   "metadata": {},
-   "source": [
-    "###############  Video 1: Video 1 Name\n"
-   ]
-  },
-  {
-   "cell_type": "markdown",
-   "metadata": {},
-   "source": [
-    "################  Video 1: Video 1 Name\n"
-   ]
-  },
-  {
-   "cell_type": "markdown",
-   "metadata": {},
-   "source": [
-    "#################  Video 1: Video 1 Name\n"
-   ]
-  },
-  {
-   "cell_type": "markdown",
-   "metadata": {},
-   "source": [
-    "##################  Video 1: Video 1 Name\n"
-   ]
-  },
-  {
-   "cell_type": "markdown",
-   "metadata": {},
-   "source": [
-    "###################  Video 1: Video 1 Name\n"
-   ]
-  },
-  {
-   "cell_type": "markdown",
-   "metadata": {},
-   "source": [
-    "####################  Video 1: Video 1 Name\n"
-   ]
-  },
-  {
-   "cell_type": "markdown",
-   "metadata": {},
-   "source": [
-    "#####################  Video 1: Video 1 Name\n"
-   ]
-  },
-  {
-   "cell_type": "markdown",
-   "metadata": {},
-   "source": [
-    "######################  Video 1: Video 1 Name\n"
-   ]
-  },
-  {
-   "cell_type": "markdown",
-   "metadata": {},
-   "source": [
-    "#######################  Video 1: Video 1 Name\n"
-   ]
-  },
-  {
-   "cell_type": "markdown",
-   "metadata": {},
-   "source": [
-    "########################  Video 1: Video 1 Name\n"
-=======
     "**Content reviewers:** Katrina Dobson, Younkap Nina Duplex, Maria Gonzalez, Will Gregory, Nahid Hasan, Sherry Mi, Beatriz Cosenza Muralles, Jenna Pearson, Agustina Pesce, Chi Zhang, Ohad Zivan\n",
     "\n",
     "**Content editors:** Jenna Pearson, Chi Zhang, Ohad Zivan\n",
@@ -535,7 +20,6 @@
     "**Production editors:** Wesley Banfield, Jenna Pearson, Chi Zhang, Ohad Zivan\n",
     "\n",
     "**Our 2023 Sponsors:** NASA TOPS and Google DeepMind"
->>>>>>> 816e15af
    ]
   },
   {
@@ -728,29 +212,9 @@
     "execution": {}
    },
    "source": [
-<<<<<<< HEAD
-    "import os, requests\n",
-    "\n",
-    "fname = \"t6_oceanic-nino-index.nc\"\n",
-    "url = \"https://osf.io/8rwxb/download/\"\n",
-    "if not os.path.isfile(fname):\n",
-    "    try:\n",
-    "        r = requests.get(url)\n",
-    "    except requests.ConnectionError:\n",
-    "        print(\"!!! Failed to download data !!!\")\n",
-    "    else:\n",
-    "        if r.status_code != requests.codes.ok:\n",
-    "            print(\"!!! Failed to download data !!!\")\n",
-    "        else:\n",
-    "            print(f\"Downloading {fname}...\")\n",
-    "            with open(fname, \"wb\") as fid:\n",
-    "                fid.write(r.content)\n",
-    "            print(f\"Download {fname} completed!\")"
-=======
     "## **Section 1.1: Get ENSO Index Oceanic Niño Index (ONI)**\n",
     "\n",
     "In last tutorial, we generated the Oceanic Niño Index (ONI) using the OISST Climate Data Records. Now we just read the ONI value using the climatology of 1982-2011.\n"
->>>>>>> 816e15af
    ]
   },
   {
@@ -779,14 +243,6 @@
    },
    "outputs": [],
    "source": [
-<<<<<<< HEAD
-    "fig = plt.figure(figsize=(12, 6))\n",
-    "oni.sst.plot()\n",
-    "plt.ylabel(\"Ocean Nino Index\")\n",
-    "plt.axhline(y=0, linestyle=\"dashed\", color=\"k\")\n",
-    "plt.axhline(y=0.5, linestyle=\"dotted\", color=\"r\")\n",
-    "plt.axhline(y=-0.5, linestyle=\"dotted\", color=\"b\")"
-=======
     "# plot the oni timeseries we just downloaded\n",
     "fig, ax = plt.subplots(figsize=(12, 6))\n",
     "oni.sst.plot(ax=ax)\n",
@@ -794,7 +250,6 @@
     "ax.axhline(y=0, linestyle=\"dashed\", color=\"k\")\n",
     "ax.axhline(y=0.5, linestyle=\"dotted\", color=\"r\")\n",
     "ax.axhline(y=-0.5, linestyle=\"dotted\", color=\"b\")"
->>>>>>> 816e15af
    ]
   },
   {
@@ -813,39 +268,8 @@
    "cell_type": "code",
    "execution_count": null,
    "metadata": {
-<<<<<<< HEAD
-    "execution": {}
-   },
-   "outputs": [],
-   "source": [
-    "import os, requests\n",
-    "\n",
-    "fname = \"t5_gpcp-monthly-anomaly_1981-2010.nc\"\n",
-    "url = \"https://osf.io/vhdcg/download/\"\n",
-    "if not os.path.isfile(fname):\n",
-    "    try:\n",
-    "        r = requests.get(url)\n",
-    "    except requests.ConnectionError:\n",
-    "        print(\"!!! Failed to download data !!!\")\n",
-    "    else:\n",
-    "        if r.status_code != requests.codes.ok:\n",
-    "            print(\"!!! Failed to download data !!!\")\n",
-    "        else:\n",
-    "            print(f\"Downloading {fname}...\")\n",
-    "            with open(fname, \"wb\") as fid:\n",
-    "                fid.write(r.content)\n",
-    "            print(f\"Download {fname} completed!\")"
-   ]
-  },
-  {
-   "cell_type": "code",
-   "execution_count": null,
-   "metadata": {
-    "execution": {}
-=======
-    "execution": {},
-    "tags": []
->>>>>>> 816e15af
+    "execution": {},
+    "tags": []
    },
    "outputs": [],
    "source": [
@@ -865,15 +289,10 @@
    },
    "outputs": [],
    "source": [
-<<<<<<< HEAD
-    "data = precip.sel(time=\"1998-01-01\")\n",
-    "# Initate plot\n",
-=======
     "# select just data from 1998\n",
     "data = precip.sel(time=\"1998-01-01\")\n",
     "\n",
     "# initate plot\n",
->>>>>>> 816e15af
     "fig = plt.figure(figsize=(9, 6))\n",
     "ax = plt.axes(projection=ccrs.Robinson(central_longitude=180))\n",
     "ax.coastlines()\n",
@@ -911,11 +330,7 @@
    },
    "outputs": [],
    "source": [
-<<<<<<< HEAD
-    "# Define the figure and each axis for the 2 rows and 2 columns\n",
-=======
     "# define the figure and each axis for the 2 rows and 2 columns\n",
->>>>>>> 816e15af
     "fig, axs = plt.subplots(\n",
     "    nrows=2,\n",
     "    ncols=2,\n",
@@ -928,16 +343,6 @@
     "# axs is a 2 dimensional array of `GeoAxes`.  We will flatten it into a 1-D array\n",
     "axs = axs.flatten()\n",
     "\n",
-<<<<<<< HEAD
-    "# Loop over selected months (Jan, Apr, Jul, Oct)\n",
-    "for i, month in enumerate([\"1997-07-01\", \"1997-10-01\", \"1998-01-01\", \"1998-04-01\"]):\n",
-    "\n",
-    "    # Draw the coastines and major gridline for each subplot\n",
-    "    axs[i].coastlines()\n",
-    "    axs[i].gridlines()\n",
-    "\n",
-    "    # Draw the precipitation anomaly data\n",
-=======
     "# loop over selected months (Jan, Apr, Jul, Oct)\n",
     "for i, month in enumerate([\"1997-07-01\", \"1997-10-01\", \"1998-01-01\", \"1998-04-01\"]):\n",
     "\n",
@@ -946,7 +351,6 @@
     "    axs[i].gridlines()\n",
     "\n",
     "    # draw the precipitation anomaly data\n",
->>>>>>> 816e15af
     "    precip.precip.sel(time=month).plot(\n",
     "        ax=axs[i],\n",
     "        transform=ccrs.PlateCarree(),\n",
@@ -994,11 +398,7 @@
    },
    "outputs": [],
    "source": [
-<<<<<<< HEAD
-    "# Extract precipitation data for the Nino 3.4 region & the same time period with ONI data\n",
-=======
     "# extract precipitation data for the Nino 3.4 region & the same time period with ONI data\n",
->>>>>>> 816e15af
     "precip_nino34 = precip.sel(\n",
     "    latitude=slice(-5, 5),\n",
     "    longitude=slice(190, 240),\n",
@@ -1016,16 +416,10 @@
    },
    "outputs": [],
    "source": [
-<<<<<<< HEAD
-    "# Calculate regional mean of the precipitation anomaly\n",
-    "precip_nino34_mean = precip_nino34.mean((\"latitude\", \"longitude\"))\n",
-    "# Extract ONI value for the common period (ending at 2022-12-01)\n",
-=======
     "# calculate regional mean of the precipitation anomaly\n",
     "precip_nino34_mean = precip_nino34.mean((\"latitude\", \"longitude\"))\n",
     "\n",
     "# extract ONI value for the common period (ending at 2022-12-01)\n",
->>>>>>> 816e15af
     "nino34 = oni.sel(time=slice(\"1981-09-01\", \"2022-12-01\"))"
    ]
   },
@@ -1046,10 +440,7 @@
     "axs[0].axhline(y=0, color=\"k\", linestyle=\"dashed\")\n",
     "axs[1].plot(nino34.time, nino34.sst)\n",
     "axs[1].set_ylabel(\"ONI (degC)\")\n",
-<<<<<<< HEAD
-=======
     "axs[1].set_xlabel(\"Time\")\n",
->>>>>>> 816e15af
     "axs[1].axhline(y=0, color=\"k\", linestyle=\"dashed\")"
    ]
   },
@@ -1072,18 +463,6 @@
    },
    "outputs": [],
    "source": [
-<<<<<<< HEAD
-    "# Set up two subplots that share the x-axis to compare precipitation anomaly and\n",
-    "# ONI index\n",
-    "fig = plt.figure(figsize=(7, 7))\n",
-    "fig.suptitle(\"GPCP Precipitaion Anomaly v.s. Oceanic Nino Index\")\n",
-    "plt.scatter(nino34.sst, precip_nino34_mean.precip, alpha=0.6)\n",
-    "# Add horizontal and vertical lines of 0 values\n",
-    "plt.axhline(y=0, linestyle=\"dashed\", color=\"k\", alpha=0.6)\n",
-    "plt.axvline(x=0, linestyle=\"dashed\", color=\"k\", alpha=0.6)\n",
-    "plt.axvline(x=0.5, linestyle=\"dashed\", color=\"r\", alpha=0.6)  # El Nino threshold\n",
-    "plt.axvline(x=-0.5, linestyle=\"dashed\", color=\"b\", alpha=0.6)  # La Nina threshold"
-=======
     "# set up scatter plot\n",
     "fig, ax = plt.subplots(figsize=(7, 7))\n",
     "fig.suptitle(\"GPCP Precipitaion Anomaly v.s. Oceanic Nino Index\")\n",
@@ -1096,7 +475,6 @@
     "ax.axvline(x=-0.5, linestyle=\"dashed\", color=\"b\", alpha=0.6)  # La Nina threshold\n",
     "ax.set_xlabel(\"ONI (degC)\")\n",
     "ax.set_ylabel(\"Precipitation Anomaly (mm/day)\")"
->>>>>>> 816e15af
    ]
   },
   {
@@ -1312,20 +690,12 @@
    "source": [
     "[*Click for solution*](https://github.com/ClimateMatchAcademy/course-content/tree/main/tutorials/W1D3_RemoteSensingLandOceanandAtmosphere/solutions/W1D3_Tutorial7_Solution_1f48249e.py)\n",
     "\n",
-<<<<<<< HEAD
-    "\"\"\"\n",
-=======
     "*Example output:*\n",
->>>>>>> 816e15af
     "\n",
     "<img alt='Solution hint' align='left' width=775.0 height=585.0 src=https://raw.githubusercontent.com/ClimateMatchAcademy/course-content/main/tutorials/W1D3_RemoteSensingLandOceanandAtmosphere/static/W1D3_Tutorial7_Solution_1f48249e_2.png>\n",
     "\n",
-<<<<<<< HEAD
-    "\"\"\""
-=======
     "<img alt='Solution hint' align='left' width=675.0 height=683.0 src=https://raw.githubusercontent.com/ClimateMatchAcademy/course-content/main/tutorials/W1D3_RemoteSensingLandOceanandAtmosphere/static/W1D3_Tutorial7_Solution_1f48249e_3.png>\n",
     "\n"
->>>>>>> 816e15af
    ]
   },
   {
