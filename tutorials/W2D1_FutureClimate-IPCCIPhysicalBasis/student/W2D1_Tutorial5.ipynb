--- conflicted
+++ resolved
@@ -6,11 +6,7 @@
     "execution": {}
    },
    "source": [
-<<<<<<< HEAD
-    "[![Open In Colab](https://colab.research.google.com/assets/colab-badge.svg)](https://colab.research.google.com/github/ClimateMatchAcademy/course-content/blob/main/tutorials/W2D1_FutureClimate-IPCCIPhysicalBasis/W2D1_Tutorial_5.ipynb) &nbsp; <a href=\"https://kaggle.com/kernels/welcome?src=https://raw.githubusercontent.com/ClimateMatchAcademy/course-content/main/tutorials/W2D1_FutureClimate-IPCCIPhysicalBasis/W2D1_Tutorial_5.ipynb\" target=\"_parent\"><img src=\"https://kaggle.com/static/images/open-in-kaggle.svg\" alt=\"Open in Kaggle\"/></a>"
-=======
     "[![Open In Colab](https://colab.research.google.com/assets/colab-badge.svg)](https://colab.research.google.com/github/ClimateMatchAcademy/course-content/blob/main/tutorials/W2D1_FutureClimate-IPCCIPhysicalBasis/W2D1_Tutorial_5.ipynb)   <a href=\"https://kaggle.com/kernels/welcome?src=https://raw.githubusercontent.com/ClimateMatchAcademy/course-content/main/tutorials/W2D1_FutureClimate-IPCCIPhysicalBasis/W2D1_Tutorial_5.ipynb\" target=\"_blank\"><img alt=\"Open in Kaggle\" src=\"https://kaggle.com/static/images/open-in-kaggle.svg\"/></a>"
->>>>>>> 816e15af
    ]
   },
   {
@@ -120,8 +116,6 @@
    ]
   },
   {
-<<<<<<< HEAD
-=======
    "cell_type": "markdown",
    "metadata": {},
    "source": [
@@ -136,19 +130,14 @@
    ]
   },
   {
->>>>>>> 816e15af
    "cell_type": "code",
    "execution_count": null,
    "metadata": {
     "cellView": "form",
     "execution": {},
-<<<<<<< HEAD
-    "tags": []
-=======
     "tags": [
      "hide-input"
     ]
->>>>>>> 816e15af
    },
    "outputs": [],
    "source": [
@@ -164,8 +153,6 @@
    ]
   },
   {
-<<<<<<< HEAD
-=======
    "cell_type": "markdown",
    "metadata": {},
    "source": [
@@ -180,19 +167,14 @@
    ]
   },
   {
->>>>>>> 816e15af
    "cell_type": "code",
    "execution_count": null,
    "metadata": {
     "cellView": "form",
     "execution": {},
-<<<<<<< HEAD
-    "tags": []
-=======
     "tags": [
      "hide-input"
     ]
->>>>>>> 816e15af
    },
    "outputs": [],
    "source": [
@@ -229,8 +211,6 @@
    ]
   },
   {
-<<<<<<< HEAD
-=======
    "cell_type": "markdown",
    "metadata": {},
    "source": [
@@ -245,19 +225,14 @@
    ]
   },
   {
->>>>>>> 816e15af
    "cell_type": "code",
    "execution_count": null,
    "metadata": {
     "cellView": "form",
     "execution": {},
-<<<<<<< HEAD
-    "tags": []
-=======
     "tags": [
      "hide-input"
     ]
->>>>>>> 816e15af
    },
    "outputs": [],
    "source": [
