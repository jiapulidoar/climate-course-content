--- conflicted
+++ resolved
@@ -1,27 +1,17 @@
 {
  "cells": [
   {
-<<<<<<< HEAD
-=======
-   "attachments": {},
->>>>>>> 816e15af
-   "cell_type": "markdown",
-   "metadata": {
-    "execution": {}
-   },
-   "source": [
-<<<<<<< HEAD
-    "[![Open In Colab](https://colab.research.google.com/assets/colab-badge.svg)](https://colab.research.google.com/github/ClimateMatchAcademy/course-content/blob/main/tutorials/W1D5_ClimateModeling/W1D5_Tutorial3.ipynb) &nbsp; <a href=\"https://kaggle.com/kernels/welcome?src=https://raw.githubusercontent.com/ClimateMatchAcademy/course-content/main/tutorials/W1D5_ClimateModeling/W1D5_Tutorial3.ipynb\" target=\"_parent\"><img src=\"https://kaggle.com/static/images/open-in-kaggle.svg\" alt=\"Open in Kaggle\"/></a>"
-   ]
-  },
-  {
-=======
+   "attachments": {},
+   "cell_type": "markdown",
+   "metadata": {
+    "execution": {}
+   },
+   "source": [
     "[![Open In Colab](https://colab.research.google.com/assets/colab-badge.svg)](https://colab.research.google.com/github/ClimateMatchAcademy/course-content/blob/main/tutorials/W1D5_ClimateModeling/W1D5_Tutorial3.ipynb) &nbsp; <a href=\"https://kaggle.com/kernels/welcome?src=https://raw.githubusercontent.com/{ORG}/course-content/main/tutorials/W1D5_ClimateModeling/W1D5_Tutorial3.ipynb\" target=\"_parent\"><img src=\"https://kaggle.com/static/images/open-in-kaggle.svg\" alt=\"Open in Kaggle\"/></a>"
    ]
   },
   {
    "attachments": {},
->>>>>>> 816e15af
    "cell_type": "markdown",
    "metadata": {
     "execution": {}
@@ -44,20 +34,13 @@
    ]
   },
   {
-<<<<<<< HEAD
-=======
-   "attachments": {},
->>>>>>> 816e15af
-   "cell_type": "markdown",
-   "metadata": {
-    "execution": {}
-   },
-   "source": [
-<<<<<<< HEAD
-    "# Tutorial Objectives\n",
-=======
+   "attachments": {},
+   "cell_type": "markdown",
+   "metadata": {
+    "execution": {}
+   },
+   "source": [
     "# **Tutorial Objectives**\n",
->>>>>>> 816e15af
     "\n",
     "In this tutorial students will learn about the heat capacity of the atmosphere and oceans, how this related to temperature changes over time, and set up their first climate model.\n",
     "\n",
@@ -69,20 +52,13 @@
    ]
   },
   {
-<<<<<<< HEAD
-=======
-   "attachments": {},
->>>>>>> 816e15af
-   "cell_type": "markdown",
-   "metadata": {
-    "execution": {}
-   },
-   "source": [
-<<<<<<< HEAD
-    "# Setup"
-=======
+   "attachments": {},
+   "cell_type": "markdown",
+   "metadata": {
+    "execution": {}
+   },
+   "source": [
     "# **Setup**"
->>>>>>> 816e15af
    ]
   },
   {
@@ -111,11 +87,7 @@
    },
    "outputs": [],
    "source": [
-<<<<<<< HEAD
-    "# @title Figure Settings\n",
-=======
     "# @title Figure settings\n",
->>>>>>> 816e15af
     "import ipywidgets as widgets  # interactive display\n",
     "\n",
     "%config InlineBackend.figure_format = 'retina'\n",
@@ -129,137 +101,36 @@
    "execution_count": null,
    "metadata": {
     "cellView": "form",
-<<<<<<< HEAD
-    "execution": {},
-    "tags": []
-=======
-    "execution": {}
->>>>>>> 816e15af
+    "execution": {}
    },
    "outputs": [],
    "source": [
     "# @title Video 1: A Zero-Dimensional Energy Balance Model\n",
-<<<<<<< HEAD
-    "\n",
-    "from ipywidgets import widgets\n",
-    "from IPython.display import YouTubeVideo\n",
-    "from IPython.display import IFrame\n",
-    "from IPython.display import display\n",
-    "\n",
-    "\n",
-    "class PlayVideo(IFrame):\n",
-    "    def __init__(self, id, source, page=1, width=400, height=300, **kwargs):\n",
-    "        self.id = id\n",
-    "        if source == \"Bilibili\":\n",
-    "            src = f\"https://player.bilibili.com/player.html?bvid={id}&page={page}\"\n",
-    "        elif source == \"Osf\":\n",
-    "            src = f\"https://mfr.ca-1.osf.io/render?url=https://osf.io/download/{id}/?direct%26mode=render\"\n",
-    "        super(PlayVideo, self).__init__(src, width, height, **kwargs)\n",
-    "\n",
-    "\n",
-    "def display_videos(video_ids, W=400, H=300, fs=1):\n",
-    "    tab_contents = []\n",
-    "    for i, video_id in enumerate(video_ids):\n",
-    "        out = widgets.Output()\n",
-    "        with out:\n",
-    "            if video_ids[i][0] == \"Youtube\":\n",
-    "                video = YouTubeVideo(\n",
-    "                    id=video_ids[i][1], width=W, height=H, fs=fs, rel=0\n",
-    "                )\n",
-    "                print(f\"Video available at https://youtube.com/watch?v={video.id}\")\n",
-    "            else:\n",
-    "                video = PlayVideo(\n",
-    "                    id=video_ids[i][1],\n",
-    "                    source=video_ids[i][0],\n",
-    "                    width=W,\n",
-    "                    height=H,\n",
-    "                    fs=fs,\n",
-    "                    autoplay=False,\n",
-    "                )\n",
-    "                if video_ids[i][0] == \"Bilibili\":\n",
-    "                    print(\n",
-    "                        f\"Video available at https://www.bilibili.com/video/{video.id}\"\n",
-    "                    )\n",
-    "                elif video_ids[i][0] == \"Osf\":\n",
-    "                    print(f\"Video available at https://osf.io/{video.id}\")\n",
-    "            display(video)\n",
-    "        tab_contents.append(out)\n",
-    "    return tab_contents\n",
-    "\n",
-    "\n",
-    "video_ids = [(\"Youtube\", \"aX34LHt0DTg\"), (\"Bilibili\", \"BV1514y1R7Dt/\")]\n",
-    "tab_contents = display_videos(video_ids, W=730, H=410)\n",
-    "tabs = widgets.Tab()\n",
-    "tabs.children = tab_contents\n",
-    "for i in range(len(tab_contents)):\n",
-    "    tabs.set_title(i, video_ids[i][0])\n",
-    "display(tabs)"
-   ]
-  },
-  {
-   "cell_type": "code",
-   "execution_count": null,
-   "metadata": {
-    "cellView": "form",
-    "execution": {},
-    "pycharm": {
-     "name": "#%%\n"
-    },
-    "tags": [
-     "remove-input"
-    ]
-   },
-   "outputs": [],
-   "source": [
-    "# @title Tutorial slides\n",
-    "# @markdown These are the slides for the videos in all tutorials today\n",
-    "from IPython.display import IFrame\n",
-    "\n",
-    "link_id = \"5mgns\""
-   ]
-  },
-  {
-=======
     "# Tech team will add code to format and display the video"
    ]
   },
   {
    "attachments": {},
->>>>>>> 816e15af
-   "cell_type": "markdown",
-   "metadata": {
-    "execution": {}
-   },
-   "source": [
-<<<<<<< HEAD
-    "# Section 1 : Building the Model"
-   ]
-  },
-  {
-=======
+   "cell_type": "markdown",
+   "metadata": {
+    "execution": {}
+   },
+   "source": [
     "# **Section 1 : Building the Model**"
    ]
   },
   {
    "attachments": {},
->>>>>>> 816e15af
-   "cell_type": "markdown",
-   "metadata": {
-    "execution": {}
-   },
-   "source": [
-<<<<<<< HEAD
-    "## Section 1.1 : Moving Forward in Time"
-   ]
-  },
-  {
-=======
+   "cell_type": "markdown",
+   "metadata": {
+    "execution": {}
+   },
+   "source": [
     "## **Section 1.1 : Moving Forward in Time**"
    ]
   },
   {
    "attachments": {},
->>>>>>> 816e15af
    "cell_type": "markdown",
    "metadata": {
     "execution": {}
@@ -274,10 +145,7 @@
    ]
   },
   {
-<<<<<<< HEAD
-=======
-   "attachments": {},
->>>>>>> 816e15af
+   "attachments": {},
    "cell_type": "markdown",
    "metadata": {
     "execution": {}
@@ -337,27 +205,17 @@
    ]
   },
   {
-<<<<<<< HEAD
-=======
-   "attachments": {},
->>>>>>> 816e15af
-   "cell_type": "markdown",
-   "metadata": {
-    "execution": {}
-   },
-   "source": [
-<<<<<<< HEAD
-    "### Coding Exercises 1.1"
-   ]
-  },
-  {
-=======
+   "attachments": {},
+   "cell_type": "markdown",
+   "metadata": {
+    "execution": {}
+   },
+   "source": [
     "### **Coding Exercises 1.1**"
    ]
   },
   {
    "attachments": {},
->>>>>>> 816e15af
    "cell_type": "markdown",
    "metadata": {
     "execution": {}
@@ -380,8 +238,6 @@
       "userId": "05648130581702734913"
      },
      "user_tz": 420
-<<<<<<< HEAD
-=======
     }
    },
    "outputs": [],
@@ -567,194 +423,10 @@
       "userId": "05648130581702734913"
      },
      "user_tz": 420
->>>>>>> 816e15af
     }
    },
    "outputs": [],
    "source": [
-<<<<<<< HEAD
-    "# heat capacity of the atmosphere\n",
-    "c_atm = 1004  #  specific heat of the atmosphere at constant pressure in J/kg/K\n",
-    "W_atm = 100000  #  weight (pressure) of atmospheric column in Pa\n",
-    "g = 9.81  #  height of atmosphere in m (representative of )\n",
-    "C_atm = c_atm * (W_atm / g)  #  heat capacity of the atmosphere\n",
-    "\n",
-    "# find the depth of the ocean for equivalent atmospheric heat capacity\n",
-    "c_oc = 3850  #  specific heat of seawater in J/kg/K\n",
-    "rho_oc = 1025  #  average density of seawater in kg/m3\n",
-    "\n",
-    "d_oc = ...\n",
-    "d_oc"
-   ]
-  },
-  {
-   "cell_type": "code",
-   "execution_count": null,
-   "metadata": {
-    "execution": {},
-    "executionInfo": {
-     "elapsed": 310,
-     "status": "ok",
-     "timestamp": 1681356188952,
-     "user": {
-      "displayName": "Jenna Pearson",
-      "userId": "05648130581702734913"
-     },
-     "user_tz": 420
-    }
-   },
-   "outputs": [],
-   "source": [
-    "# to_remove solution\n",
-    "\n",
-    "# heat capacity of the atmosphere\n",
-    "c_atm = 1004  #  specific heat of the atmosphere at constant pressure in J/kg/K\n",
-    "W_atm = 100000  #  weight (pressure) of atmospheric column in Pa\n",
-    "g = 9.81  #  height of atmosphere in m (representative of )\n",
-    "C_atm = c_atm * (W_atm / g)  #  heat capacity of the atmosphere\n",
-    "\n",
-    "# find the depth of the ocean for equivalent atmospheric heat capacity\n",
-    "c_oc = 3850  #  specific heat of seawater in J/kg/K\n",
-    "rho_oc = 1025  #  average density of seawater in kg/m3\n",
-    "\n",
-    "d_oc = C_atm / (c_oc * rho_oc)  #  heat capacity of the ocean\n",
-    "d_oc"
-   ]
-  },
-  {
-   "cell_type": "markdown",
-   "metadata": {
-    "execution": {}
-   },
-   "source": [
-    "### Questions 1.1: Climate Connection"
-   ]
-  },
-  {
-   "cell_type": "markdown",
-   "metadata": {
-    "execution": {}
-   },
-   "source": [
-    "1. In your own words, describe what the answer to your coding exercise means."
-   ]
-  },
-  {
-   "cell_type": "code",
-   "execution_count": null,
-   "metadata": {
-    "execution": {}
-   },
-   "outputs": [],
-   "source": [
-    "# to_remove explanation\n",
-    "\n",
-    "\"\"\"\n",
-    "1. We could heat the entire atmosphere by 1 degree with the energy required to raise the upper 2 and a half meters of the ocean by 1 degree.\n",
-    "   Relative to the atmosphere, the ocean can take in an enormous amount of energy before raising it's temperature appreciably.\n",
-    "\"\"\";"
-   ]
-  },
-  {
-   "cell_type": "markdown",
-   "metadata": {
-    "execution": {}
-   },
-   "source": [
-    "## Section 1.2 : The Numerical Model"
-   ]
-  },
-  {
-   "cell_type": "markdown",
-   "metadata": {
-    "execution": {}
-   },
-   "source": [
-    "Knowing the heat capacity, and the descriptions of $OLR$ and $ASR$ from previous tutorials, we can write the equation\n",
-    "\n",
-    "\\begin{align}\n",
-    "\\text{rate of change }T = \\frac{\\text{change in }T}{\\text{change in time}}=\\frac{dT}{dt}= \\frac{1}{C}(ASR - OLR)\n",
-    "\\end{align}\n",
-    "\n",
-    "Numerically, we can use this equation to compute the global mean surface temperature after a small interval of time by adding on the amount of energy gained or lost multiplied by the time interval itself. \n",
-    "\n",
-    "The particular method of numerically defining the time and temperature intervals (changes) is called **discretization**, and the way we have chosen to do this is called the **Euler method**. The exact details of this method are beyond the scope of this tutorial, and we will use the method without further elaboration.\n",
-    "\n",
-    "The Euler method assumes we can use $\\text{change in }T = T_{n+1} - T_{n}$ and $\\text{change in t} = t_{n+1} - t_{n}$ where $t$ is time. Thus, if we know the time interval and the current temperature ($T_n$), we can predict the temperature at the end of our time interval, ($T_{n+1}$)."
-   ]
-  },
-  {
-   "cell_type": "code",
-   "execution_count": null,
-   "metadata": {
-    "execution": {}
-   },
-   "outputs": [],
-   "source": [
-    "# define the time interval, currently one year expressed in seconds\n",
-    "dt = 60.0 * 60.0 * 24.0 * 365.0\n",
-    "\n",
-    "# define albedo\n",
-    "alpha = 0.2941  # unitless number between 0 and 1 (calculated previously from observations in tutorial 2)\n",
-    "\n",
-    "# define transmissivity (calculated previously from observations in tutorial 1)\n",
-    "tau = 0.6127  # unitless number between 0 and 1\n",
-    "\n",
-    "\n",
-    "# define a function for absorbed shortwave radiation (ASR)\n",
-    "def ASR(alpha, Q):\n",
-    "    return (1 - alpha) * Q\n",
-    "\n",
-    "\n",
-    "# define a function for outgoing longwave raditation (OLR)\n",
-    "def OLR(tau, T):\n",
-    "    # define the Stefan-Boltzmann Constant, noting we are using 'e' for scientific notation\n",
-    "    sigma = 5.67e-8  # W m^-2 K^-4\n",
-    "\n",
-    "    return tau * sigma * T**4\n",
-    "\n",
-    "\n",
-    "# create a function to find the new tempeature based on the previous using Euler's method.\n",
-    "def step_forward(T, alpha, tau, dt):\n",
-    "\n",
-    "    # define the observed insolation based on observations from the IPCC AR6 Figure 7.2\n",
-    "    Q = 340  # W m^-2\n",
-    "\n",
-    "    # find the new temperature using forward Euler method\n",
-    "    T_new = T + dt / C * (ASR(alpha, Q) - OLR(tau, T))\n",
-    "\n",
-    "    return T_new"
-   ]
-  },
-  {
-   "cell_type": "markdown",
-   "metadata": {
-    "execution": {}
-   },
-   "source": [
-    "We can now use a loop to apply this function many times over by specifying an initial temperature and a time interval. Note we will be using [lists](https://docs.python.org/3/tutorial/datastructures.html) to do so."
-   ]
-  },
-  {
-   "cell_type": "code",
-   "execution_count": null,
-   "metadata": {
-    "execution": {},
-    "executionInfo": {
-     "elapsed": 6,
-     "status": "ok",
-     "timestamp": 1681356197368,
-     "user": {
-      "displayName": "Jenna Pearson",
-      "userId": "05648130581702734913"
-     },
-     "user_tz": 420
-    }
-   },
-   "outputs": [],
-   "source": [
-=======
->>>>>>> 816e15af
     "# define the number of timesteps (currently years) to run the model\n",
     "numtsteps = 15\n",
     "\n",
@@ -794,7 +466,6 @@
       "userId": "05648130581702734913"
      },
      "user_tz": 420
-<<<<<<< HEAD
     }
    },
    "outputs": [],
@@ -822,107 +493,6 @@
    "outputs": [],
    "source": [
     "# plot the results\n",
-    "plt.plot(t_series, T_series)\n",
-    "plt.xlabel(\"Years\")\n",
-    "plt.ylabel(\"Global mean temperature (K)\");"
-   ]
-  },
-  {
-   "cell_type": "markdown",
-   "metadata": {
-    "execution": {}
-   },
-   "source": [
-    "### Questions 1.2"
-   ]
-  },
-  {
-   "cell_type": "markdown",
-   "metadata": {
-    "execution": {}
-   },
-   "source": [
-    "1. Do you think the time step (interval) we have used will affect the solution? If so, how?"
-   ]
-  },
-  {
-   "cell_type": "code",
-   "execution_count": null,
-   "metadata": {
-    "execution": {}
-   },
-   "outputs": [],
-   "source": [
-    "# to_remove explanation\n",
-    "\n",
-    "\"\"\"\n",
-    "1. It will affect the solution our model provides. Euler's method is a linear approximation of the 'truth', and thus if the true answer (say analytically found) is very non-linear than our solution will be very sensitive to the time step used. Generally a smaller time step will provide a more accurate solution (i.e. closer to the 'truth'). With more complex models, there is also a tradeoff with computing resources where adding shorter timesteps can significantly increase the computation time of the desired length of simulation.\n",
-    "\"\"\";"
-   ]
-  },
-  {
-   "cell_type": "markdown",
-   "metadata": {
-    "execution": {}
-   },
-   "source": [
-    "### Coding Exercise 1.2"
-   ]
-  },
-  {
-   "cell_type": "markdown",
-   "metadata": {
-    "execution": {}
-   },
-   "source": [
-    "1.  Using a for loop, run the model for 15 years with two different three intervals ($dt$) of a half year, 1 year and 5 years and plot the results. Note you will have to change the number of timesteps used when changing dt so that the model runs for the same amount of time. Plot your results on the same figure."
-   ]
-  },
-  {
-   "cell_type": "code",
-   "execution_count": null,
-   "metadata": {
-    "execution": {},
-    "executionInfo": {
-     "elapsed": 165,
-     "status": "error",
-     "timestamp": 1681356207569,
-     "user": {
-      "displayName": "Jenna Pearson",
-      "userId": "05648130581702734913"
-     },
-     "user_tz": 420
-=======
->>>>>>> 816e15af
-    }
-   },
-   "outputs": [],
-   "source": [
-<<<<<<< HEAD
-=======
-    "# dispay the time series\n",
-    "print(t_series)"
-   ]
-  },
-  {
-   "cell_type": "code",
-   "execution_count": null,
-   "metadata": {
-    "execution": {},
-    "executionInfo": {
-     "elapsed": 921,
-     "status": "ok",
-     "timestamp": 1681356201977,
-     "user": {
-      "displayName": "Jenna Pearson",
-      "userId": "05648130581702734913"
-     },
-     "user_tz": 420
-    }
-   },
-   "outputs": [],
-   "source": [
-    "# plot the results\n",
     "fig, ax = plt.subplots()\n",
     "ax.plot(t_series, T_series)\n",
     "ax.set_xlabel(\"Years\")\n",
@@ -1002,7 +572,6 @@
    },
    "outputs": [],
    "source": [
->>>>>>> 816e15af
     "# one year expressed in seconds\n",
     "one_yr = 60.0 * 60.0 * 24.0 * 365.0\n",
     "\n",
@@ -1015,10 +584,7 @@
     "# for converting number of seconds in a year\n",
     "sec_2_yr = ...\n",
     "\n",
-<<<<<<< HEAD
-=======
     "fig, ax = plt.subplots()\n",
->>>>>>> 816e15af
     "# loop through each choice of time step\n",
     "for dd, dt_2 in enumerate([one_yr * 0.5, one_yr, one_yr * 5]):\n",
     "\n",
@@ -1037,19 +603,11 @@
     "        # calculate and append the new temperature using our pre-defined function\n",
     "        ...\n",
     "\n",
-<<<<<<< HEAD
-    "    plt.plot(t_series, T_series, label=labels[dd])\n",
-    "\n",
-    "plt.xlabel(\"Years\")\n",
-    "plt.ylabel(\"Global mean temperature (K)\")\n",
-    "plt.legend()"
-=======
     "    ax.plot(t_series, T_series, label=labels[dd])\n",
     "\n",
     "ax.set_xlabel(\"Years\")\n",
     "ax.set_ylabel(\"Global mean temperature (K)\")\n",
     "ax.legend()"
->>>>>>> 816e15af
    ]
   },
   {
@@ -1084,10 +642,7 @@
     "# for converting number of seconds in a year\n",
     "sec_2_yr = 3.154e7\n",
     "\n",
-<<<<<<< HEAD
-=======
     "fig, ax = plt.subplots()\n",
->>>>>>> 816e15af
     "# loop through each choice of time step\n",
     "for dd, dt_2 in enumerate([one_yr * 0.5, one_yr, one_yr * 5]):\n",
     "\n",
@@ -1106,16 +661,6 @@
     "        # calculate and append the new temperature using our pre-defined function\n",
     "        T_series.append(step_forward(T_series[n], alpha=alpha, tau=tau, dt=dt_2))\n",
     "\n",
-<<<<<<< HEAD
-    "    plt.plot(t_series, T_series, label=labels[dd])\n",
-    "\n",
-    "plt.xlabel(\"Years\")\n",
-    "plt.ylabel(\"Global mean temperature (K)\")\n",
-    "plt.legend()"
-   ]
-  },
-  {
-=======
     "    ax.plot(t_series, T_series, label=labels[dd])\n",
     "\n",
     "ax.set_xlabel(\"Years\")\n",
@@ -1125,41 +670,26 @@
   },
   {
    "attachments": {},
->>>>>>> 816e15af
-   "cell_type": "markdown",
-   "metadata": {
-    "execution": {}
-   },
-   "source": [
-<<<<<<< HEAD
-    "# Section 2: Revisiting the Climate Change Scenario from Tutorial 2"
-   ]
-  },
-  {
-=======
+   "cell_type": "markdown",
+   "metadata": {
+    "execution": {}
+   },
+   "source": [
     "# **Section 2: Revisiting the Climate Change Scenario from Tutorial 2**"
    ]
   },
   {
    "attachments": {},
->>>>>>> 816e15af
-   "cell_type": "markdown",
-   "metadata": {
-    "execution": {}
-   },
-   "source": [
-<<<<<<< HEAD
-    "## Section 2.1: Enhanced Greenhouse Effect"
-   ]
-  },
-  {
-=======
+   "cell_type": "markdown",
+   "metadata": {
+    "execution": {}
+   },
+   "source": [
     "## **Section 2.1: Enhanced Greenhouse Effect**"
    ]
   },
   {
    "attachments": {},
->>>>>>> 816e15af
    "cell_type": "markdown",
    "metadata": {
     "execution": {}
@@ -1207,15 +737,6 @@
     "    # calculate and append the new temperature using our pre-defined function\n",
     "    T_series.append(step_forward(T_series[n], alpha=alpha, tau=tau_2, dt=dt))\n",
     "\n",
-<<<<<<< HEAD
-    "plt.plot(t_series, T_series)\n",
-    "\n",
-    "plt.xlabel(\"Years\")\n",
-    "plt.ylabel(\"Global mean temperature (K)\");"
-   ]
-  },
-  {
-=======
     "fig, ax = plt.subplots()\n",
     "ax.plot(t_series, T_series)\n",
     "\n",
@@ -1225,24 +746,16 @@
   },
   {
    "attachments": {},
->>>>>>> 816e15af
-   "cell_type": "markdown",
-   "metadata": {
-    "execution": {}
-   },
-   "source": [
-<<<<<<< HEAD
-    "### Questions 2.1"
-   ]
-  },
-  {
-=======
+   "cell_type": "markdown",
+   "metadata": {
+    "execution": {}
+   },
+   "source": [
     "### **Questions 2.1**"
    ]
   },
   {
    "attachments": {},
->>>>>>> 816e15af
    "cell_type": "markdown",
    "metadata": {
     "execution": {}
@@ -1267,27 +780,17 @@
    ]
   },
   {
-<<<<<<< HEAD
-=======
-   "attachments": {},
->>>>>>> 816e15af
-   "cell_type": "markdown",
-   "metadata": {
-    "execution": {}
-   },
-   "source": [
-<<<<<<< HEAD
-    "# Bonus Coding Exercise: Equilibrium Climate Sensitivity"
-   ]
-  },
-  {
-=======
+   "attachments": {},
+   "cell_type": "markdown",
+   "metadata": {
+    "execution": {}
+   },
+   "source": [
     "# **Bonus Coding Exercise: Equilibrium Climate Sensitivity**"
    ]
   },
   {
    "attachments": {},
->>>>>>> 816e15af
    "cell_type": "markdown",
    "metadata": {
     "execution": {}
@@ -1428,10 +931,7 @@
    ]
   },
   {
-<<<<<<< HEAD
-=======
-   "attachments": {},
->>>>>>> 816e15af
+   "attachments": {},
    "cell_type": "markdown",
    "metadata": {
     "execution": {}
@@ -1507,10 +1007,7 @@
    ]
   },
   {
-<<<<<<< HEAD
-=======
-   "attachments": {},
->>>>>>> 816e15af
+   "attachments": {},
    "cell_type": "markdown",
    "metadata": {
     "execution": {}
@@ -1584,10 +1081,7 @@
    ]
   },
   {
-<<<<<<< HEAD
-=======
-   "attachments": {},
->>>>>>> 816e15af
+   "attachments": {},
    "cell_type": "markdown",
    "metadata": {
     "execution": {}
@@ -1605,18 +1099,11 @@
    "outputs": [],
    "source": [
     "# plot the time series\n",
-<<<<<<< HEAD
-    "...\n",
-    "\n",
-    "plt.xlabel(\"Years\")\n",
-    "plt.ylabel(\"Global mean temperature (K)\");"
-=======
     "fig, ax = plt.subplots()\n",
     "...\n",
     "\n",
     "ax.set_xlabel(\"Years\")\n",
     "ax.set_ylabel(\"Global mean temperature (K)\");"
->>>>>>> 816e15af
    ]
   },
   {
@@ -1628,15 +1115,6 @@
    "outputs": [],
    "source": [
     "# plot the time series\n",
-<<<<<<< HEAD
-    "plt.plot(t_series_forced, T_series_forced)\n",
-    "\n",
-    "plt.xlabel(\"Years\")\n",
-    "plt.ylabel(\"Global mean temperature (K)\");"
-   ]
-  },
-  {
-=======
     "fig, ax = plt.subplots()\n",
     "ax.plot(t_series_forced, T_series_forced)\n",
     "\n",
@@ -1646,7 +1124,6 @@
   },
   {
    "attachments": {},
->>>>>>> 816e15af
    "cell_type": "markdown",
    "metadata": {
     "execution": {}
@@ -1680,27 +1157,17 @@
    ]
   },
   {
-<<<<<<< HEAD
-=======
-   "attachments": {},
->>>>>>> 816e15af
-   "cell_type": "markdown",
-   "metadata": {
-    "execution": {}
-   },
-   "source": [
-<<<<<<< HEAD
-    "## Bonus Questions: Climate Connection"
-   ]
-  },
-  {
-=======
+   "attachments": {},
+   "cell_type": "markdown",
+   "metadata": {
+    "execution": {}
+   },
+   "source": [
     "## **Bonus Questions: Climate Connection**"
    ]
   },
   {
    "attachments": {},
->>>>>>> 816e15af
    "cell_type": "markdown",
    "metadata": {
     "execution": {}
@@ -1729,20 +1196,13 @@
    ]
   },
   {
-<<<<<<< HEAD
-=======
-   "attachments": {},
->>>>>>> 816e15af
-   "cell_type": "markdown",
-   "metadata": {
-    "execution": {}
-   },
-   "source": [
-<<<<<<< HEAD
-    "# Summary\n",
-=======
+   "attachments": {},
+   "cell_type": "markdown",
+   "metadata": {
+    "execution": {}
+   },
+   "source": [
     "# **Summary**\n",
->>>>>>> 816e15af
     "In this tutorial, you explored the relationship between the heat capacity of the atmosphere and oceans and temperature changes over time. You learned how to calculate the heat capacity of these components and used this knowledge to develop a climate model. This model simulates the change in global mean surface temperature in response to energy imbalances. You explored the effects of transmissivity on the equilibrium temperature and discussed equilibrium climate sensitivity. "
    ]
   }
@@ -1761,15 +1221,9 @@
    "name": "python3"
   },
   "kernelspec": {
-<<<<<<< HEAD
-   "display_name": "climatematch",
-   "language": "python",
-   "name": "climatematch"
-=======
    "display_name": "Python 3 (ipykernel)",
    "language": "python",
    "name": "python3"
->>>>>>> 816e15af
   },
   "language_info": {
    "codemirror_mode": {
@@ -1781,11 +1235,7 @@
    "name": "python",
    "nbconvert_exporter": "python",
    "pygments_lexer": "ipython3",
-<<<<<<< HEAD
-   "version": "3.10.11"
-=======
    "version": "3.10.12"
->>>>>>> 816e15af
   }
  },
  "nbformat": 4,
