{
 "cells": [
  {
   "cell_type": "markdown",
   "metadata": {
    "execution": {}
   },
   "source": [
<<<<<<< HEAD
    "[![Open In Colab](https://colab.research.google.com/assets/colab-badge.svg)](https://colab.research.google.com/github/ClimateMatchAcademy/course-content/blob/main/tutorials/W1D4_Paleoclimate/W1D4_Tutorial9.ipynb) &nbsp; <a href=\"https://kaggle.com/kernels/welcome?src=https://raw.githubusercontent.com/ClimateMatchAcademy/course-content/main/tutorials/W1D4_Paleoclimate/W1D4_Tutorial9.ipynb\" target=\"_parent\"><img src=\"https://kaggle.com/static/images/open-in-kaggle.svg\" alt=\"Open in Kaggle\"/></a>"
=======
    "[![Open In Colab](https://colab.research.google.com/assets/colab-badge.svg)](https://colab.research.google.com/github/ClimateMatchAcademy/course-content/blob/main/tutorials/W1D4_Paleoclimate/W1D4_Tutorial9.ipynb) &nbsp; <a href=\"https://kaggle.com/kernels/welcome?src=https://raw.githubusercontent.com/{ORG}/course-content/main/tutorials/W1D4_Paleoclimate/W1D4_Tutorial9.ipynb\" target=\"_parent\"><img src=\"https://kaggle.com/static/images/open-in-kaggle.svg\" alt=\"Open in Kaggle\"/></a>"
>>>>>>> 816e15af
   ]
  },
  {
   "cell_type": "markdown",
   "metadata": {
    "execution": {}
   },
   "source": [
    "# **Tutorial 9: Paleoclimate Reanalysis Products**\n",
    "**Week 1, Day 4, Paleoclimate**\n",
    "\n",
    "**Content creators:** Sloane Garelick\n",
    "\n",
    "**Content reviewers:** Yosmely Bermúdez, Dionessa Biton, Katrina Dobson, Maria Gonzalez, Will Gregory, Nahid Hasan, Sherry Mi, Beatriz Cosenza Muralles, Brodie Pearson, Jenna Pearson, Agustina Pesce, Chi Zhang, Ohad Zivan \n",
    "\n",
    "**Content editors:** Yosmely Bermúdez, Zahra Khodakaramimaghsoud, Jenna Pearson, Agustina Pesce, Chi Zhang, Ohad Zivan\n",
    "\n",
    "**Production editors:** Wesley Banfield, Jenna Pearson, Chi Zhang, Ohad Zivan\n",
    "\n",
    "**Our 2023 Sponsors:** NASA TOPS and Google DeepMind"
   ]
  },
  {
   "cell_type": "markdown",
   "metadata": {
    "execution": {}
   },
   "source": [
<<<<<<< HEAD
    "# Tutorial Objectives\n",
=======
    "# **Tutorial Objectives**\n",
>>>>>>> 816e15af
    "\n",
    "As we discussed in the video, proxies and models both have advantages and limitations for reconstructing past changes in Earth's climate system. One approach for combining the strengths of both paleoclimate proxies and models is data assimilation. This is the same approach used in Day 2, except instead of simulations of Earth's recent past, we are using a simulation that spans many thousands of years back in time and is constrained by proxies, rather than modern instrumental measurements. The results of this process are called reanalysis products.\n",
    "\n",
    "In this tutorial, we'll look at paleoclimate reconstructions from the Last Glacial Maximum Reanalysis (LGMR) product from [Osman et al. (2021)](https://www.nature.com/articles/s41586-021-03984-4), which contains temperature for the past 24,000 years.\n",
    "\n",
    "\n",
    "During this tutorial you will:\n",
    "\n",
    "*   Plot a time series of the paleoclimate reconstruction\n",
    "*   Create global maps and zonal mean plots of temperature anomalies \n",
    "*   Assess how and why LGM to present temperature anomalies vary with latitude\n",
    "\n",
    "\n",
    "\n",
    "\n"
   ]
  },
  {
   "cell_type": "markdown",
   "metadata": {
    "execution": {}
   },
   "source": [
    "# Setup"
   ]
  },
  {
   "cell_type": "code",
   "execution_count": null,
   "metadata": {
    "execution": {}
   },
   "outputs": [],
   "source": [
    "# imports\n",
    "import pooch\n",
<<<<<<< HEAD
=======
    "import os\n",
    "import tempfile\n",
>>>>>>> 816e15af
    "import numpy as np\n",
    "import xarray as xr\n",
    "import matplotlib.pyplot as plt\n",
    "\n",
    "import cartopy.crs as ccrs\n",
    "import cartopy.util as cutil"
   ]
  },
  {
   "cell_type": "code",
   "execution_count": null,
   "metadata": {
    "cellView": "form",
<<<<<<< HEAD
    "execution": {},
    "tags": []
   },
   "outputs": [],
   "source": [
    "# @title Video 1: Paleoclimate Data Assimilation\n",
    "\n",
    "from ipywidgets import widgets\n",
    "from IPython.display import YouTubeVideo\n",
    "from IPython.display import IFrame\n",
    "from IPython.display import display\n",
    "\n",
    "\n",
    "class PlayVideo(IFrame):\n",
    "  def __init__(self, id, source, page=1, width=400, height=300, **kwargs):\n",
    "    self.id = id\n",
    "    if source == 'Bilibili':\n",
    "      src = f'https://player.bilibili.com/player.html?bvid={id}&page={page}'\n",
    "    elif source == 'Osf':\n",
    "      src = f'https://mfr.ca-1.osf.io/render?url=https://osf.io/download/{id}/?direct%26mode=render'\n",
    "    super(PlayVideo, self).__init__(src, width, height, **kwargs)\n",
    "\n",
    "\n",
    "def display_videos(video_ids, W=400, H=300, fs=1):\n",
    "  tab_contents = []\n",
    "  for i, video_id in enumerate(video_ids):\n",
    "    out = widgets.Output()\n",
    "    with out:\n",
    "      if video_ids[i][0] == 'Youtube':\n",
    "        video = YouTubeVideo(id=video_ids[i][1], width=W,\n",
    "                             height=H, fs=fs, rel=0)\n",
    "        print(f'Video available at https://youtube.com/watch?v={video.id}')\n",
    "      else:\n",
    "        video = PlayVideo(id=video_ids[i][1], source=video_ids[i][0], width=W,\n",
    "                          height=H, fs=fs, autoplay=False)\n",
    "        if video_ids[i][0] == 'Bilibili':\n",
    "          print(f'Video available at https://www.bilibili.com/video/{video.id}')\n",
    "        elif video_ids[i][0] == 'Osf':\n",
    "          print(f'Video available at https://osf.io/{video.id}')\n",
    "      display(video)\n",
    "    tab_contents.append(out)\n",
    "  return tab_contents\n",
    "\n",
    "\n",
    "video_ids = [('Youtube', 'PRKLrJDPMWk'), ('Bilibili', 'BV16W4y1o7ia')]\n",
    "tab_contents = display_videos(video_ids, W=730, H=410)\n",
    "tabs = widgets.Tab()\n",
    "tabs.children = tab_contents\n",
    "for i in range(len(tab_contents)):\n",
    "  tabs.set_title(i, video_ids[i][0])\n",
    "display(tabs)"
=======
    "execution": {}
   },
   "outputs": [],
   "source": [
    "# @title Video 1: Speaker Introduction\n",
    "# Tech team will add code to format and display the video"
>>>>>>> 816e15af
   ]
  },
  {
   "cell_type": "code",
   "execution_count": null,
   "metadata": {
<<<<<<< HEAD
    "cellView": "form",
    "execution": {},
    "pycharm": {
     "name": "#%%\n"
    },
    "tags": [
     "remove-input"
    ]
   },
   "outputs": [],
   "source": [
    "# @title Tutorial slides\n",
    "# @markdown These are the slides for the videos in all tutorials today\n",
    "from IPython.display import IFrame\n",
    "link_id = \"f2ynq\""
=======
    "execution": {}
   },
   "outputs": [],
   "source": [
    "# helper functions\n",
    "\n",
    "\n",
    "def pooch_load(filelocation=None, filename=None, processor=None):\n",
    "    shared_location = \"/home/jovyan/shared/Data/tutorials/W1D4_Paleoclimate\"  # this is different for each day\n",
    "    user_temp_cache = tempfile.gettempdir()\n",
    "\n",
    "    if os.path.exists(os.path.join(shared_location, filename)):\n",
    "        file = os.path.join(shared_location, filename)\n",
    "    else:\n",
    "        file = pooch.retrieve(\n",
    "            filelocation,\n",
    "            known_hash=None,\n",
    "            fname=os.path.join(user_temp_cache, filename),\n",
    "            processor=processor,\n",
    "        )\n",
    "\n",
    "    return file"
>>>>>>> 816e15af
   ]
  },
  {
   "cell_type": "markdown",
   "metadata": {
    "execution": {}
   },
   "source": [
<<<<<<< HEAD
    "# Section 1: Load the LGMR Paleoclimate Reconstruction\n",
=======
    "# **Section 1: Load the LGMR Paleoclimate Reconstruction**\n",
>>>>>>> 816e15af
    "\n",
    "This dataset contains a reconstruction of surface air temperature (SAT) from the product [Last Glacial Maximum Reanalysis (LGMR)](https://www.ncdc.noaa.gov/paleo/study/33112). Note that this data starts from 100 years before present and goes back in time to ~24,000 BP. The period of time from ~21,000 to 18,000 years ago is referred to as the Last Glacial Maximum (LGM). The LGM was the most recent glacial period in Earth's history. During this time, northern hemisphere ice sheets were larger, global sea level was lower, atmospheric CO<sub>2</sub> was lower, and global mean temperature was cooler. (Note: if you are interested in looking at data for the present to last millenium, that reanalyses product is available [here](https://www.ncei.noaa.gov/access/paleo-search/study/27850).)\n",
    "\n",
    "We will calculate the global mean temperature from the LGM to 100 years before present  from a paleoclimate data assimilation to asses how Earth's climate varied over the past 24,000 years.\n",
    "\n",
    "First let's download the paleoclimate data assimilation reconstruction for surface air temperature (SAT). "
   ]
  },
  {
   "cell_type": "code",
   "execution_count": null,
   "metadata": {
    "execution": {},
    "executionInfo": {
     "elapsed": 1997,
     "status": "ok",
     "timestamp": 1681256682525,
     "user": {
      "displayName": "Brodie Pearson",
      "userId": "05269028596972519847"
     },
     "user_tz": 420
    }
   },
   "outputs": [],
   "source": [
<<<<<<< HEAD
    "url_LGMR_SAT_climo=\"https://www.ncei.noaa.gov/pub/data/paleo/reconstructions/osman2021/LGMR_SAT_climo.nc\"\n",
    "ds = xr.open_dataset(pooch.retrieve(url_LGMR_SAT_climo,known_hash=None))\n",
=======
    "filename_LGMR_SAT_climo = \"LGMR_SAT_climo.nc\"\n",
    "url_LGMR_SAT_climo = \"https://www.ncei.noaa.gov/pub/data/paleo/reconstructions/osman2021/LGMR_SAT_climo.nc\"\n",
    "\n",
    "ds = xr.open_dataset(\n",
    "    pooch_load(filelocation=url_LGMR_SAT_climo, filename=filename_LGMR_SAT_climo)\n",
    ")\n",
>>>>>>> 816e15af
    "ds"
   ]
  },
  {
   "cell_type": "markdown",
   "metadata": {
    "execution": {}
   },
   "source": [
<<<<<<< HEAD
    "## Section 1.1: Plotting the Temperature Time Series\n",
=======
    "## **Section 1.1: Plotting the Temperature Time Series**\n",
>>>>>>> 816e15af
    "\n",
    "Now that the data is loaded, we can plot a time series of the temperature data to assess global changes. However, the dimensions of the `sat_mean` variable are age-lat-lon, so we first need to weight the data and calculate a global mean."
   ]
  },
  {
   "cell_type": "code",
   "execution_count": null,
   "metadata": {
    "execution": {},
    "executionInfo": {
     "elapsed": 143,
     "status": "ok",
     "timestamp": 1681256741486,
     "user": {
      "displayName": "Brodie Pearson",
      "userId": "05269028596972519847"
     },
     "user_tz": 420
    }
   },
   "outputs": [],
   "source": [
    "# assign weights\n",
    "weights = np.cos(np.deg2rad(ds.lat))\n",
    "\n",
    "# calculate the global mean surface temperature\n",
<<<<<<< HEAD
    "sat_global_mean = ds.sat.weighted(weights).mean(dim=['lat', 'lon'])\n",
=======
    "sat_global_mean = ds.sat.weighted(weights).mean(dim=[\"lat\", \"lon\"])\n",
>>>>>>> 816e15af
    "sat_global_mean"
   ]
  },
  {
   "cell_type": "markdown",
   "metadata": {
    "execution": {}
   },
   "source": [
    "Now that we calculated our global mean, we can plot the results as a time series to assess global changes in temperature over the past 24,000 years:"
   ]
  },
  {
   "cell_type": "code",
   "execution_count": null,
   "metadata": {
    "execution": {},
    "executionInfo": {
     "elapsed": 559,
     "status": "ok",
     "timestamp": 1681256745162,
     "user": {
      "displayName": "Brodie Pearson",
      "userId": "05269028596972519847"
     },
     "user_tz": 420
    }
   },
   "outputs": [],
   "source": [
    "# plot the global mean surface temperature since the LGM\n",
<<<<<<< HEAD
    "f,ax1 = plt.subplots(1, 1, figsize=(12,6))\n",
    "ax1.plot(ds['age'], sat_global_mean, linewidth=3)\n",
    "\n",
    "ax1.set_xlim(ds['age'].max().values, ds['age'].min().values)\n",
    "ax1.set_ylabel('Global Mean SAT for LGM ($^\\circ$C)', fontsize=16)\n",
    "ax1.set_xlabel('Age (yr BP)', fontsize=16)\n",
    "plt.show()"
=======
    "f, ax1 = plt.subplots(1, 1, figsize=(12, 6))\n",
    "ax1.plot(ds[\"age\"], sat_global_mean, linewidth=3)\n",
    "\n",
    "ax1.set_xlim(ds[\"age\"].max().values, ds[\"age\"].min().values)\n",
    "ax1.set_ylabel(\"Global Mean SAT for LGM ($^\\circ$C)\", fontsize=16)\n",
    "ax1.set_xlabel(\"Age (yr BP)\", fontsize=16)"
>>>>>>> 816e15af
   ]
  },
  {
   "cell_type": "markdown",
   "metadata": {
    "execution": {}
   },
   "source": [
<<<<<<< HEAD
    "### Questions 1.1: Climate Connection\n",
=======
    "### **Questions 1.1: Climate Connection**\n",
>>>>>>> 816e15af
    "1.   How has global temperature varied over the past 24,000 years?\n",
    "2.   What climate forcings may have contributed to the increase in temperature ~17,000 years ago? "
   ]
  },
  {
   "cell_type": "code",
   "execution_count": null,
   "metadata": {
    "execution": {}
   },
   "outputs": [],
   "source": [
    "# to_remove explanation\n",
    "\n",
    "\"\"\"\n",
    "1.In the span of the last 24,000 years, there has been a considerable shift in global temperatures, transitioning from the colder phase of the Last Glacial Maximum to the relatively warmer Holocene epoch we are currently experiencing. This transformation was not linear, with periods of rapid warming interspersed with intervals of relative stability or even temporary cooling.\n",
    "2.The increase in temperature around 17,000 years ago was likely driven by a combination of climate forcings: obliquity and eccentricity, both affect the amount of solar radiation reaching the Earth's surface.\n",
    "\n",
    "\"\"\";"
   ]
  },
  {
   "cell_type": "markdown",
   "metadata": {
    "execution": {}
   },
   "source": [
<<<<<<< HEAD
    "## Section 1.2: Plotting a Temperature Anomaly Map\n",
=======
    "## **Section 1.2: Plotting a Temperature Anomaly Map**\n",
>>>>>>> 816e15af
    "\n",
    "The reanalysis contains *spatial* reconstructions, so we can also make figures showing spatial temperature anomalies for different time periods (i.e., the change in temperature between two specified times). The anomaly that we'll interpret is the difference between global temperature from 18,000 to 21,000 years ago (i.e. \"LGM\") and 100 to 1,000 years ago (i.e. \"modern\") . First, we'll calculate the average temperatures for each time period."
   ]
  },
  {
   "cell_type": "code",
   "execution_count": null,
   "metadata": {
    "execution": {}
   },
   "outputs": [],
   "source": [
    "# calculate the LGM (18,000-21,000 year) mean temperature\n",
<<<<<<< HEAD
    "lgm = ds.sat.sel(\n",
    "    age=slice('18000', '21000'),lon=slice(0, 357.5), lat=slice(-90, 90)\n",
    ")\n",
    "lgm_mean = lgm.mean(dim='age')\n",
    "\n",
    "# calculate the \"modern\" (100-1000 year) mean temperature\n",
    "modern = ds.sat.sel(\n",
    "    age=slice('100', '1000'),lon=slice(0, 357.5), lat=slice(-90, 90)\n",
    ")\n",
    "modern_mean = modern.mean(dim='age')"
=======
    "lgm = ds.sat.sel(age=slice(\"18000\", \"21000\"), lon=slice(0, 357.5), lat=slice(-90, 90))\n",
    "lgm_mean = lgm.mean(dim=\"age\")\n",
    "\n",
    "# calculate the \"modern\" (100-1000 year) mean temperature\n",
    "modern = ds.sat.sel(age=slice(\"100\", \"1000\"), lon=slice(0, 357.5), lat=slice(-90, 90))\n",
    "modern_mean = modern.mean(dim=\"age\")"
>>>>>>> 816e15af
   ]
  },
  {
   "cell_type": "markdown",
   "metadata": {
    "execution": {}
   },
   "source": [
    "Now we can calculate the anomaly and create a map to visualize the change in temperature from the LGM to present in different parts on Earth."
   ]
  },
  {
   "cell_type": "code",
   "execution_count": null,
   "metadata": {
    "execution": {}
   },
   "outputs": [],
   "source": [
    "sat_change = modern_mean - lgm_mean"
   ]
  },
  {
   "cell_type": "code",
   "execution_count": null,
   "metadata": {
    "execution": {}
   },
   "outputs": [],
   "source": [
    "# make a map of changes\n",
<<<<<<< HEAD
    "plt.figure(figsize=(12,8))\n",
    "ax = plt.axes(projection=ccrs.Robinson())\n",
    "ax.set_global()\n",
    "sat_change.plot(\n",
    "    ax=ax,\n",
    "    transform=ccrs.PlateCarree(), x=\"lon\", y=\"lat\", cmap = 'Reds', vmax = 30,\n",
    "    cbar_kwargs={'orientation': 'horizontal', 'label':'$\\Delta$SAT ($^\\circ$C)'}\n",
    ")\n",
    "ax.coastlines()\n",
    "ax.set_title(\n",
    "    f'Modern - LGM SAT ($^\\circ$C)',\n",
    "    loc='center',\n",
    "    fontsize=16\n",
    ")\n",
    "ax.gridlines(color='k',linewidth=1,linestyle=(0,(1,5)))\n",
    "ax.spines['geo'].set_edgecolor('black')\n",
    "plt.show()"
=======
    "fig, ax = plt.subplots(figsize=(12, 8), subplot_kw={\"projection\": ccrs.Robinson()})\n",
    "ax.set_global()\n",
    "sat_change.plot(\n",
    "    ax=ax,\n",
    "    transform=ccrs.PlateCarree(),\n",
    "    x=\"lon\",\n",
    "    y=\"lat\",\n",
    "    cmap=\"Reds\",\n",
    "    vmax=30,\n",
    "    cbar_kwargs={\"orientation\": \"horizontal\", \"label\": \"$\\Delta$SAT ($^\\circ$C)\"},\n",
    ")\n",
    "ax.coastlines()\n",
    "ax.set_title(f\"Modern - LGM SAT ($^\\circ$C)\", loc=\"center\", fontsize=16)\n",
    "ax.gridlines(color=\"k\", linewidth=1, linestyle=(0, (1, 5)))\n",
    "ax.spines[\"geo\"].set_edgecolor(\"black\")"
>>>>>>> 816e15af
   ]
  },
  {
   "cell_type": "markdown",
   "metadata": {
    "execution": {}
   },
   "source": [
    "Before we interpret this data, another useful way to visualize this data is through a plot of zonal mean temperature (the average temperature for all locations at a single latitude). Once we calculate this zonal mean, we can create a plot of LGM to present temperature anomalies versus latitude."
   ]
  },
  {
   "cell_type": "code",
   "execution_count": null,
   "metadata": {
    "execution": {}
   },
   "outputs": [],
   "source": [
<<<<<<< HEAD
    "zonal_mean = sat_change.mean(dim='lon')\n",
=======
    "zonal_mean = sat_change.mean(dim=\"lon\")\n",
>>>>>>> 816e15af
    "latitude = ds.lat"
   ]
  },
  {
   "cell_type": "code",
   "execution_count": null,
   "metadata": {
    "execution": {}
   },
   "outputs": [],
   "source": [
    "# Make a zonal mean figure of the changes\n",
    "fig, ax1 = plt.subplots(1, 1)\n",
<<<<<<< HEAD
    "plt.plot(zonal_mean,latitude)\n",
    "ax1.axvline(x=0,color='gray',alpha=1,linestyle=':',linewidth=2)\n",
    "ax1.set_ylim(-90, 90)\n",
    "ax1.set_xlabel('$\\Delta$T ($^\\circ$C)')\n",
    "ax1.set_ylabel('Latitude ($^\\circ$)')\n",
    "ax1.set_title(\n",
    "    f'Zonal-mean $\\Delta$T ($^\\circ$C) changes', # ohad comment: same changes\n",
    "    loc='center',\n",
    "    )\n",
    "plt.show()"
=======
    "ax1.plot(zonal_mean, latitude)\n",
    "ax1.axvline(x=0, color=\"gray\", alpha=1, linestyle=\":\", linewidth=2)\n",
    "ax1.set_ylim(-90, 90)\n",
    "ax1.set_xlabel(\"$\\Delta$T ($^\\circ$C)\")\n",
    "ax1.set_ylabel(\"Latitude ($^\\circ$)\")\n",
    "ax1.set_title(\n",
    "    f\"Zonal-mean $\\Delta$T ($^\\circ$C) changes\",  # ohad comment: same changes\n",
    "    loc=\"center\",\n",
    ")"
>>>>>>> 816e15af
   ]
  },
  {
   "cell_type": "markdown",
   "metadata": {
    "execution": {}
   },
   "source": [
<<<<<<< HEAD
    "### Questions 1.1: Climate Connection\n",
=======
    "### **Questions 1.1: Climate Connection**\n",
>>>>>>> 816e15af
    "\n",
    "Looking at both the map and zonal mean plot, consider the following questions: \n",
    "\n",
    "1. How does the temperature anomaly vary with latitude? \n",
    "2. What might be causing spatial differences in the temperature anomaly?"
   ]
  },
  {
   "cell_type": "code",
   "execution_count": null,
   "metadata": {
    "execution": {}
   },
   "outputs": [],
   "source": [
    "# to_remove explanation\n",
    "\n",
    "\"\"\"\n",
    "1. Although there was a global increase in temperature between the LGM to present, the magnitude of this warming (i.e., the temperature anomaly) varied with latitude. Generally, the high latitudes, particularly in the north experienced larger warming than the tropics.\n",
    "\n",
    "2. This pattern is known as polar amplification, which is caused by a number of factors including changes in albedo as ice sheets melt, changes in atmospheric and oceanic circulation, and changes in the distribution of solar insolation.\n",
    "\n",
    "\"\"\";"
   ]
  },
  {
   "cell_type": "markdown",
   "metadata": {
    "execution": {}
   },
   "source": [
<<<<<<< HEAD
    "# Summary\n",
=======
    "# **Summary**\n",
>>>>>>> 816e15af
    "In this last tutorial of this day, you explored the intersection of paleoclimate proxies and models through reanalysis products, specifically analyzing the Last Glacial Maximum Reanalysis (LGMR) from Osman et al. (2021).\n",
    "\n",
    "Through this tutorial, you've learned a range of new skills and knowledge:\n",
    "- Interpreting Paleoclimate Reconstructions: You have learned how to decode and visualize the time series of a paleoclimate reconstruction of surface air temprature from a reanalysis product in order to enhance your understanding of the temperature variations from the Last Glacial Maximum to the present day.\n",
    "- Constructing Global Temperature Anomaly Maps: You've acquired the ability to construct and understand global maps that represent temperature anomalies, providing a more holistic view of the Earth's climate during the Last Glacial Maximum.\n",
    "- Examining Latitude's Role in Temperature Variations: You've explored how temperature anomalies from the Last Glacial Maximum to the present day vary by latitude and pondered the reasons behind these variations, enriching your understanding of latitudinal effects on global climate patterns."
   ]
  },
  {
   "cell_type": "markdown",
   "metadata": {
    "execution": {}
   },
   "source": [
<<<<<<< HEAD
    "# Resources\n",
=======
    "# **Resources**\n",
>>>>>>> 816e15af
    "\n",
    "The code for this notebook is based on [code available from Erb et al. (2022)](https://github.com/Holocene-Reconstruction/Holocene-code) and workflow presented during the [Paleoclimate Data Assimilation Workshop 2022](https://github.com/michaelerb/da-workshop).\n",
    "\n",
    "Data from the following sources are used in this tutorial:\n",
    "\n",
    "*   Matthew B. Osman, Jessica E. Tierney, Jiang Zhu, Robert Tardif, Gregory J. Hakim, Jonathan King, Christopher J. Poulsen. 2021. Globally resolved surface temperatures since the Last Glacial Maximum. Nature, 599, 239-244. http://doi.org/10.1038/s41586-021-03984-4.\n",
    "*   King, J. M., Tierney, J., Osman, M., Judd, E. J., & Anchukaitis, K. J. (2023). DASH: A MATLAB Toolbox for Paleoclimate Data Assimilation. Geoscientific Model Development, preprint. https://doi.org/10.5194/egusphere-2023-68."
   ]
  }
 ],
 "metadata": {
  "colab": {
   "collapsed_sections": [],
   "include_colab_link": true,
   "name": "W1D4_Tutorial9",
   "provenance": [],
   "toc_visible": true
  },
  "kernel": {
   "display_name": "Python 3",
   "language": "python",
   "name": "python3"
  },
  "kernelspec": {
<<<<<<< HEAD
   "display_name": "climatematch",
   "language": "python",
   "name": "climatematch"
=======
   "display_name": "Python 3 (ipykernel)",
   "language": "python",
   "name": "python3"
>>>>>>> 816e15af
  },
  "language_info": {
   "codemirror_mode": {
    "name": "ipython",
    "version": 3
   },
   "file_extension": ".py",
   "mimetype": "text/x-python",
   "name": "python",
   "nbconvert_exporter": "python",
   "pygments_lexer": "ipython3",
<<<<<<< HEAD
   "version": "3.10.11"
=======
   "version": "3.10.12"
>>>>>>> 816e15af
  }
 },
 "nbformat": 4,
 "nbformat_minor": 4
}<|MERGE_RESOLUTION|>--- conflicted
+++ resolved
@@ -6,20 +6,16 @@
     "execution": {}
    },
    "source": [
-<<<<<<< HEAD
     "[![Open In Colab](https://colab.research.google.com/assets/colab-badge.svg)](https://colab.research.google.com/github/ClimateMatchAcademy/course-content/blob/main/tutorials/W1D4_Paleoclimate/W1D4_Tutorial9.ipynb) &nbsp; <a href=\"https://kaggle.com/kernels/welcome?src=https://raw.githubusercontent.com/ClimateMatchAcademy/course-content/main/tutorials/W1D4_Paleoclimate/W1D4_Tutorial9.ipynb\" target=\"_parent\"><img src=\"https://kaggle.com/static/images/open-in-kaggle.svg\" alt=\"Open in Kaggle\"/></a>"
-=======
-    "[![Open In Colab](https://colab.research.google.com/assets/colab-badge.svg)](https://colab.research.google.com/github/ClimateMatchAcademy/course-content/blob/main/tutorials/W1D4_Paleoclimate/W1D4_Tutorial9.ipynb) &nbsp; <a href=\"https://kaggle.com/kernels/welcome?src=https://raw.githubusercontent.com/{ORG}/course-content/main/tutorials/W1D4_Paleoclimate/W1D4_Tutorial9.ipynb\" target=\"_parent\"><img src=\"https://kaggle.com/static/images/open-in-kaggle.svg\" alt=\"Open in Kaggle\"/></a>"
->>>>>>> 816e15af
-   ]
-  },
-  {
-   "cell_type": "markdown",
-   "metadata": {
-    "execution": {}
-   },
-   "source": [
-    "# **Tutorial 9: Paleoclimate Reanalysis Products**\n",
+   ]
+  },
+  {
+   "cell_type": "markdown",
+   "metadata": {
+    "execution": {}
+   },
+   "source": [
+    "# Tutorial 9: Paleoclimate Reanalysis Products\n",
     "**Week 1, Day 4, Paleoclimate**\n",
     "\n",
     "**Content creators:** Sloane Garelick\n",
@@ -39,11 +35,7 @@
     "execution": {}
    },
    "source": [
-<<<<<<< HEAD
     "# Tutorial Objectives\n",
-=======
-    "# **Tutorial Objectives**\n",
->>>>>>> 816e15af
     "\n",
     "As we discussed in the video, proxies and models both have advantages and limitations for reconstructing past changes in Earth's climate system. One approach for combining the strengths of both paleoclimate proxies and models is data assimilation. This is the same approach used in Day 2, except instead of simulations of Earth's recent past, we are using a simulation that spans many thousands of years back in time and is constrained by proxies, rather than modern instrumental measurements. The results of this process are called reanalysis products.\n",
     "\n",
@@ -80,11 +72,8 @@
    "source": [
     "# imports\n",
     "import pooch\n",
-<<<<<<< HEAD
-=======
     "import os\n",
     "import tempfile\n",
->>>>>>> 816e15af
     "import numpy as np\n",
     "import xarray as xr\n",
     "import matplotlib.pyplot as plt\n",
@@ -96,9 +85,33 @@
   {
    "cell_type": "code",
    "execution_count": null,
+   "metadata": {},
+   "outputs": [],
+   "source": [
+    "# @title Helper functions\n",
+    "\n",
+    "def pooch_load(filelocation=None, filename=None, processor=None):\n",
+    "    shared_location = \"/home/jovyan/shared/Data/tutorials/W1D4_Paleoclimate\"  # this is different for each day\n",
+    "    user_temp_cache = tempfile.gettempdir()\n",
+    "\n",
+    "    if os.path.exists(os.path.join(shared_location, filename)):\n",
+    "        file = os.path.join(shared_location, filename)\n",
+    "    else:\n",
+    "        file = pooch.retrieve(\n",
+    "            filelocation,\n",
+    "            known_hash=None,\n",
+    "            fname=os.path.join(user_temp_cache, filename),\n",
+    "            processor=processor,\n",
+    "        )\n",
+    "\n",
+    "    return file"
+   ]
+  },
+  {
+   "cell_type": "code",
+   "execution_count": null,
    "metadata": {
     "cellView": "form",
-<<<<<<< HEAD
     "execution": {},
     "tags": []
    },
@@ -150,21 +163,12 @@
     "for i in range(len(tab_contents)):\n",
     "  tabs.set_title(i, video_ids[i][0])\n",
     "display(tabs)"
-=======
-    "execution": {}
-   },
-   "outputs": [],
-   "source": [
-    "# @title Video 1: Speaker Introduction\n",
-    "# Tech team will add code to format and display the video"
->>>>>>> 816e15af
-   ]
-  },
-  {
-   "cell_type": "code",
-   "execution_count": null,
-   "metadata": {
-<<<<<<< HEAD
+   ]
+  },
+  {
+   "cell_type": "code",
+   "execution_count": null,
+   "metadata": {
     "cellView": "form",
     "execution": {},
     "pycharm": {
@@ -180,43 +184,15 @@
     "# @markdown These are the slides for the videos in all tutorials today\n",
     "from IPython.display import IFrame\n",
     "link_id = \"f2ynq\""
-=======
-    "execution": {}
-   },
-   "outputs": [],
-   "source": [
-    "# helper functions\n",
-    "\n",
-    "\n",
-    "def pooch_load(filelocation=None, filename=None, processor=None):\n",
-    "    shared_location = \"/home/jovyan/shared/Data/tutorials/W1D4_Paleoclimate\"  # this is different for each day\n",
-    "    user_temp_cache = tempfile.gettempdir()\n",
-    "\n",
-    "    if os.path.exists(os.path.join(shared_location, filename)):\n",
-    "        file = os.path.join(shared_location, filename)\n",
-    "    else:\n",
-    "        file = pooch.retrieve(\n",
-    "            filelocation,\n",
-    "            known_hash=None,\n",
-    "            fname=os.path.join(user_temp_cache, filename),\n",
-    "            processor=processor,\n",
-    "        )\n",
-    "\n",
-    "    return file"
->>>>>>> 816e15af
-   ]
-  },
-  {
-   "cell_type": "markdown",
-   "metadata": {
-    "execution": {}
-   },
-   "source": [
-<<<<<<< HEAD
+   ]
+  },
+  {
+   "cell_type": "markdown",
+   "metadata": {
+    "execution": {}
+   },
+   "source": [
     "# Section 1: Load the LGMR Paleoclimate Reconstruction\n",
-=======
-    "# **Section 1: Load the LGMR Paleoclimate Reconstruction**\n",
->>>>>>> 816e15af
     "\n",
     "This dataset contains a reconstruction of surface air temperature (SAT) from the product [Last Glacial Maximum Reanalysis (LGMR)](https://www.ncdc.noaa.gov/paleo/study/33112). Note that this data starts from 100 years before present and goes back in time to ~24,000 BP. The period of time from ~21,000 to 18,000 years ago is referred to as the Last Glacial Maximum (LGM). The LGM was the most recent glacial period in Earth's history. During this time, northern hemisphere ice sheets were larger, global sea level was lower, atmospheric CO<sub>2</sub> was lower, and global mean temperature was cooler. (Note: if you are interested in looking at data for the present to last millenium, that reanalyses product is available [here](https://www.ncei.noaa.gov/access/paleo-search/study/27850).)\n",
     "\n",
@@ -243,17 +219,12 @@
    },
    "outputs": [],
    "source": [
-<<<<<<< HEAD
-    "url_LGMR_SAT_climo=\"https://www.ncei.noaa.gov/pub/data/paleo/reconstructions/osman2021/LGMR_SAT_climo.nc\"\n",
-    "ds = xr.open_dataset(pooch.retrieve(url_LGMR_SAT_climo,known_hash=None))\n",
-=======
     "filename_LGMR_SAT_climo = \"LGMR_SAT_climo.nc\"\n",
     "url_LGMR_SAT_climo = \"https://www.ncei.noaa.gov/pub/data/paleo/reconstructions/osman2021/LGMR_SAT_climo.nc\"\n",
     "\n",
     "ds = xr.open_dataset(\n",
     "    pooch_load(filelocation=url_LGMR_SAT_climo, filename=filename_LGMR_SAT_climo)\n",
     ")\n",
->>>>>>> 816e15af
     "ds"
    ]
   },
@@ -263,11 +234,7 @@
     "execution": {}
    },
    "source": [
-<<<<<<< HEAD
     "## Section 1.1: Plotting the Temperature Time Series\n",
-=======
-    "## **Section 1.1: Plotting the Temperature Time Series**\n",
->>>>>>> 816e15af
     "\n",
     "Now that the data is loaded, we can plot a time series of the temperature data to assess global changes. However, the dimensions of the `sat_mean` variable are age-lat-lon, so we first need to weight the data and calculate a global mean."
    ]
@@ -294,11 +261,7 @@
     "weights = np.cos(np.deg2rad(ds.lat))\n",
     "\n",
     "# calculate the global mean surface temperature\n",
-<<<<<<< HEAD
-    "sat_global_mean = ds.sat.weighted(weights).mean(dim=['lat', 'lon'])\n",
-=======
     "sat_global_mean = ds.sat.weighted(weights).mean(dim=[\"lat\", \"lon\"])\n",
->>>>>>> 816e15af
     "sat_global_mean"
    ]
   },
@@ -330,35 +293,21 @@
    "outputs": [],
    "source": [
     "# plot the global mean surface temperature since the LGM\n",
-<<<<<<< HEAD
-    "f,ax1 = plt.subplots(1, 1, figsize=(12,6))\n",
-    "ax1.plot(ds['age'], sat_global_mean, linewidth=3)\n",
-    "\n",
-    "ax1.set_xlim(ds['age'].max().values, ds['age'].min().values)\n",
-    "ax1.set_ylabel('Global Mean SAT for LGM ($^\\circ$C)', fontsize=16)\n",
-    "ax1.set_xlabel('Age (yr BP)', fontsize=16)\n",
-    "plt.show()"
-=======
     "f, ax1 = plt.subplots(1, 1, figsize=(12, 6))\n",
     "ax1.plot(ds[\"age\"], sat_global_mean, linewidth=3)\n",
     "\n",
     "ax1.set_xlim(ds[\"age\"].max().values, ds[\"age\"].min().values)\n",
     "ax1.set_ylabel(\"Global Mean SAT for LGM ($^\\circ$C)\", fontsize=16)\n",
     "ax1.set_xlabel(\"Age (yr BP)\", fontsize=16)"
->>>>>>> 816e15af
-   ]
-  },
-  {
-   "cell_type": "markdown",
-   "metadata": {
-    "execution": {}
-   },
-   "source": [
-<<<<<<< HEAD
+   ]
+  },
+  {
+   "cell_type": "markdown",
+   "metadata": {
+    "execution": {}
+   },
+   "source": [
     "### Questions 1.1: Climate Connection\n",
-=======
-    "### **Questions 1.1: Climate Connection**\n",
->>>>>>> 816e15af
     "1.   How has global temperature varied over the past 24,000 years?\n",
     "2.   What climate forcings may have contributed to the increase in temperature ~17,000 years ago? "
    ]
@@ -386,11 +335,7 @@
     "execution": {}
    },
    "source": [
-<<<<<<< HEAD
     "## Section 1.2: Plotting a Temperature Anomaly Map\n",
-=======
-    "## **Section 1.2: Plotting a Temperature Anomaly Map**\n",
->>>>>>> 816e15af
     "\n",
     "The reanalysis contains *spatial* reconstructions, so we can also make figures showing spatial temperature anomalies for different time periods (i.e., the change in temperature between two specified times). The anomaly that we'll interpret is the difference between global temperature from 18,000 to 21,000 years ago (i.e. \"LGM\") and 100 to 1,000 years ago (i.e. \"modern\") . First, we'll calculate the average temperatures for each time period."
    ]
@@ -404,25 +349,12 @@
    "outputs": [],
    "source": [
     "# calculate the LGM (18,000-21,000 year) mean temperature\n",
-<<<<<<< HEAD
-    "lgm = ds.sat.sel(\n",
-    "    age=slice('18000', '21000'),lon=slice(0, 357.5), lat=slice(-90, 90)\n",
-    ")\n",
-    "lgm_mean = lgm.mean(dim='age')\n",
-    "\n",
-    "# calculate the \"modern\" (100-1000 year) mean temperature\n",
-    "modern = ds.sat.sel(\n",
-    "    age=slice('100', '1000'),lon=slice(0, 357.5), lat=slice(-90, 90)\n",
-    ")\n",
-    "modern_mean = modern.mean(dim='age')"
-=======
     "lgm = ds.sat.sel(age=slice(\"18000\", \"21000\"), lon=slice(0, 357.5), lat=slice(-90, 90))\n",
     "lgm_mean = lgm.mean(dim=\"age\")\n",
     "\n",
     "# calculate the \"modern\" (100-1000 year) mean temperature\n",
     "modern = ds.sat.sel(age=slice(\"100\", \"1000\"), lon=slice(0, 357.5), lat=slice(-90, 90))\n",
     "modern_mean = modern.mean(dim=\"age\")"
->>>>>>> 816e15af
    ]
   },
   {
@@ -454,25 +386,6 @@
    "outputs": [],
    "source": [
     "# make a map of changes\n",
-<<<<<<< HEAD
-    "plt.figure(figsize=(12,8))\n",
-    "ax = plt.axes(projection=ccrs.Robinson())\n",
-    "ax.set_global()\n",
-    "sat_change.plot(\n",
-    "    ax=ax,\n",
-    "    transform=ccrs.PlateCarree(), x=\"lon\", y=\"lat\", cmap = 'Reds', vmax = 30,\n",
-    "    cbar_kwargs={'orientation': 'horizontal', 'label':'$\\Delta$SAT ($^\\circ$C)'}\n",
-    ")\n",
-    "ax.coastlines()\n",
-    "ax.set_title(\n",
-    "    f'Modern - LGM SAT ($^\\circ$C)',\n",
-    "    loc='center',\n",
-    "    fontsize=16\n",
-    ")\n",
-    "ax.gridlines(color='k',linewidth=1,linestyle=(0,(1,5)))\n",
-    "ax.spines['geo'].set_edgecolor('black')\n",
-    "plt.show()"
-=======
     "fig, ax = plt.subplots(figsize=(12, 8), subplot_kw={\"projection\": ccrs.Robinson()})\n",
     "ax.set_global()\n",
     "sat_change.plot(\n",
@@ -488,7 +401,6 @@
     "ax.set_title(f\"Modern - LGM SAT ($^\\circ$C)\", loc=\"center\", fontsize=16)\n",
     "ax.gridlines(color=\"k\", linewidth=1, linestyle=(0, (1, 5)))\n",
     "ax.spines[\"geo\"].set_edgecolor(\"black\")"
->>>>>>> 816e15af
    ]
   },
   {
@@ -508,11 +420,7 @@
    },
    "outputs": [],
    "source": [
-<<<<<<< HEAD
-    "zonal_mean = sat_change.mean(dim='lon')\n",
-=======
     "zonal_mean = sat_change.mean(dim=\"lon\")\n",
->>>>>>> 816e15af
     "latitude = ds.lat"
    ]
   },
@@ -526,18 +434,6 @@
    "source": [
     "# Make a zonal mean figure of the changes\n",
     "fig, ax1 = plt.subplots(1, 1)\n",
-<<<<<<< HEAD
-    "plt.plot(zonal_mean,latitude)\n",
-    "ax1.axvline(x=0,color='gray',alpha=1,linestyle=':',linewidth=2)\n",
-    "ax1.set_ylim(-90, 90)\n",
-    "ax1.set_xlabel('$\\Delta$T ($^\\circ$C)')\n",
-    "ax1.set_ylabel('Latitude ($^\\circ$)')\n",
-    "ax1.set_title(\n",
-    "    f'Zonal-mean $\\Delta$T ($^\\circ$C) changes', # ohad comment: same changes\n",
-    "    loc='center',\n",
-    "    )\n",
-    "plt.show()"
-=======
     "ax1.plot(zonal_mean, latitude)\n",
     "ax1.axvline(x=0, color=\"gray\", alpha=1, linestyle=\":\", linewidth=2)\n",
     "ax1.set_ylim(-90, 90)\n",
@@ -547,20 +443,15 @@
     "    f\"Zonal-mean $\\Delta$T ($^\\circ$C) changes\",  # ohad comment: same changes\n",
     "    loc=\"center\",\n",
     ")"
->>>>>>> 816e15af
-   ]
-  },
-  {
-   "cell_type": "markdown",
-   "metadata": {
-    "execution": {}
-   },
-   "source": [
-<<<<<<< HEAD
+   ]
+  },
+  {
+   "cell_type": "markdown",
+   "metadata": {
+    "execution": {}
+   },
+   "source": [
     "### Questions 1.1: Climate Connection\n",
-=======
-    "### **Questions 1.1: Climate Connection**\n",
->>>>>>> 816e15af
     "\n",
     "Looking at both the map and zonal mean plot, consider the following questions: \n",
     "\n",
@@ -592,11 +483,7 @@
     "execution": {}
    },
    "source": [
-<<<<<<< HEAD
     "# Summary\n",
-=======
-    "# **Summary**\n",
->>>>>>> 816e15af
     "In this last tutorial of this day, you explored the intersection of paleoclimate proxies and models through reanalysis products, specifically analyzing the Last Glacial Maximum Reanalysis (LGMR) from Osman et al. (2021).\n",
     "\n",
     "Through this tutorial, you've learned a range of new skills and knowledge:\n",
@@ -611,11 +498,7 @@
     "execution": {}
    },
    "source": [
-<<<<<<< HEAD
     "# Resources\n",
-=======
-    "# **Resources**\n",
->>>>>>> 816e15af
     "\n",
     "The code for this notebook is based on [code available from Erb et al. (2022)](https://github.com/Holocene-Reconstruction/Holocene-code) and workflow presented during the [Paleoclimate Data Assimilation Workshop 2022](https://github.com/michaelerb/da-workshop).\n",
     "\n",
@@ -640,15 +523,9 @@
    "name": "python3"
   },
   "kernelspec": {
-<<<<<<< HEAD
-   "display_name": "climatematch",
-   "language": "python",
-   "name": "climatematch"
-=======
    "display_name": "Python 3 (ipykernel)",
    "language": "python",
    "name": "python3"
->>>>>>> 816e15af
   },
   "language_info": {
    "codemirror_mode": {
@@ -660,11 +537,7 @@
    "name": "python",
    "nbconvert_exporter": "python",
    "pygments_lexer": "ipython3",
-<<<<<<< HEAD
-   "version": "3.10.11"
-=======
-   "version": "3.10.12"
->>>>>>> 816e15af
+   "version": "3.10.8"
   }
  },
  "nbformat": 4,
