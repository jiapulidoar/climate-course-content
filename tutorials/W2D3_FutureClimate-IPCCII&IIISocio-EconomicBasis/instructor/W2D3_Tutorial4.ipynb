--- conflicted
+++ resolved
@@ -1,21 +1,14 @@
 {
  "cells": [
   {
-<<<<<<< HEAD
-=======
-   "attachments": {},
->>>>>>> 816e15af
+   "attachments": {},
    "cell_type": "markdown",
    "id": "9a3312c6",
    "metadata": {
     "execution": {}
    },
    "source": [
-<<<<<<< HEAD
-    "[![Open In Colab](https://colab.research.google.com/assets/colab-badge.svg)](https://colab.research.google.com/github/ClimateMatchAcademy/course-content/blob/main/tutorials/W2D3_FutureClimate-IPCCII&IIISocio-EconomicBasis/W2D3_Tutorial4.ipynb) &nbsp; <a href=\"https://kaggle.com/kernels/welcome?src=https://raw.githubusercontent.com/ClimateMatchAcademy/course-content/main/tutorials/W2D3_FutureClimate-IPCCII&IIISocio-EconomicBasis/W2D3_Tutorial4.ipynb\" target=\"_parent\"><img src=\"https://kaggle.com/static/images/open-in-kaggle.svg\" alt=\"Open in Kaggle\"/></a>"
-=======
     "[![Open In Colab](https://colab.research.google.com/assets/colab-badge.svg)](https://colab.research.google.com/github/ClimateMatchAcademy/course-content/blob/main/tutorials/W2D3_FutureClimate-IPCCII&IIISocio-EconomicBasis/W2D3_Tutorial4.ipynb) &nbsp; <a href=\"https://kaggle.com/kernels/welcome?src=https://raw.githubusercontent.com/{ORG}/course-content/main/tutorials/W2D3_FutureClimate-IPCCII&IIISocio-EconomicBasis/W2D3_Tutorial4.ipynb\" target=\"_parent\"><img src=\"https://kaggle.com/static/images/open-in-kaggle.svg\" alt=\"Open in Kaggle\"/></a>"
->>>>>>> 816e15af
    ]
   },
   {
@@ -38,11 +31,7 @@
     "\n",
     "**Production editors:** Wesley Banfield, Jenna Pearson, Chi Zhang, Ohad Zivan\n",
     "\n",
-<<<<<<< HEAD
-    "**Our 2023 Sponsors:** NASA TOPS"
-=======
     "**Our 2023 Sponsors:** NASA TOPS and Google DeepMind"
->>>>>>> 816e15af
    ]
   },
   {
@@ -96,11 +85,7 @@
     "%matplotlib inline\n",
     "import numpy as np\n",
     "import pandas as pd\n",
-<<<<<<< HEAD
-    "import matplotlib.pyplot as pl\n",
-=======
     "import matplotlib.pyplot as plt\n",
->>>>>>> 816e15af
     "import seaborn as sns\n",
     "from wordcloud import WordCloud\n",
     "from sklearn.feature_extraction.text import TfidfVectorizer\n",
@@ -115,13 +100,9 @@
     "from mpl_toolkits.axes_grid1.inset_locator import inset_axes\n",
     "import urllib.request  # the lib that handles the url stuff\n",
     "from afinn import Afinn\n",
-<<<<<<< HEAD
-    "import pooch"
-=======
     "import pooch\n",
     "import os\n",
     "import tempfile"
->>>>>>> 816e15af
    ]
   },
   {
@@ -161,8 +142,6 @@
    ]
   },
   {
-<<<<<<< HEAD
-=======
    "cell_type": "code",
    "execution_count": null,
    "id": "0a221310-bbe5-48ed-a01a-68ce33ae08da",
@@ -192,7 +171,6 @@
    ]
   },
   {
->>>>>>> 816e15af
    "attachments": {},
    "cell_type": "markdown",
    "id": "4b726e00",
@@ -507,16 +485,11 @@
    },
    "outputs": [],
    "source": [
-<<<<<<< HEAD
-    "path = pooch.retrieve(\"https://osf.io/download/8p52x/\", known_hash=None)\n",
-    "df = pd.read_feather(path)  # takes a couple minutes to download"
-=======
     "filename_tweets = \"stored_tweets\"\n",
     "url_tweets = \"https://osf.io/download/8p52x/\"\n",
     "df = pd.read_feather(\n",
     "    pooch_load(url_tweets, filename_tweets)\n",
     ")  # takes a couple minutes to download"
->>>>>>> 816e15af
    ]
   },
   {
@@ -554,29 +527,17 @@
     "    .count()\n",
     "    .rename(\"counts\")\n",
     ")\n",
-<<<<<<< HEAD
-    "total_tweetCounts.reset_index().plot(\n",
-    "    x=\"created_at\", y=\"counts\", figsize=(20, 5), style=\".-\"\n",
-    ")\n",
-    "pl.xticks(rotation=45, ha=\"right\")\n",
-    "pl.gca().set_yscale(\"log\")\n",
-=======
     "fig, ax = plt.subplots()\n",
     "total_tweetCounts.reset_index().plot(\n",
     "    x=\"created_at\", y=\"counts\", figsize=(20, 5), style=\".-\", ax=ax\n",
     ")\n",
     "ax.set_xticklabels(ax.get_xticklabels(), rotation=45, ha=\"right\")\n",
     "ax.set_yscale(\"log\")\n",
->>>>>>> 816e15af
     "COPdates = [\n",
     "    datetime.datetime(2021, 10, 31),\n",
     "    datetime.datetime(2021, 11, 12),\n",
     "]  # shade the duration of the COP26 to guide the eye\n",
-<<<<<<< HEAD
-    "pl.gca().axvspan(*COPdates, alpha=0.3)\n",
-=======
     "ax.axvspan(*COPdates, alpha=0.3)\n",
->>>>>>> 816e15af
     "# gray region"
    ]
   },
@@ -704,20 +665,12 @@
    },
    "source": [
     "```python\n",
-<<<<<<< HEAD
-    "language_code = 'en'\n",
-    "df=df.loc[df.lang==language_code,:].reset_index(drop=True)\n",
-    "pd.options.display.max_rows=100 #see up to 100 entries\n",
-    "pd.options.display.max_colwidth=250 #widen how much text is presented of each tweet\n",
-    "df.sample(100)\n",
-=======
     "language_code = ...\n",
     "df_tmp = df.loc[df.lang == language_code, :].reset_index(drop=True)\n",
     "pd.options.display.max_rows = 100  # see up to 100 entries\n",
     "pd.options.display.max_colwidth = 250  # widen how much text is presented of each tweet\n",
     "samples = ...\n",
     "samples\n",
->>>>>>> 816e15af
     "\n",
     "```"
    ]
@@ -744,12 +697,6 @@
     "# to_remove solution\n",
     "\n",
     "language_code = \"en\"\n",
-<<<<<<< HEAD
-    "df = df.loc[df.lang == language_code, :].reset_index(drop=True)\n",
-    "pd.options.display.max_rows = 100  # see up to 100 entries\n",
-    "pd.options.display.max_colwidth = 250  # widen how much text is presented of each tweet\n",
-    "df.sample(100)"
-=======
     "df_tmp = df.loc[df.lang == language_code, :].reset_index(drop=True)\n",
     "pd.options.display.max_rows = 100  # see up to 100 entries\n",
     "pd.options.display.max_colwidth = 250  # widen how much text is presented of each tweet\n",
@@ -767,7 +714,6 @@
    "outputs": [],
    "source": [
     "df = df_tmp"
->>>>>>> 816e15af
    ]
   },
   {
@@ -925,7 +871,6 @@
       "userId": "09308600515315501700"
      },
      "user_tz": 240
-<<<<<<< HEAD
     }
    },
    "outputs": [],
@@ -960,12 +905,13 @@
    },
    "outputs": [],
    "source": [
+    "fig, ax = plt.subplots(figsize=(20, 5))\n",
     "selected_tweet_fraction.reset_index().plot(\n",
-    "    x=\"created_at\", y=\"counts\", figsize=(20, 5), style=[\".-\"]\n",
-    ")  # this doesn't\n",
-    "pl.xticks(rotation=45, ha=\"right\")\n",
-    "pl.gca().axvspan(*COPdates, alpha=0.3)  # gray region\n",
-    "pl.gca().set_ylabel(\"fraction talking about hypocrisy\")"
+    "    x=\"created_at\", y=\"counts\", style=[\".-\"], ax=ax\n",
+    ")\n",
+    "ax.set_xticklabels(ax.get_xticklabels(), rotation=45, ha=\"right\")\n",
+    "ax.axvspan(*COPdates, alpha=0.3)  # gray region\n",
+    "ax.set_ylabel(\"fraction talking about hypocrisy\")"
    ]
   },
   {
@@ -1034,16 +980,25 @@
    },
    "source": [
     "```python\n",
-    "selected_words_2 = ['renewable','wind', 'solar', 'geothermal', 'biofuel']\n",
-    "\n",
-    "selectwords_detector_2 = re.compile(r'\\b(?:{0})\\b'.format('|'.join(selected_words_2)))\n",
-    "df['select_talk_2']=df.text.apply(lambda x: selectwords_detector_2.search(x,re.IGNORECASE))\n",
-    "\n",
-    "selected_tweets_2=df.loc[~df.select_talk_2.isnull(),:]\n",
-    "selected_tweet_counts_2=selected_tweets_2.created_at.groupby(selected_tweets_2.created_at.apply(lambda x: x.date)).count().rename('counts')\n",
-    "selected_tweet_fraction_2=selected_tweet_counts_2/total_tweetCounts\n",
-    "\n",
-    "selected_tweets_2.text.sample(100).values\n",
+    "selected_words_2 = [..., ..., ..., ..., ...]\n",
+    "\n",
+    "selectwords_detector_2 = re.compile(r\"\\b(?:{0})\\b\".format(\"|\".join([str(word) for word in selected_words_2])))\n",
+    "df[\"select_talk_2\"] = df.text.apply(\n",
+    "    lambda x: selectwords_detector_2.search(x, re.IGNORECASE)\n",
+    ")\n",
+    "\n",
+    "selected_tweets_2 = df.loc[~df.select_talk_2.isnull(), :]\n",
+    "selected_tweet_counts_2 = (\n",
+    "    selected_tweets_2.created_at.groupby(\n",
+    "        selected_tweets_2.created_at.apply(lambda x: x.date)\n",
+    "    )\n",
+    "    .count()\n",
+    "    .rename(\"counts\")\n",
+    ")\n",
+    "selected_tweet_fraction_2 = ...\n",
+    "\n",
+    "samples = ...\n",
+    "samples\n",
     "\n",
     "```"
    ]
@@ -1061,7 +1016,8 @@
     "\n",
     "selected_words_2 = [\"renewable\", \"wind\", \"solar\", \"geothermal\", \"biofuel\"]\n",
     "\n",
-    "selectwords_detector_2 = re.compile(r\"\\b(?:{0})\\b\".format(\"|\".join(selected_words_2)))\n",
+    "selectwords_detector_2 = re.compile(r\"\\b(?:{0})\\b\".format(\n",
+    "    \"|\".join([str(word) for word in selected_words_2])))\n",
     "df[\"select_talk_2\"] = df.text.apply(\n",
     "    lambda x: selectwords_detector_2.search(x, re.IGNORECASE)\n",
     ")\n",
@@ -1076,235 +1032,6 @@
     ")\n",
     "selected_tweet_fraction_2 = selected_tweet_counts_2 / total_tweetCounts\n",
     "\n",
-    "selected_tweets_2.text.sample(100).values"
-   ]
-  },
-  {
-   "attachments": {},
-   "cell_type": "markdown",
-   "id": "30352a60",
-   "metadata": {
-    "execution": {}
-   },
-   "source": [
-    "# **Section 4: Sentiment Analysis**"
-   ]
-  },
-  {
-   "attachments": {},
-   "cell_type": "markdown",
-   "id": "e8ade89e",
-   "metadata": {
-    "execution": {}
-   },
-   "source": [
-    "Let's test this hypothesis from [Falkenberg et al.](https://www.nature.com/articles/s41558-022-01533-z) (that *public sentiment* around the COP conferences has increasingly framed them as political hypocrisy). To do so, we can use **sentiment analysis**, which is a method for computing the proportion of words that have positive connotations, negative connotations or are neutral. Some sentiment analysis systems can measure other word attributes as well. In this case, we will analyze the sentiment of the subset of tweets that mention international organizations central to globalization (e.g., G7), focusing specifically on the tweets related to hypocrisy."
-   ]
-  },
-  {
-   "attachments": {},
-   "cell_type": "markdown",
-   "id": "73f87f57",
-   "metadata": {
-    "execution": {}
-   },
-   "source": [
-    "Note: part of the computation flow in what follows is from [Caren Neal's tutorial](https://nealcaren.org/lessons/wordlists/)."
-   ]
-  },
-  {
-   "attachments": {},
-   "cell_type": "markdown",
-   "id": "11be60bb",
-   "metadata": {
-    "execution": {}
-   },
-   "source": [
-    "We'll assign tweets a sentiment score using a dictionary method (i.e. based on the word sentiment scores of words in the tweet that appear in given word-sentiment score dictionary). The particular word-sentiment score dictionary we will use is compiled in the [AFINN package](https://pypi.org/project/afinn/) and reflects a scoring between -5 (negative connotation) and 5 (positive connotation). The English language dictionary consists of 2,477 coded words.\n",
-    "\n",
-    "Let's initialize the dictionary for the selected language. For example, the language code for English is 'en'."
-   ]
-  },
-  {
-   "cell_type": "code",
-   "execution_count": null,
-   "id": "a7262921",
-   "metadata": {
-    "execution": {},
-    "executionInfo": {
-     "elapsed": 7,
-     "status": "ok",
-     "timestamp": 1682441300225,
-     "user": {
-      "displayName": "Maximilian Puelma Touzel",
-      "userId": "09308600515315501700"
-     },
-     "user_tz": 240
-=======
->>>>>>> 816e15af
-    }
-   },
-   "outputs": [],
-   "source": [
-<<<<<<< HEAD
-=======
-    "selected_tweets = df.loc[~df.select_talk.isnull(), :]\n",
-    "selected_tweet_counts = (\n",
-    "    selected_tweets.created_at.groupby(\n",
-    "        selected_tweets.created_at.apply(lambda x: x.date)\n",
-    "    )\n",
-    "    .count()\n",
-    "    .rename(\"counts\")\n",
-    ")\n",
-    "selected_tweet_fraction = selected_tweet_counts / total_tweetCounts"
-   ]
-  },
-  {
-   "cell_type": "code",
-   "execution_count": null,
-   "id": "dynnBOoavDSX",
-   "metadata": {
-    "execution": {},
-    "executionInfo": {
-     "elapsed": 1097,
-     "status": "ok",
-     "timestamp": 1682441300224,
-     "user": {
-      "displayName": "Maximilian Puelma Touzel",
-      "userId": "09308600515315501700"
-     },
-     "user_tz": 240
-    }
-   },
-   "outputs": [],
-   "source": [
-    "fig, ax = plt.subplots(figsize=(20, 5))\n",
-    "selected_tweet_fraction.reset_index().plot(\n",
-    "    x=\"created_at\", y=\"counts\", style=[\".-\"], ax=ax\n",
-    ")\n",
-    "ax.set_xticklabels(ax.get_xticklabels(), rotation=45, ha=\"right\")\n",
-    "ax.axvspan(*COPdates, alpha=0.3)  # gray region\n",
-    "ax.set_ylabel(\"fraction talking about hypocrisy\")"
-   ]
-  },
-  {
-   "attachments": {},
-   "cell_type": "markdown",
-   "id": "abf23da0",
-   "metadata": {
-    "execution": {}
-   },
-   "source": [
-    "Please note that these fractions are normalized, meaning that larger fractions closer to the COP26 dates (shaded in blue) when the total number of tweets are orders of magnitude larger indicate a significantly greater absolute number of tweets talking about hypocrisy.\n",
-    "\n",
-    "Now, let's examine the content of these tweets by randomly sampling 100 of them."
-   ]
-  },
-  {
-   "cell_type": "code",
-   "execution_count": null,
-   "id": "07a6dc14",
-   "metadata": {
-    "execution": {},
-    "executionInfo": {
-     "elapsed": 12,
-     "status": "ok",
-     "timestamp": 1682441300225,
-     "user": {
-      "displayName": "Maximilian Puelma Touzel",
-      "userId": "09308600515315501700"
-     },
-     "user_tz": 240
-    }
-   },
-   "outputs": [],
-   "source": [
-    "selected_tweets.text.sample(100).values"
-   ]
-  },
-  {
-   "attachments": {},
-   "cell_type": "markdown",
-   "id": "a8aa791c",
-   "metadata": {
-    "execution": {}
-   },
-   "source": [
-    "## **Coding Exercise 3**\n"
-   ]
-  },
-  {
-   "attachments": {},
-   "cell_type": "markdown",
-   "id": "490211ba-8f6b-4beb-860d-8e97a281458a",
-   "metadata": {
-    "execution": {}
-   },
-   "source": [
-    "1. Please select another topic and provide a list of topic words. We will then conduct the same analysis for that topic. For example, if the topic is \"renewable technology,\" please provide a list of relevant words."
-   ]
-  },
-  {
-   "cell_type": "markdown",
-   "id": "96542ae9",
-   "metadata": {
-    "colab_type": "text",
-    "execution": {}
-   },
-   "source": [
-    "```python\n",
-    "selected_words_2 = [..., ..., ..., ..., ...]\n",
-    "\n",
-    "selectwords_detector_2 = re.compile(r\"\\b(?:{0})\\b\".format(\"|\".join([str(word) for word in selected_words_2])))\n",
-    "df[\"select_talk_2\"] = df.text.apply(\n",
-    "    lambda x: selectwords_detector_2.search(x, re.IGNORECASE)\n",
-    ")\n",
-    "\n",
-    "selected_tweets_2 = df.loc[~df.select_talk_2.isnull(), :]\n",
-    "selected_tweet_counts_2 = (\n",
-    "    selected_tweets_2.created_at.groupby(\n",
-    "        selected_tweets_2.created_at.apply(lambda x: x.date)\n",
-    "    )\n",
-    "    .count()\n",
-    "    .rename(\"counts\")\n",
-    ")\n",
-    "selected_tweet_fraction_2 = ...\n",
-    "\n",
-    "samples = ...\n",
-    "samples\n",
-    "\n",
-    "```"
-   ]
-  },
-  {
-   "cell_type": "code",
-   "execution_count": null,
-   "id": "b2e9a3f1",
-   "metadata": {
-    "execution": {}
-   },
-   "outputs": [],
-   "source": [
-    "# to_remove solution\n",
-    "\n",
-    "selected_words_2 = [\"renewable\", \"wind\", \"solar\", \"geothermal\", \"biofuel\"]\n",
-    "\n",
-    "selectwords_detector_2 = re.compile(r\"\\b(?:{0})\\b\".format(\n",
-    "    \"|\".join([str(word) for word in selected_words_2])))\n",
-    "df[\"select_talk_2\"] = df.text.apply(\n",
-    "    lambda x: selectwords_detector_2.search(x, re.IGNORECASE)\n",
-    ")\n",
-    "\n",
-    "selected_tweets_2 = df.loc[~df.select_talk_2.isnull(), :]\n",
-    "selected_tweet_counts_2 = (\n",
-    "    selected_tweets_2.created_at.groupby(\n",
-    "        selected_tweets_2.created_at.apply(lambda x: x.date)\n",
-    "    )\n",
-    "    .count()\n",
-    "    .rename(\"counts\")\n",
-    ")\n",
-    "selected_tweet_fraction_2 = selected_tweet_counts_2 / total_tweetCounts\n",
-    "\n",
     "samples = selected_tweets_2.text.sample(100).values\n",
     "samples"
    ]
@@ -1374,7 +1101,6 @@
    },
    "outputs": [],
    "source": [
->>>>>>> 816e15af
     "afinn = Afinn(language=language_code)"
    ]
   },
@@ -1408,14 +1134,6 @@
    },
    "outputs": [],
    "source": [
-<<<<<<< HEAD
-    "afinn_wl_url = (\n",
-    "    \"https://raw.githubusercontent.com\"\n",
-    "    \"/fnielsen/afinn/master/afinn/data/AFINN-111.txt\"\n",
-    ")\n",
-    "afinn_wl_df = pd.read_csv(\n",
-    "    afinn_wl_url,\n",
-=======
     "filename_afinn_wl = \"AFINN-111.txt\"\n",
     "url_afinn_wl = (\n",
     "    \"https://raw.githubusercontent.com/fnielsen/afinn/master/afinn/data/AFINN-111.txt\"\n",
@@ -1423,7 +1141,6 @@
     "\n",
     "afinn_wl_df = pd.read_csv(\n",
     "    pooch_load(url_afinn_wl, filename_afinn_wl),\n",
->>>>>>> 816e15af
     "    header=None,  # no column names\n",
     "    sep=\"\\t\",  # tab sepeated\n",
     "    names=[\"term\", \"value\"],\n",
@@ -1462,16 +1179,10 @@
    },
    "outputs": [],
    "source": [
-<<<<<<< HEAD
-    "afinn_wl_df.value.value_counts().sort_index().plot.bar()\n",
-    "pl.gca().set_xlabel(\"Finn score\")\n",
-    "pl.gca().set_ylabel(\"dictionary counts\")"
-=======
     "fig, ax = plt.subplots()\n",
     "afinn_wl_df.value.value_counts().sort_index().plot.bar(ax=ax)\n",
     "ax.set_xlabel(\"Finn score\")\n",
     "ax.set_ylabel(\"dictionary counts\")"
->>>>>>> 816e15af
    ]
   },
   {
@@ -1613,8 +1324,6 @@
       "userId": "09308600515315501700"
      },
      "user_tz": 240
-<<<<<<< HEAD
-=======
     }
    },
    "outputs": [],
@@ -1785,184 +1494,10 @@
       "userId": "09308600515315501700"
      },
      "user_tz": 240
->>>>>>> 816e15af
-    }
-   },
-   "outputs": [],
-   "source": [
-<<<<<<< HEAD
-    "smalldf[\"afinn_adjusted\"].describe()"
-   ]
-  },
-  {
-   "attachments": {},
-   "cell_type": "markdown",
-   "id": "c30f2ef3",
-   "metadata": {
-    "execution": {}
-   },
-   "source": [
-    "After normalizing the scores, we find that the maximum score is now 2 and the minimum score is now -1.5. \n",
-    "\n",
-    "Now let's look at the sentiment of tweets with hypocrisy words versus those without those words. For reference, we'll first make cumulative distribution plots of score distributions for some other possibly negative words: fossil, G7, Boris and Davos."
-   ]
-  },
-  {
-   "cell_type": "code",
-   "execution_count": null,
-   "id": "4c0f1052",
-   "metadata": {
-    "execution": {},
-    "executionInfo": {
-     "elapsed": 1841,
-     "status": "ok",
-     "timestamp": 1682441386595,
-     "user": {
-      "displayName": "Maximilian Puelma Touzel",
-      "userId": "09308600515315501700"
-     },
-     "user_tz": 240
-    }
-   },
-   "outputs": [],
-   "source": [
-    "for sel_words in [[\"Fossil\"], [\"G7\"], [\"Boris\"], [\"Davos\"], selected_words]:\n",
-    "    sel_name = sel_words[0] if len(sel_words) == 1 else \"select_talk\"\n",
-    "    selectwords_detector = re.compile(\n",
-    "        r\"\\b(?:{0})\\b\".format(\"|\".join(sel_words))\n",
-    "    )  # compile for speed!\n",
-    "    smalldf[sel_name] = smalldf.text.apply(\n",
-    "        lambda x: selectwords_detector.search(x, re.IGNORECASE) is not None\n",
-    "    )  # flag if tweet has word(s)"
-   ]
-  },
-  {
-   "cell_type": "code",
-   "execution_count": null,
-   "id": "403538c4",
-   "metadata": {
-    "execution": {},
-    "executionInfo": {
-     "elapsed": 2180,
-     "status": "ok",
-     "timestamp": 1682441388771,
-     "user": {
-      "displayName": "Maximilian Puelma Touzel",
-      "userId": "09308600515315501700"
-     },
-     "user_tz": 240
-    }
-   },
-   "outputs": [],
-   "source": [
-    "for sel_words in [[\"Fossil\"], [\"G7\"], [\"Boris\"], [\"Davos\"], selected_words]:\n",
-    "    sel_name = sel_words[0] if len(sel_words) == 1 else \"select_talk\"\n",
-    "    fig, ax = pl.subplots()\n",
-    "    pl.gca().set_xlim(-1, 1)\n",
-    "    pl.gca().set_xlabel(\"adjusted Finn score\")\n",
-    "    pl.gca().set_ylabel(\"probabilty\")\n",
-    "    counts, bins = np.histogram(\n",
-    "        smalldf.loc[smalldf[sel_name], \"afinn_adjusted\"],\n",
-    "        bins=np.linspace(-1, 1, 101),\n",
-    "        density=True,\n",
-    "    )\n",
-    "    pl.plot(bins[:-1], np.cumsum(counts), color=\"C0\", label=sel_name + \" tweets\")\n",
-    "    counts, bins = np.histogram(\n",
-    "        smalldf.loc[~smalldf[sel_name], \"afinn_adjusted\"],\n",
-    "        bins=np.linspace(-1, 1, 101),\n",
-    "        density=True,\n",
-    "    )\n",
-    "    pl.plot(\n",
-    "        bins[:-1], np.cumsum(counts), color=\"C1\", label=\"non-\" + sel_name + \" tweets\"\n",
-    "    )\n",
-    "    pl.gca().axvline(0, color=[0.7] * 3, zorder=1)\n",
-    "    pl.legend()\n",
-    "    pl.title(\"cumulative Finn score distribution for \" + sel_name + \" occurence\")"
-   ]
-  },
-  {
-   "attachments": {},
-   "cell_type": "markdown",
-   "id": "d138d86d",
-   "metadata": {
-    "execution": {}
-   },
-   "source": [
-    "Recall from our previous calculations that the tweets containing the selected *hypocrisy*-associated words have minimum adjusted score of -1.5. This score is much more negative than the scores of all four reference words we just plotted. So what is the content of these selected tweets that is causing them to be so negative? The explore this, we can use word clouds to assess the usage of specific words."
-   ]
-  },
-  {
-   "attachments": {},
-   "cell_type": "markdown",
-   "id": "fa7c32ee",
-   "metadata": {
-    "execution": {}
-   },
-   "source": [
-    "# **Section 5: Word Clouds**\n",
-    "\n",
-    "To analyze word usage, let's first vectorize the text data. Vectorization (also known as tokenization) here means giving each word in the vocabulary an index and transforming each word sequence to its vector representation and creating a sequence of elements with the corresponding word indices (e.g. the response `['I','love','icecream']` maps to something like `[34823,5937,79345]`). \n",
-    "\n",
-    "We'll use and compare two methods: term-frequency ($\\mathrm{tf}$) and term-frequency inverse document frequency ($\\mathrm{Tfidf}$). Both of these methods measure how important a term is within a document relative to a collection of documents by using vectorization to transform words into numbers."
-   ]
-  },
-  {
-   "attachments": {},
-   "cell_type": "markdown",
-   "id": "51c3dac4",
-   "metadata": {
-    "execution": {}
-   },
-   "source": [
-    "**Term Frequency** ($\\mathrm{tf}$): the number of times the word appears in a document compared to the total number of words in the document.\n",
-    "\n",
-    "$$\\mathrm{tf}=\\frac{\\mathrm{number \\; of \\; times \\; the \\; term \\; appears \\; in \\; the \\; document}}{\\mathrm{total \\; number \\; of \\; terms \\; in \\; the \\; document}}$$\n",
-    "\n",
-    "**Inverse Document Frequency** ($\\mathrm{idf}$): reflects the proportion of documents in the collection of documents that contain the term. Words unique to a small percentage of documents (e.g., technical jargon terms) receive higher importance values than words common across all documents (e.g., a, the, and).\n",
-    "\n",
-    "$$\\mathrm{idf}=\\frac{\\log(\\mathrm{number \\; of \\; the \\; documents \\; in \\; the \\; collection})}{\\log(\\mathrm{number \\; of \\; documents \\; in \\; the \\; collection \\; containing \\; the \\; term})}$$\n",
-    "\n",
-    "Thus the overall term-frequency inverse document frequency can be calculated by multiplying the term-frequency and the inverse document frequency:\n",
-    "\n",
-    "$$\\mathrm{Tfidf}=\\mathrm{Tf} * \\mathrm{idf}$$\n",
-    "\n",
-    "$\\mathrm{Tfidf}$ aims to add more discriminability to frequency as a word relevance metric by downweighting words that appear in many documents since these common words are less discriminative. In other words, the importance of a term is high when it occurs a lot in a given document and rarely in others.\n",
-    "\n",
-    "If you are interested in learning more about the mathematical equations used to develop these two methods, please refer to the additional details in the \"Further Reading\" section for this day."
-   ]
-  },
-  {
-   "attachments": {},
-   "cell_type": "markdown",
-   "id": "6c053030",
-   "metadata": {
-    "execution": {}
-   },
-   "source": [
-    "Let's run both of these methods and store the vectorized data in a dictionary:"
-   ]
-  },
-  {
-   "cell_type": "code",
-   "execution_count": null,
-   "id": "6dcffa1c",
-   "metadata": {
-    "execution": {},
-    "executionInfo": {
-     "elapsed": 241,
-     "status": "ok",
-     "timestamp": 1682444744215,
-     "user": {
-      "displayName": "Maximilian Puelma Touzel",
-      "userId": "09308600515315501700"
-     },
-     "user_tz": 240
-    }
-   },
-   "outputs": [],
-   "source": [
-=======
->>>>>>> 816e15af
+    }
+   },
+   "outputs": [],
+   "source": [
     "vectypes = [\"counts\", \"Tfidf\"]\n",
     "\n",
     "\n",
@@ -2006,11 +1541,7 @@
     "    num_show = 50\n",
     "    sorted_ids = np.argsort(wordfreqs)[::-1]\n",
     "\n",
-<<<<<<< HEAD
-    "    fig, ax = pl.subplots(figsize=(10, 5))\n",
-=======
     "    fig, ax = plt.subplots(figsize=(10, 5))\n",
->>>>>>> 816e15af
     "    ax.bar(x=range(num_show), height=wordfreqs[sorted_ids][:num_show])\n",
     "    ax.set_xticks(range(num_show))\n",
     "    ax.set_xticklabels(\n",
