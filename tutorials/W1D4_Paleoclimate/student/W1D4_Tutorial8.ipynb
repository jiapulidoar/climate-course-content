--- conflicted
+++ resolved
@@ -2,19 +2,11 @@
  "cells": [
   {
    "cell_type": "markdown",
-<<<<<<< HEAD
-   "id": "7f57454a",
-=======
->>>>>>> 816e15af
-   "metadata": {
-    "execution": {}
-   },
-   "source": [
-<<<<<<< HEAD
-    "[![Open In Colab](https://colab.research.google.com/assets/colab-badge.svg)](https://colab.research.google.com/github/ClimateMatchAcademy/course-content/blob/main/tutorials/W1D4_Paleoclimate/student/W1D4_Tutorial8.ipynb) &nbsp; <a href=\"https://kaggle.com/kernels/welcome?src=https://raw.githubusercontent.com/ClimateMatchAcademy/course-content/main/tutorials/W1D4_Paleoclimate/student/W1D4_Tutorial8.ipynb\" target=\"_parent\"><img src=\"https://kaggle.com/static/images/open-in-kaggle.svg\" alt=\"Open in Kaggle\"/></a>"
-=======
+   "metadata": {
+    "execution": {}
+   },
+   "source": [
     "[![Open In Colab](https://colab.research.google.com/assets/colab-badge.svg)](https://colab.research.google.com/github/ClimateMatchAcademy/course-content/blob/main/tutorials/W1D4_Paleoclimate/student/W1D4_Tutorial8.ipynb)   <a href=\"https://kaggle.com/kernels/welcome?src=https://raw.githubusercontent.com/{ORG}/course-content/main/tutorials/W1D4_Paleoclimate/student/W1D4_Tutorial8.ipynb\" target=\"_blank\"><img alt=\"Open in Kaggle\" src=\"https://kaggle.com/static/images/open-in-kaggle.svg\"/></a>"
->>>>>>> 816e15af
    ]
   },
   {
@@ -35,11 +27,7 @@
     "\n",
     "**Production editors:** Wesley Banfield, Jenna Pearson, Chi Zhang, Ohad Zivan\n",
     "\n",
-<<<<<<< HEAD
-    "**Our 2023 Sponsors:** NASA TOPS"
-=======
     "**Our 2023 Sponsors:** NASA TOPS and Google DeepMind"
->>>>>>> 816e15af
    ]
   },
   {
@@ -89,19 +77,13 @@
     "import numpy as np\n",
     "import xarray as xr\n",
     "import pooch\n",
-<<<<<<< HEAD
-    "\n",
-=======
     "import os\n",
     "import tempfile\n",
->>>>>>> 816e15af
     "import cartopy\n",
     "import pyleoclim as pyleo"
    ]
   },
   {
-<<<<<<< HEAD
-=======
    "cell_type": "markdown",
    "metadata": {},
    "source": [
@@ -116,19 +98,14 @@
    ]
   },
   {
->>>>>>> 816e15af
    "cell_type": "code",
    "execution_count": null,
    "metadata": {
     "cellView": "form",
-<<<<<<< HEAD
-    "execution": {}
-=======
     "execution": {},
     "tags": [
      "hide-input"
     ]
->>>>>>> 816e15af
    },
    "outputs": [],
    "source": [
@@ -137,8 +114,6 @@
    ]
   },
   {
-<<<<<<< HEAD
-=======
    "cell_type": "code",
    "execution_count": null,
    "metadata": {
@@ -167,7 +142,6 @@
    ]
   },
   {
->>>>>>> 816e15af
    "attachments": {},
    "cell_type": "markdown",
    "metadata": {
@@ -190,15 +164,9 @@
    },
    "outputs": [],
    "source": [
-<<<<<<< HEAD
-    "proxy_temp = pd.read_csv(\n",
-    "    pooch.retrieve(\"https://osf.io/p8tx3/download\", known_hash=None)\n",
-    ")\n",
-=======
     "filename_tang = \"tang_sst.csv\"\n",
     "url_tang = \"https://osf.io/p8tx3/download\"\n",
     "proxy_temp = pd.read_csv(pooch_load(filelocation=url_tang, filename=filename_tang))\n",
->>>>>>> 816e15af
     "proxy_temp.head()"
    ]
   },
@@ -300,14 +268,9 @@
    "outputs": [],
    "source": [
     "# load the raw data 'PMIP3_GMST.txt'\n",
-<<<<<<< HEAD
-    "url_PMIP3 = \"https://osf.io/gw2m5/download\"\n",
-    "df = pd.read_table(pooch.retrieve(url_PMIP3, known_hash=None))\n",
-=======
     "filename_PMIP3 = \"PMIP3_GMST.txt\"\n",
     "url_PMIP3 = \"https://osf.io/gw2m5/download\"\n",
     "df = pd.read_table(pooch_load(filelocation=url_PMIP3, filename=filename_PMIP3))\n",
->>>>>>> 816e15af
     "\n",
     "# display the raw data\n",
     "df"
@@ -383,7 +346,6 @@
       "userId": "05269028596972519847"
      },
      "user_tz": 420
-<<<<<<< HEAD
     }
    },
    "outputs": [],
@@ -452,108 +414,10 @@
       "userId": "05269028596972519847"
      },
      "user_tz": 420
-=======
->>>>>>> 816e15af
     }
    },
    "outputs": [],
    "source": [
-<<<<<<< HEAD
-    "fig, ax = ts_dict[\"CCSM4\"].plot()"
-=======
-    "# display the processed data\n",
-    "df_new"
->>>>>>> 816e15af
-   ]
-  },
-  {
-   "attachments": {},
-   "cell_type": "markdown",
-   "metadata": {
-    "execution": {}
-   },
-   "source": [
-<<<<<<< HEAD
-    "But what if we wanted to plot all of the PMIP3 time series at once? We can do that using the `MultipleSeries` object in Pyleoclim, which takes a list of `Series` objects as input. To do so, we have to convert the dictionary of `Series` into a list and then create a `MultipleSeries` object."
-=======
-    "In our new dataframe, you can now see that the ensemble members for CESM and GISS are now replaced with one ensemble mean for each model simulation.\n",
-    "\n",
-    "\n",
-    "\n",
-    "Now we can create a Pyleoclim `Series` object for each simulated GMST time series, which will allow us to easily plot the time series for each simulation and perform data analysis using various built-in tools."
->>>>>>> 816e15af
-   ]
-  },
-  {
-   "cell_type": "code",
-   "execution_count": null,
-   "metadata": {
-    "execution": {}
-   },
-   "outputs": [],
-   "source": [
-<<<<<<< HEAD
-    "ts_list = [\n",
-    "    v for k, v in ts_dict.items()\n",
-    "]  # a pythonic way to convert the pyleo.Series items in the dictionary to a list\n",
-    "ms_pmip = pyleo.MultipleSeries(ts_list)"
-=======
-    "# store each pyleoclim.Series() object into a dictionary\n",
-    "ts_dict = {}\n",
-    "for name in df_new.columns[1:]:\n",
-    "    ts_dict[name] = pyleo.Series(\n",
-    "        time=df_new[\"Year\"].values,  # the time axis\n",
-    "        value=df_new[name].values,  # the value axis\n",
-    "        label=name,  # optional metadata: the nickname of the series\n",
-    "        time_name=\"Time\",  # optional metadata: the name of the time axis\n",
-    "        time_unit=\"yrs\",  # optional metadata: the unit of the time axis\n",
-    "        value_name=\"GMST anomaly\",  # optional metadata: the name of the value axis\n",
-    "        value_unit=\"ºC\",  # optional metadata: the unit of the value axis\n",
-    "    )"
->>>>>>> 816e15af
-   ]
-  },
-  {
-   "attachments": {},
-   "cell_type": "markdown",
-   "metadata": {
-    "execution": {}
-   },
-   "source": [
-<<<<<<< HEAD
-    "We can now plot all PMIP3 simulation time series at once:"
-=======
-    "We can now plot each simulation. For example, let's plot the CCSM4 GMST anomaly:"
->>>>>>> 816e15af
-   ]
-  },
-  {
-   "cell_type": "code",
-   "execution_count": null,
-   "metadata": {
-    "execution": {},
-    "executionInfo": {
-<<<<<<< HEAD
-     "elapsed": 928,
-     "status": "ok",
-     "timestamp": 1681255736092,
-=======
-     "elapsed": 616,
-     "status": "ok",
-     "timestamp": 1681255723006,
->>>>>>> 816e15af
-     "user": {
-      "displayName": "Brodie Pearson",
-      "userId": "05269028596972519847"
-     },
-     "user_tz": 420
-    }
-   },
-   "outputs": [],
-   "source": [
-<<<<<<< HEAD
-    "fig, ax = ms_pmip.plot(\n",
-=======
     "ts_dict[\"CCSM4\"].plot()"
    ]
   },
@@ -610,7 +474,6 @@
    "outputs": [],
    "source": [
     "ms_pmip.plot(\n",
->>>>>>> 816e15af
     "    lgd_kwargs={\n",
     "        \"bbox_to_anchor\": (1.25, 1),  # move the legend to the right side\n",
     "    }\n",
