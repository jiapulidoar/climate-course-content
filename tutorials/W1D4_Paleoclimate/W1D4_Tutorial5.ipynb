{
 "cells": [
  {
<<<<<<< HEAD
=======
   "attachments": {},
>>>>>>> 816e15af
   "cell_type": "markdown",
   "metadata": {
    "execution": {}
   },
   "source": [
<<<<<<< HEAD
    "[![Open In Colab](https://colab.research.google.com/assets/colab-badge.svg)](https://colab.research.google.com/github/ClimateMatchAcademy/course-content/blob/main/tutorials/W1D4_Paleoclimate/W1D4_Tutorial5.ipynb) &nbsp; <a href=\"https://kaggle.com/kernels/welcome?src=https://raw.githubusercontent.com/ClimateMatchAcademy/course-content/main/tutorials/W1D4_Paleoclimate/W1D4_Tutorial5.ipynb\" target=\"_parent\"><img src=\"https://kaggle.com/static/images/open-in-kaggle.svg\" alt=\"Open in Kaggle\"/></a>"
   ]
  },
  {
=======
    "[![Open In Colab](https://colab.research.google.com/assets/colab-badge.svg)](https://colab.research.google.com/github/ClimateMatchAcademy/course-content/blob/main/tutorials/W1D4_Paleoclimate/W1D4_Tutorial5.ipynb) &nbsp; <a href=\"https://kaggle.com/kernels/welcome?src=https://raw.githubusercontent.com/{ORG}/course-content/main/tutorials/W1D4_Paleoclimate/W1D4_Tutorial5.ipynb\" target=\"_parent\"><img src=\"https://kaggle.com/static/images/open-in-kaggle.svg\" alt=\"Open in Kaggle\"/></a>"
   ]
  },
  {
   "attachments": {},
>>>>>>> 816e15af
   "cell_type": "markdown",
   "metadata": {
    "execution": {}
   },
   "source": [
    "# **Tutorial 5: Paleoclimate Data Analysis Tools**\n",
    "**Week 1, Day 4, Paleoclimate**\n",
    "\n",
    "**Content creators:** Sloane Garelick\n",
    "\n",
    "**Content reviewers:** Yosmely Bermúdez, Dionessa Biton, Katrina Dobson, Maria Gonzalez, Will Gregory, Nahid Hasan, Sherry Mi, Beatriz Cosenza Muralles, Brodie Pearson, Jenna Pearson, Chi Zhang, Ohad Zivan \n",
    "\n",
    "**Content editors:** Yosmely Bermúdez, Zahra Khodakaramimaghsoud, Jenna Pearson, Agustina Pesce, Chi Zhang, Ohad Zivan\n",
    "\n",
    "**Production editors:** Wesley Banfield, Jenna Pearson, Chi Zhang, Ohad Zivan\n",
    "\n",
    "**Our 2023 Sponsors:** NASA TOPS and Google DeepMind"
   ]
  },
  {
<<<<<<< HEAD
=======
   "attachments": {},
>>>>>>> 816e15af
   "cell_type": "markdown",
   "metadata": {
    "execution": {}
   },
   "source": [
<<<<<<< HEAD
    "# Tutorial Objectives\n",
=======
    "# **Tutorial Objectives**\n",
>>>>>>> 816e15af
    "\n",
    "In this tutorial, you will explore various computational analyses for interpreting paleoclimate data and understand why these methods are useful. A common issue in paleoclimate is the presence of uneven time spacing between consecutive observations. `Pyleoclim` includes several methods that can deal with uneven sampling effectively, but there are certain applications and analyses for which it's ncessary to place the records on a uniform time axis. In this tutorial you'll learn a few ways to do this with `Pyleoclim`. Additionally, we will explore another useful paleoclimate data analysis tool, Principal Component Analysis (PCA), which allows us to identify a common signal between various paleoclimate reconstructions. \n",
    "\n",
    "By the end of this tutorial you'll be able to perform the following data analysis techniques on proxy-based climate reconstructions:\n",
    "\n",
    "*   Interpolation\n",
    "*   Binning \n",
    "*   Principal component analysis\n"
   ]
  },
  {
<<<<<<< HEAD
=======
   "attachments": {},
>>>>>>> 816e15af
   "cell_type": "markdown",
   "metadata": {
    "execution": {}
   },
   "source": [
    "# Setup"
   ]
  },
  {
   "cell_type": "code",
   "execution_count": null,
   "metadata": {
    "execution": {}
   },
   "outputs": [],
   "source": [
    "# imports\n",
    "import pandas as pd\n",
    "import cartopy\n",
    "import pyleoclim as pyleo\n",
    "import matplotlib.pyplot as plt\n",
<<<<<<< HEAD
    "import pooch"
=======
    "import pooch\n",
    "import os\n",
    "import tempfile"
>>>>>>> 816e15af
   ]
  },
  {
   "cell_type": "code",
   "execution_count": null,
   "metadata": {
    "cellView": "form",
<<<<<<< HEAD
    "execution": {},
    "tags": []
   },
   "outputs": [],
   "source": [
    "# @title Video 1: Proxy Data Analysis Tools\n",
    "\n",
    "from ipywidgets import widgets\n",
    "from IPython.display import YouTubeVideo\n",
    "from IPython.display import IFrame\n",
    "from IPython.display import display\n",
    "\n",
    "\n",
    "class PlayVideo(IFrame):\n",
    "  def __init__(self, id, source, page=1, width=400, height=300, **kwargs):\n",
    "    self.id = id\n",
    "    if source == 'Bilibili':\n",
    "      src = f'https://player.bilibili.com/player.html?bvid={id}&page={page}'\n",
    "    elif source == 'Osf':\n",
    "      src = f'https://mfr.ca-1.osf.io/render?url=https://osf.io/download/{id}/?direct%26mode=render'\n",
    "    super(PlayVideo, self).__init__(src, width, height, **kwargs)\n",
    "\n",
    "\n",
    "def display_videos(video_ids, W=400, H=300, fs=1):\n",
    "  tab_contents = []\n",
    "  for i, video_id in enumerate(video_ids):\n",
    "    out = widgets.Output()\n",
    "    with out:\n",
    "      if video_ids[i][0] == 'Youtube':\n",
    "        video = YouTubeVideo(id=video_ids[i][1], width=W,\n",
    "                             height=H, fs=fs, rel=0)\n",
    "        print(f'Video available at https://youtube.com/watch?v={video.id}')\n",
    "      else:\n",
    "        video = PlayVideo(id=video_ids[i][1], source=video_ids[i][0], width=W,\n",
    "                          height=H, fs=fs, autoplay=False)\n",
    "        if video_ids[i][0] == 'Bilibili':\n",
    "          print(f'Video available at https://www.bilibili.com/video/{video.id}')\n",
    "        elif video_ids[i][0] == 'Osf':\n",
    "          print(f'Video available at https://osf.io/{video.id}')\n",
    "      display(video)\n",
    "    tab_contents.append(out)\n",
    "  return tab_contents\n",
    "\n",
    "\n",
    "video_ids = [('Youtube', 'UOunkA_NB1Q'), ('Bilibili', 'BV1rh4y1E7NV')]\n",
    "tab_contents = display_videos(video_ids, W=730, H=410)\n",
    "tabs = widgets.Tab()\n",
    "tabs.children = tab_contents\n",
    "for i in range(len(tab_contents)):\n",
    "  tabs.set_title(i, video_ids[i][0])\n",
    "display(tabs)"
=======
    "execution": {}
   },
   "outputs": [],
   "source": [
    "# @title Video 1: Speaker Introduction\n",
    "# Tech team will add code to format and display the video"
>>>>>>> 816e15af
   ]
  },
  {
   "cell_type": "code",
   "execution_count": null,
   "metadata": {
<<<<<<< HEAD
    "cellView": "form",
    "execution": {},
    "pycharm": {
     "name": "#%%\n"
    },
    "tags": [
     "remove-input"
    ]
   },
   "outputs": [],
   "source": [
    "# @title Tutorial slides\n",
    "# @markdown These are the slides for the videos in all tutorials today\n",
    "from IPython.display import IFrame\n",
    "link_id = \"ujbqz\""
   ]
  },
  {
=======
    "execution": {}
   },
   "outputs": [],
   "source": [
    "# helper functions\n",
    "\n",
    "\n",
    "def pooch_load(filelocation=None, filename=None, processor=None):\n",
    "    shared_location = \"/home/jovyan/shared/Data/tutorials/W1D4_Paleoclimate\"  # this is different for each day\n",
    "    user_temp_cache = tempfile.gettempdir()\n",
    "\n",
    "    if os.path.exists(os.path.join(shared_location, filename)):\n",
    "        file = os.path.join(shared_location, filename)\n",
    "    else:\n",
    "        file = pooch.retrieve(\n",
    "            filelocation,\n",
    "            known_hash=None,\n",
    "            fname=os.path.join(user_temp_cache, filename),\n",
    "            processor=processor,\n",
    "        )\n",
    "\n",
    "    return file"
   ]
  },
  {
   "attachments": {},
>>>>>>> 816e15af
   "cell_type": "markdown",
   "metadata": {
    "execution": {}
   },
   "source": [
<<<<<<< HEAD
    "# Section 1: Load the sample dataset for analysis\n",
=======
    "# **Section 1: Load the sample dataset for analysis**\n",
>>>>>>> 816e15af
    "\n",
    "For this tutorial, we are going to use an example dataset to practice the various data analysis techniques. The dataset we'll be using is a record of hydrogen isotopes of leaf waxes (δD<sub>wax</sub>) from Lake Tanganyika in East Africa [(Tierney et al., 2008)](https://www.science.org/doi/10.1126/science.1160485?url_ver=Z39.88-2003&rfr_id=ori:rid:crossref.org&rfr_dat=cr_pub%20%200pubmed). Recall from the video that δD<sub>wax</sub> is a proxy that is typically thought to record changes in the amount of precipitation in the tropics via the amount effect. In the previous tutorial, we looked at δD data from high-latitude ice cores. In that case, δD was a proxy for temperature, but in the tropics, δD more commonly reflects rainfall amount, as explained in the introductory video.\n",
    "\n",
    "Let's first read the data from a .csv file."
   ]
  },
  {
   "cell_type": "code",
   "execution_count": null,
   "metadata": {
    "execution": {}
   },
   "outputs": [],
   "source": [
<<<<<<< HEAD
    "url_tang = \"https://osf.io/sujvp/download/\"\n",
    "tang_dD = pd.read_csv(pooch.retrieve(url_tang,known_hash=None))\n",
=======
    "filename_tang = \"tanganyika_dD.csv\"\n",
    "url_tang = \"https://osf.io/sujvp/download/\"\n",
    "tang_dD = pd.read_csv(pooch_load(filelocation=url_tang, filename=filename_tang))\n",
>>>>>>> 816e15af
    "tang_dD.head()"
   ]
  },
  {
<<<<<<< HEAD
=======
   "attachments": {},
>>>>>>> 816e15af
   "cell_type": "markdown",
   "metadata": {
    "execution": {}
   },
   "source": [
    "We can now create a `Series` in Pyleoclim and assign names to different variables so that we can easily plot the data."
   ]
  },
  {
   "cell_type": "code",
   "execution_count": null,
   "metadata": {
    "execution": {},
    "executionInfo": {
     "elapsed": 736,
     "status": "ok",
     "timestamp": 1681484071869,
     "user": {
      "displayName": "Sloane Garelick",
      "userId": "04706287370408131987"
     },
     "user_tz": 240
    }
   },
   "outputs": [],
   "source": [
    "ts_tang = pyleo.Series(\n",
<<<<<<< HEAD
    "    time=tang_dD['Age'],\n",
    "    value= tang_dD['dD_IVonly'],\n",
    "    time_name='Age',\n",
    "    time_unit='yr BP',\n",
    "    value_name='dDwax',\n",
    "    value_unit='per mille',\n",
    "    label='Lake Tanganyika dDprecip'\n",
    ")\n",
    "\n",
    "ts_tang.plot(color='C1',invert_yaxis=True)"
   ]
  },
  {
=======
    "    time=tang_dD[\"Age\"],\n",
    "    value=tang_dD[\"dD_IVonly\"],\n",
    "    time_name=\"Age\",\n",
    "    time_unit=\"yr BP\",\n",
    "    value_name=\"dDwax\",\n",
    "    value_unit=\"per mille\",\n",
    "    label=\"Lake Tanganyika dDprecip\",\n",
    ")\n",
    "\n",
    "ts_tang.plot(color=\"C1\", invert_yaxis=True)"
   ]
  },
  {
   "attachments": {},
>>>>>>> 816e15af
   "cell_type": "markdown",
   "metadata": {
    "execution": {}
   },
   "source": [
    "You may notice that the y-axis is inverted. When we're plotting δD data, we typically invert the y-axis because more negative (\"depleted\") values suggest increased rainfall, whereas more positive (\"enriched\") values suggest decreased rainfall."
   ]
  },
  {
<<<<<<< HEAD
=======
   "attachments": {},
>>>>>>> 816e15af
   "cell_type": "markdown",
   "metadata": {
    "execution": {}
   },
   "source": [
<<<<<<< HEAD
    "# Section 2: Uniform Time-Sampling of the Data\n",
=======
    "# **Section 2: Uniform Time-Sampling of the Data**\n",
>>>>>>> 816e15af
    "There are a number of different reasons we might want to assign new values to our data. For example, if the data is not evenly spaced, we might need to resample in order to use a sepcific data analysis technique or to more easily compare to other data of a different sampling resolution. \n",
    "\n",
    "First, let's check whether our data is already evenly spaced using the `.is_evenly_spaced()` method:"
   ]
  },
  {
   "cell_type": "code",
   "execution_count": null,
   "metadata": {
    "execution": {},
    "executionInfo": {
     "elapsed": 138,
     "status": "ok",
     "timestamp": 1681484075182,
     "user": {
      "displayName": "Sloane Garelick",
      "userId": "04706287370408131987"
     },
     "user_tz": 240
    }
   },
   "outputs": [],
   "source": [
    "ts_tang.is_evenly_spaced()"
   ]
  },
  {
<<<<<<< HEAD
=======
   "attachments": {},
>>>>>>> 816e15af
   "cell_type": "markdown",
   "metadata": {
    "execution": {}
   },
   "source": [
    "Our data is not evenly spaced. There are a few different methods available in `pyleoclim` to place the data on a uniform axis, and in this tutorial, we'll explore two methods: interpolating and binning. In general, these methods use the available data near a chosen time to estimate what the value was at that time, but each method differs in which nearby data points it uses and how it uses them.\n"
   ]
  },
  {
<<<<<<< HEAD
=======
   "attachments": {},
>>>>>>> 816e15af
   "cell_type": "markdown",
   "metadata": {
    "execution": {}
   },
   "source": [
<<<<<<< HEAD
    "## Section 2.1: Interpolation\n",
=======
    "## **Section 2.1: Interpolation**\n",
>>>>>>> 816e15af
    "To start out, let's try using interpolation to evenly space our data. Interpolation projects the data onto an evenly spaced time axis with a distance between points (step size) of our choosing. There are a variety of different methods by which the data can be interpolated, these being: `linear`, `nearest`, `zero`, `slinear`, `quadratic`, `cubic`, `previous`, and `next`. More on these and their associated key word arguments can be found in the [documentation](https://pyleoclim-util.readthedocs.io/en/latest/core/api.html#pyleoclim.core.series.Series.interp). By default, the function `.interp()` implements linear interpolation:"
   ]
  },
  {
   "cell_type": "code",
   "execution_count": null,
   "metadata": {
    "execution": {}
   },
   "outputs": [],
   "source": [
<<<<<<< HEAD
    "tang_linear = ts_tang.interp() # default method = 'linear'"
=======
    "tang_linear = ts_tang.interp()  # default method = 'linear'"
>>>>>>> 816e15af
   ]
  },
  {
   "cell_type": "code",
   "execution_count": null,
   "metadata": {
    "execution": {},
    "executionInfo": {
     "elapsed": 167,
     "status": "ok",
     "timestamp": 1681484080381,
     "user": {
      "displayName": "Sloane Garelick",
      "userId": "04706287370408131987"
     },
     "user_tz": 240
    }
   },
   "outputs": [],
   "source": [
    "# check whether or not the series is now evenly spaced\n",
    "tang_linear.is_evenly_spaced()"
   ]
  },
  {
<<<<<<< HEAD
=======
   "attachments": {},
>>>>>>> 816e15af
   "cell_type": "markdown",
   "metadata": {
    "execution": {}
   },
   "source": [
    "Now that we've interpolated our data, let's compare the original dataset to the linearly interpolated dataset we just created."
   ]
  },
  {
   "cell_type": "code",
   "execution_count": null,
   "metadata": {
    "execution": {},
    "executionInfo": {
     "elapsed": 443,
     "status": "ok",
     "timestamp": 1681484174043,
     "user": {
      "displayName": "Sloane Garelick",
      "userId": "04706287370408131987"
     },
     "user_tz": 240
    }
   },
   "outputs": [],
   "source": [
<<<<<<< HEAD
    "fig,ax=plt.subplots() # assign a new plot axis\n",
    "ts_tang.plot(ax=ax, label='Original', invert_yaxis=True)\n",
    "tang_linear.plot(ax=ax, label='Linear')"
   ]
  },
  {
=======
    "fig, ax = plt.subplots()  # assign a new plot axis\n",
    "ts_tang.plot(ax=ax, label=\"Original\", invert_yaxis=True)\n",
    "tang_linear.plot(ax=ax, label=\"Linear\")"
   ]
  },
  {
   "attachments": {},
>>>>>>> 816e15af
   "cell_type": "markdown",
   "metadata": {
    "execution": {}
   },
   "source": [
    "Notice there are only some minor differences between the original and linearly interpolated data.\n",
    "\n",
    "You can print the data in the original and interpolated time series to see the difference in the ages between the two datasets. The interpolated dataset is now evenly spaced with a δD value every ~290 years."
   ]
  },
  {
   "cell_type": "code",
   "execution_count": null,
   "metadata": {
    "execution": {}
   },
   "outputs": [],
   "source": [
    "ts_tang"
   ]
  },
  {
   "cell_type": "code",
   "execution_count": null,
   "metadata": {
    "execution": {}
   },
   "outputs": [],
   "source": [
    "tang_linear"
   ]
  },
  {
<<<<<<< HEAD
=======
   "attachments": {},
>>>>>>> 816e15af
   "cell_type": "markdown",
   "metadata": {
    "execution": {}
   },
   "source": [
    "Let's compare a few of the different interpolation methods (e.g., quadratic, next, zero) with one another just to see how they are similar and different:"
   ]
  },
  {
   "cell_type": "code",
   "execution_count": null,
   "metadata": {
    "execution": {}
   },
   "outputs": [],
   "source": [
<<<<<<< HEAD
    "fig,ax=plt.subplots() # assign a new plot axis\n",
    "ts_tang.plot(ax=ax,label='original', invert_yaxis=True)\n",
    "for method in ['linear','quadratic','next','zero']:\n",
    "    ts_tang.interp(method=method).plot(ax=ax,label=method,alpha=0.9) # plot all the method we want"
   ]
  },
  {
=======
    "fig, ax = plt.subplots()  # assign a new plot axis\n",
    "ts_tang.plot(ax=ax, label=\"original\", invert_yaxis=True)\n",
    "for method in [\"linear\", \"quadratic\", \"next\", \"zero\"]:\n",
    "    ts_tang.interp(method=method).plot(\n",
    "        ax=ax, label=method, alpha=0.9\n",
    "    )  # plot all the method we want"
   ]
  },
  {
   "attachments": {},
>>>>>>> 816e15af
   "cell_type": "markdown",
   "metadata": {
    "execution": {}
   },
   "source": [
    "The methods can produce slightly different results, but mostly reproduce the same overall trend. In this case, the quadractic method may be less appropriate than the other methods."
   ]
  },
  {
<<<<<<< HEAD
=======
   "attachments": {},
>>>>>>> 816e15af
   "cell_type": "markdown",
   "metadata": {
    "execution": {}
   },
   "source": [
<<<<<<< HEAD
    "## Section 2.2: Binning\n",
=======
    "## **Section 2.2: Binning**\n",
>>>>>>> 816e15af
    "Another option for resampling our data onto a uniform time axis is binning. Binning is when a set of time intervals is defined and data is grouped or binned with other data in the same interval, then all those points in a \"bin\" are averaged to get a data value for that bin. The defaults for binning pick a bin size at the coarsest time spacing present in the dataset and average data over a uniform sequence of such intervals. "
   ]
  },
  {
   "cell_type": "code",
   "execution_count": null,
   "metadata": {
    "execution": {}
   },
   "outputs": [],
   "source": [
<<<<<<< HEAD
    "tang_bin = ts_tang.bin() #default settings pick the coarsest time spacing in the data as the binning period"
=======
    "tang_bin = (\n",
    "    ts_tang.bin()\n",
    ")  # default settings pick the coarsest time spacing in the data as the binning period"
>>>>>>> 816e15af
   ]
  },
  {
   "cell_type": "code",
   "execution_count": null,
   "metadata": {
    "execution": {},
    "executionInfo": {
     "elapsed": 457,
     "status": "ok",
     "timestamp": 1681484224785,
     "user": {
      "displayName": "Sloane Garelick",
      "userId": "04706287370408131987"
     },
     "user_tz": 240
    }
   },
   "outputs": [],
   "source": [
<<<<<<< HEAD
    "fig,ax=plt.subplots() # assign a new plot axis\n",
    "ts_tang.plot(ax=ax,label='Original',invert_yaxis=True)\n",
    "tang_bin.plot(ax=ax,label='Binned')"
   ]
  },
  {
=======
    "fig, ax = plt.subplots()  # assign a new plot axis\n",
    "ts_tang.plot(ax=ax, label=\"Original\", invert_yaxis=True)\n",
    "tang_bin.plot(ax=ax, label=\"Binned\")"
   ]
  },
  {
   "attachments": {},
>>>>>>> 816e15af
   "cell_type": "markdown",
   "metadata": {
    "execution": {}
   },
   "source": [
    "Again, notice that although there are some minor differences between the original and binned data, the records still capture the same overall trend."
   ]
  },
  {
<<<<<<< HEAD
=======
   "attachments": {},
>>>>>>> 816e15af
   "cell_type": "markdown",
   "metadata": {
    "execution": {}
   },
   "source": [
<<<<<<< HEAD
    "### Coding Exercises 2.2\n",
=======
    "## **Coding Exercises 2.2**\n",
>>>>>>> 816e15af
    "\n",
    "\n",
    "1. Experiment with different bin sizes to see how this affects the resampling. You can do so by adding  `bin_size = ` to `ts_tang.bin()`. Try a bin size of 500 years and 1,000 years and plot both of them on the same graph as the original data and the binned data using the default bin size."
   ]
  },
  {
   "cell_type": "code",
   "execution_count": null,
   "metadata": {
    "execution": {}
   },
   "outputs": [],
   "source": [
    "# bin size of 500\n",
    "tang_bin_500 = ...\n",
    "\n",
    "# bin size of 1000\n",
    "tang_bin_1000 = ...\n",
    "\n",
    "# plot\n",
<<<<<<< HEAD
    "fig, ax = plt.subplots() # assign a new plot axis\n",
=======
    "fig, ax = plt.subplots()  # assign a new plot axis\n",
>>>>>>> 816e15af
    "_ = ...\n",
    "_ = ...\n",
    "_ = ...\n",
    "_ = ..."
   ]
  },
  {
   "cell_type": "code",
   "execution_count": null,
   "metadata": {
    "execution": {}
   },
   "outputs": [],
   "source": [
    "# to_remove solution\n",
    "\n",
    "# bin size of 500\n",
<<<<<<< HEAD
    "tang_bin_500 = ts_tang.bin(bin_size = 500)\n",
    "\n",
    "# bin size of 1000\n",
    "tang_bin_1000 = ts_tang.bin(bin_size = 1000)\n",
    "\n",
    "# plot\n",
    "fig, ax = plt.subplots() # assign a new plot axis\n",
    "_ = ts_tang.plot(ax=ax,label='Original',invert_yaxis=True)\n",
    "_ = tang_bin.plot(ax=ax,label='Binned Default')\n",
    "_ = tang_bin_500.plot(ax=ax,label='Binned 500yrs')\n",
    "_ = tang_bin_1000.plot(ax=ax,label='Binned 1000yrs')"
   ]
  },
  {
=======
    "tang_bin_500 = ts_tang.bin(bin_size=500)\n",
    "\n",
    "# bin size of 1000\n",
    "tang_bin_1000 = ts_tang.bin(bin_size=1000)\n",
    "\n",
    "# plot\n",
    "fig, ax = plt.subplots()  # assign a new plot axis\n",
    "_ = ts_tang.plot(ax=ax, label=\"Original\", invert_yaxis=True)\n",
    "_ = tang_bin.plot(ax=ax, label=\"Binned Default\")\n",
    "_ = tang_bin_500.plot(ax=ax, label=\"Binned 500yrs\")\n",
    "_ = tang_bin_1000.plot(ax=ax, label=\"Binned 1000yrs\")"
   ]
  },
  {
   "attachments": {},
>>>>>>> 816e15af
   "cell_type": "markdown",
   "metadata": {
    "execution": {}
   },
   "source": [
<<<<<<< HEAD
    "# Section 3: Principal Component Analysis (PCA)\n",
=======
    "# **Section 3: Principal Component Analysis (PCA)**\n",
>>>>>>> 816e15af
    "Large datasets, such as global climate datasets, are often difficult to interpret due to their multiple dimensions. Although tools such as Xarray help us to organize large, multidimensional climate datasets, it can still sometimes be difficult to interpret certain aspects of such data. Principal Component Analysis (PCA) is a tool for reducing the dimensionality of such datasets and  increasing interpretability with minimal modification or loss of data. In other words, PCA allows us to reduce the number of variables of a dataset, while preserving as much information as possible.\n",
    "\n",
    "The first step in PCA is to calculate a matrix that summarizes how the variables in a dataset all relate to one another. This matrix is then broken down into new uncorrelated variables that are linear combinations or mixtures of the initial variables. These new variables are the **principal components**. The initial dimensions of the dataset determines the number of principal components calculated. Most of the information within the initial variables is compressed into the first components. Additional details about PCA and the calculations involved can be found [here](https://builtin.com/data-science/step-step-explanation-principal-component-analysis).\n",
    "\n",
    "Applied to paleoclimate, PCA can reduce the dimensionality of large paleoclimate datasets with multiple variables and can help us identify a common signal between various paleoclimate reconstructions. An example of a study that applies PCA to paleoclimate is [Otto-Bliesner et al., 2014](https://www.science.org/doi/full/10.1126/science.1259531). This study applies PCA to rainfall reconstructions from models and proxies from throughout Africa to determine common climate signals in these reconstructions.\n",
    "\n",
    "In this section, we will calculate the PCA of four δD paleoclimate records from Africa to assess common climate signals in the four records.  In order to calculate the PCA of multiple paleoclimate time series, all of the records need to be on a common time-step. To do so, we can apply the resampling tools we've learned in this tutorial."
   ]
  },
  {
<<<<<<< HEAD
=======
   "attachments": {},
>>>>>>> 816e15af
   "cell_type": "markdown",
   "metadata": {
    "execution": {}
   },
   "source": [
    "So far, we've been looking at δD data from Lake Tanganyika in tropical East Africa. Let's compare this δD record to other existing δD records from lake and marine sediment cores in tropical Africa from the Gulf of Aden [(Tierney and deMenocal, 2017)](https://doi.org/10.1126/science.1240411), Lake Bosumtwi [(Shanahan et al., 2015)](https://doi.org/10.1038/ngeo2329), and the West African Margin [(Tierney et al., 2017)](https://doi.org/10.1126/sciadv.1601503).\n",
    "\n",
    "First, let's load these datasets:"
   ]
  },
  {
   "cell_type": "code",
   "execution_count": null,
   "metadata": {
    "execution": {},
    "executionInfo": {
     "elapsed": 484,
     "status": "ok",
     "timestamp": 1681484228855,
     "user": {
      "displayName": "Sloane Garelick",
      "userId": "04706287370408131987"
     },
     "user_tz": 240
    }
   },
   "outputs": [],
   "source": [
    "# Gulf of Aden\n",
<<<<<<< HEAD
    "url_aden = \"https://osf.io/gm2v9/download/\"\n",
    "\n",
    "aden_dD = pd.read_csv( pooch.retrieve(url_aden,known_hash=None))\n",
=======
    "filename_aden = \"aden_dD.csv\"\n",
    "url_aden = \"https://osf.io/gm2v9/download/\"\n",
    "aden_dD = pd.read_csv(pooch_load(filelocation=url_aden, filename=filename_aden))\n",
>>>>>>> 816e15af
    "aden_dD.head()"
   ]
  },
  {
   "cell_type": "code",
   "execution_count": null,
   "metadata": {
    "execution": {},
    "executionInfo": {
     "elapsed": 370,
     "status": "ok",
     "timestamp": 1681484235076,
     "user": {
      "displayName": "Sloane Garelick",
      "userId": "04706287370408131987"
     },
     "user_tz": 240
    }
   },
   "outputs": [],
   "source": [
    "# Lake Bosumtwi\n",
<<<<<<< HEAD
    "url_Bosumtwi = \"https://osf.io/mr7d9/download/\"\n",
    "\n",
    "bosumtwi_dD = pd.read_csv(pooch.retrieve(url_Bosumtwi,known_hash=None))\n",
    "\n",
=======
    "filename_Bosumtwi = \"bosumtwi_dD.csv\"\n",
    "url_Bosumtwi = \"https://osf.io/mr7d9/download/\"\n",
    "bosumtwi_dD = pd.read_csv(\n",
    "    pooch_load(filelocation=url_Bosumtwi, filename=filename_Bosumtwi)\n",
    ")\n",
>>>>>>> 816e15af
    "bosumtwi_dD.head()"
   ]
  },
  {
   "cell_type": "code",
   "execution_count": null,
   "metadata": {
    "execution": {},
    "executionInfo": {
     "elapsed": 354,
     "status": "ok",
     "timestamp": 1681484237400,
     "user": {
      "displayName": "Sloane Garelick",
      "userId": "04706287370408131987"
     },
     "user_tz": 240
    }
   },
   "outputs": [],
   "source": [
    "# GC27 (West African Margin)\n",
<<<<<<< HEAD
    "url_GC27 = \"https://osf.io/k6e3a/download/\"\n",
    "\n",
    "gc27_dD = pd.read_csv(pooch.retrieve(url_GC27,known_hash=None))\n",
=======
    "filename_GC27 = \"gc27_dD.csv\"\n",
    "url_GC27 = \"https://osf.io/k6e3a/download/\"\n",
    "gc27_dD = pd.read_csv(pooch_load(filelocation=url_GC27, filename=filename_GC27))\n",
>>>>>>> 816e15af
    "gc27_dD.head()"
   ]
  },
  {
<<<<<<< HEAD
=======
   "attachments": {},
>>>>>>> 816e15af
   "cell_type": "markdown",
   "metadata": {
    "execution": {}
   },
   "source": [
    "Next, let's convert each dataset into a `Series` in Pyleoclim."
   ]
  },
  {
   "cell_type": "code",
   "execution_count": null,
   "metadata": {
    "execution": {}
   },
   "outputs": [],
   "source": [
    "ts_tanganyika = pyleo.Series(\n",
<<<<<<< HEAD
    "    time=tang_dD['Age'],\n",
    "    value= tang_dD['dD_IVonly'],\n",
    "    time_name='Age',\n",
    "    time_unit='yr BP',\n",
    "    value_name='dDwax',\n",
    "    label='Lake Tanganyika'\n",
    ")\n",
    "ts_aden = pyleo.Series(\n",
    "    time=aden_dD['age_calBP'],\n",
    "    value= aden_dD['dDwaxIVcorr'],\n",
    "    time_name='Age',\n",
    "    time_unit='yr BP',\n",
    "    value_name='dDwax',\n",
    "    label='Gulf of Aden'\n",
    ")\n",
    "ts_bosumtwi = pyleo.Series(\n",
    "    time=bosumtwi_dD['age_calBP'],\n",
    "    value=bosumtwi_dD['d2HleafwaxC31ivc'],\n",
    "    time_name='Age',\n",
    "    time_unit='yr BP',\n",
    "    value_name = 'dDwax',\n",
    "    label='Lake Bosumtwi'\n",
    ")\n",
    "ts_gc27 = pyleo.Series(\n",
    "    time=gc27_dD['age_BP'],\n",
    "    value=gc27_dD['dDwax_iv'],\n",
    "    time_name='Age',\n",
    "    time_unit='yr BP',\n",
    "    value_name='dDwax',\n",
    "    label='GC27'\n",
    ")"
   ]
  },
  {
=======
    "    time=tang_dD[\"Age\"],\n",
    "    value=tang_dD[\"dD_IVonly\"],\n",
    "    time_name=\"Age\",\n",
    "    time_unit=\"yr BP\",\n",
    "    value_name=\"dDwax\",\n",
    "    label=\"Lake Tanganyika\",\n",
    ")\n",
    "ts_aden = pyleo.Series(\n",
    "    time=aden_dD[\"age_calBP\"],\n",
    "    value=aden_dD[\"dDwaxIVcorr\"],\n",
    "    time_name=\"Age\",\n",
    "    time_unit=\"yr BP\",\n",
    "    value_name=\"dDwax\",\n",
    "    label=\"Gulf of Aden\",\n",
    ")\n",
    "ts_bosumtwi = pyleo.Series(\n",
    "    time=bosumtwi_dD[\"age_calBP\"],\n",
    "    value=bosumtwi_dD[\"d2HleafwaxC31ivc\"],\n",
    "    time_name=\"Age\",\n",
    "    time_unit=\"yr BP\",\n",
    "    value_name=\"dDwax\",\n",
    "    label=\"Lake Bosumtwi\",\n",
    ")\n",
    "ts_gc27 = pyleo.Series(\n",
    "    time=gc27_dD[\"age_BP\"],\n",
    "    value=gc27_dD[\"dDwax_iv\"],\n",
    "    time_name=\"Age\",\n",
    "    time_unit=\"yr BP\",\n",
    "    value_name=\"dDwax\",\n",
    "    label=\"GC27\",\n",
    ")"
   ]
  },
  {
   "attachments": {},
>>>>>>> 816e15af
   "cell_type": "markdown",
   "metadata": {
    "execution": {}
   },
   "source": [
    "Now let's set up a `MultipleSeries` using Pyleoclim with all four δD datasets. "
   ]
  },
  {
   "cell_type": "code",
   "execution_count": null,
   "metadata": {
    "execution": {}
   },
   "outputs": [],
   "source": [
    "ts_list = [ts_tanganyika, ts_aden, ts_bosumtwi, ts_gc27]\n",
<<<<<<< HEAD
    "ms_africa = pyleo.MultipleSeries(ts_list, label='African dDwax')"
   ]
  },
  {
=======
    "ms_africa = pyleo.MultipleSeries(ts_list, label=\"African dDwax\")"
   ]
  },
  {
   "attachments": {},
>>>>>>> 816e15af
   "cell_type": "markdown",
   "metadata": {
    "execution": {}
   },
   "source": [
    "We can now create a stackplot with all four δD records:"
   ]
  },
  {
   "cell_type": "code",
   "execution_count": null,
   "metadata": {
    "execution": {},
    "executionInfo": {
     "elapsed": 756,
     "status": "ok",
     "timestamp": 1681484266500,
     "user": {
      "displayName": "Sloane Garelick",
      "userId": "04706287370408131987"
     },
     "user_tz": 240
    }
   },
   "outputs": [],
   "source": [
    "fig, ax = ms_africa.stackplot()"
   ]
  },
  {
<<<<<<< HEAD
=======
   "attachments": {},
>>>>>>> 816e15af
   "cell_type": "markdown",
   "metadata": {
    "execution": {}
   },
   "source": [
    "By creating a stackplot, we can visually compare between the datasets. However, the four δD records aren't the same resolution and don't span the same time interval.\n",
    "\n",
    "To better compare the records and assess a common trend, we can use PCA. First, we can use [`.common_time()`] to place the records on a shared time axis with a common sampling frequency. This function takes the argument `method`, which can be either `bin`, `interp`, and `gdkernel`. The binning and interpolation methods are what we just covered in the previous section. Let's set the time step to 500 years, the method to `interp`, and standarize the data:"
   ]
  },
  {
   "cell_type": "code",
   "execution_count": null,
   "metadata": {
    "execution": {},
    "executionInfo": {
     "elapsed": 1048,
     "status": "ok",
     "timestamp": 1681484350993,
     "user": {
      "displayName": "Sloane Garelick",
      "userId": "04706287370408131987"
     },
     "user_tz": 240
    }
   },
   "outputs": [],
   "source": [
<<<<<<< HEAD
    "africa_ct = ms_africa.common_time(method = 'interp',step=0.5).standardize()\n",
=======
    "africa_ct = ms_africa.common_time(method=\"interp\", step=0.5).standardize()\n",
>>>>>>> 816e15af
    "fig, ax = africa_ct.stackplot()"
   ]
  },
  {
<<<<<<< HEAD
=======
   "attachments": {},
>>>>>>> 816e15af
   "cell_type": "markdown",
   "metadata": {
    "execution": {}
   },
   "source": [
    "We now have standardized δD records that are the same sampling resolution and span the same time interval. Note this meant trimming the longer time series down to around 20,000 years in length.\n",
    "\n",
    "We can now apply PCA which will allow us to quantitatively identify a common signal between the four δD paleoclimate reconstructions through the [`.pca`](https://pyleoclim-util.readthedocs.io/en/latest/core/api.html#pyleoclim.core.multipleseries.MultipleSeries.pca) method. Note that this line of code may take a few minutes to run."
   ]
  },
  {
   "cell_type": "code",
   "execution_count": null,
   "metadata": {
    "execution": {}
   },
   "outputs": [],
   "source": [
    "africa_PCA = africa_ct.pca()"
   ]
  },
  {
<<<<<<< HEAD
=======
   "attachments": {},
>>>>>>> 816e15af
   "cell_type": "markdown",
   "metadata": {
    "execution": {}
   },
   "source": [
    "The result is an object containing multiple outputs, and with two plotting methods attached to it. The two outputs we'll look at are pctvar (the variance) and pcs (the principal components). \n",
    "\n",
    "First, let's print the percentage of variance accounted for by each mode, which is saved as pctvar:"
   ]
  },
  {
   "cell_type": "code",
   "execution_count": null,
   "metadata": {
    "execution": {},
    "executionInfo": {
     "elapsed": 224,
     "status": "ok",
     "timestamp": 1681484449770,
     "user": {
      "displayName": "Sloane Garelick",
      "userId": "04706287370408131987"
     },
     "user_tz": 240
    }
   },
   "outputs": [],
   "source": [
    "print(africa_PCA.pctvar.round())"
   ]
  },
  {
<<<<<<< HEAD
=======
   "attachments": {},
>>>>>>> 816e15af
   "cell_type": "markdown",
   "metadata": {
    "execution": {}
   },
   "source": [
    "This means that 97% of the variance in the four paleoclimate records is explained by the first principal component. The number of datasets in the PCA constrains the number of principal components that can be defined, which is why we only have four components in this example.\n",
    "\n",
    "We can now look at the principal component of the first mode of variance. Let's create a new series for the first mode of variance and plot it against the original datasets:"
   ]
  },
  {
   "cell_type": "code",
   "execution_count": null,
   "metadata": {
    "execution": {}
   },
   "outputs": [],
   "source": [
    "africa_pc1 = africa_PCA.pcs"
   ]
  },
  {
   "cell_type": "code",
   "execution_count": null,
   "metadata": {
    "execution": {}
   },
   "outputs": [],
   "source": [
    "africa_mode1 = pyleo.Series(\n",
    "    time=africa_ct.series_list[0].time,\n",
<<<<<<< HEAD
    "    value=africa_PCA.pcs[:,0],\n",
    "    label=r'$PC_1$',\n",
    "    value_name='PC1',\n",
    "    time_name ='age',\n",
    "    time_unit = 'yr BP'\n",
=======
    "    value=africa_PCA.pcs[:, 0],\n",
    "    label=r\"$PC_1$\",\n",
    "    value_name=\"PC1\",\n",
    "    time_name=\"age\",\n",
    "    time_unit=\"yr BP\",\n",
>>>>>>> 816e15af
    ")"
   ]
  },
  {
   "cell_type": "code",
   "execution_count": null,
   "metadata": {
    "execution": {},
    "executionInfo": {
     "elapsed": 1026,
     "status": "ok",
     "timestamp": 1681484506972,
     "user": {
      "displayName": "Sloane Garelick",
      "userId": "04706287370408131987"
     },
     "user_tz": 240
    }
   },
   "outputs": [],
   "source": [
    "fig, ax1 = plt.subplots()\n",
    "\n",
<<<<<<< HEAD
    "ax1.set_ylabel('dDwax')\n",
    "ax2 = ax1.twinx()  # instantiate a second axes that shares the same x-axis\n",
    "ax2.set_ylabel('PC1')  # we already handled the x-label with ax1\n",
    "\n",
    "#plt.plot(mode1.time,pc1_scaled)\n",
    "africa_mode1.plot(color='black', ax=ax2, invert_yaxis=True)\n",
=======
    "ax1.set_ylabel(\"dDwax\")\n",
    "ax2 = ax1.twinx()  # instantiate a second axes that shares the same x-axis\n",
    "ax2.set_ylabel(\"PC1\")  # we already handled the x-label with ax1\n",
    "\n",
    "# plt.plot(mode1.time,pc1_scaled)\n",
    "africa_mode1.plot(color=\"black\", ax=ax2, invert_yaxis=True)\n",
>>>>>>> 816e15af
    "africa_ct.plot(ax=ax1, linewidth=0.5)"
   ]
  },
  {
<<<<<<< HEAD
=======
   "attachments": {},
>>>>>>> 816e15af
   "cell_type": "markdown",
   "metadata": {
    "execution": {}
   },
   "source": [
    "The original δD records are shown in the colored lines, and the first principal component (PC1) time series is shown in black. \n",
    "\n",
<<<<<<< HEAD
    "## Questions 3: Climate Connection\n",
=======
    "## **Questions 3: Climate Connection**\n",
>>>>>>> 816e15af
    " \n",
    "\n",
    "1.   How do the original time series compare to the PC1 time series? Do they record similar trends?\n",
    "2.   Which original δD record most closely resembles the PC1 time series? Which is the most different?\n",
    "3.   What changes in climate does the PC1 time series record over the past 20,000 years? *Hint: remember that more depleted (more negative) δD suggests increased rainfall.*"
   ]
  },
  {
   "cell_type": "code",
   "execution_count": null,
   "metadata": {
    "execution": {}
   },
   "outputs": [],
   "source": [
    "# to_remove explanation\n",
    "\n",
    "\"\"\"\n",
    "1. The overall trends are similar. However, there is more variability in the original δD records than in the PC1 time series. This makes sense because the principal component analysis identifies a common signal between original δD reconstructions and therefore is inherently less variable.\n",
    "2. The Gulf of Aden δD record is the most similar to the PC1 time series. The Lake Bosumtwi δD record is the least similar to the PC1 time series. This difference is particularly noticeable between 5,000-10,000 years ago.\n",
    "3. The PC1 time series suggests a drier climate (more positive δD) in Africa over the past 20,000 years. Recall that 20,000 years ago was the last glacial period. African rainfall increased ~15,000 years ago during the deglacial transition. There is a short period of drying ~12,000 years ago, which corresponds to the timing of the Younger Dryas (a millennial-scale, Northern Hemisphere high-latitude cooling event). This is followed by an increase in rainfall associated with what is known as the African Humid Period (a period of wet, humid conditions in northern and equatorial Africa, driven by intensification of the African monsoon). Finally, there is a decrease in rainfall over the past ~8,000 years towards the present. Note: δD only records qualitative changes in rainfall (i.e., wetter or drier relative to another time period), and does not provide quantitative measurements of the amount of rainfall.\n",
<<<<<<< HEAD
    "\"\"\";"
   ]
  },
  {
=======
    "\"\"\""
   ]
  },
  {
   "attachments": {},
>>>>>>> 816e15af
   "cell_type": "markdown",
   "metadata": {
    "execution": {}
   },
   "source": [
<<<<<<< HEAD
    "# Summary\n",
=======
    "# **Summary**\n",
>>>>>>> 816e15af
    "In this tutorial, you explored a variety of computational techniques for analyzing paleoclimate data. You learned how to handle irregular data and place these records on a uniform time axis using interpolation and binning. \n",
    "\n",
    "You then explored Principal Component Analysis (PCA), a method that reveals common signals across various paleoclimate reconstructions. To effectively utilize PCA, it's essential to have all records on the same sampling resolution and same time-step, which can be achieved using the resampling tools you learned in this tutorial.\n",
    "\n",
    "For your practical example, we used a dataset of hydrogen isotopes of leaf waxes (δD<sub>wax</sub>) from Lake Tanganyika in East Africa to further enhance your understanding of the discussed techniques, equipping you to better analyze and understand the complexities of paleoclimate data."
   ]
  },
  {
<<<<<<< HEAD
=======
   "attachments": {},
>>>>>>> 816e15af
   "cell_type": "markdown",
   "metadata": {
    "execution": {}
   },
   "source": [
<<<<<<< HEAD
    "# Resources\n",
=======
    "# **Resources**\n",
>>>>>>> 816e15af
    "\n",
    "Code for this tutorial is based on existing notebooks from LinkedEarth for [anlayzing LiPD datasets](https://github.com/LinkedEarth/paleoHackathon/blob/main/notebooks/PaleoHack-nb03_EDA.ipynb) and [resampling data with `Pyleoclim`](https://github.com/LinkedEarth/PyleoTutorials/blob/main/notebooks/L1_uniform_time_sampling.ipynb).\n",
    "\n",
    "Data from the following sources are used in this tutorial:\n",
    "\n",
    "*   Tierney, J.E., et al. 2008. Northern Hemisphere Controls on Tropical Southeast African Climate During the Past 60,000 Years. Science, Vol. 322, No. 5899, pp. 252-255, 10 October 2008. https://doi.org/10.1126/science.1160485.\n",
    "*   Tierney, J.E., and deMenocal, P.. 2013. Abrupt Shifts in Horn of Africa Hydroclimate Since the Last Glacial Maximum. Science, 342(6160), 843-846. https://doi.org/10.1126/science.1240411.\n",
    "*   Tierney, J.E., Pausata, F., deMenocal, P. 2017. Rainfall Regimes of the Green Sahara. Science Advances, 3(1), e1601503. https://doi.org/10.1126/sciadv.1601503. \n",
    "*   Shanahan, T.M., et al. 2015. The time-transgressive termination of the African Humid Period. Nature Geoscience, 8(2), 140-144. https://doi.org/10.1038/ngeo2329."
   ]
  }
 ],
 "metadata": {
  "colab": {
   "collapsed_sections": [],
   "include_colab_link": true,
   "machine_shape": "hm",
   "name": "W1D4_Tutorial5",
   "provenance": [
    {
     "file_id": "1l594NT5i1ubNU9d5esRFZvwj87ivhusI",
     "timestamp": 1680610931501
    },
    {
     "file_id": "1lHuVrVtAW4fQzc0dFdlZuwY0i71KWw_t",
     "timestamp": 1677637469824
    }
   ],
   "toc_visible": true
  },
  "gpuClass": "standard",
  "kernel": {
   "display_name": "Python 3",
   "language": "python",
   "name": "python3"
  },
  "kernelspec": {
   "display_name": "Python 3 (ipykernel)",
   "language": "python",
   "name": "python3"
  },
  "language_info": {
   "codemirror_mode": {
    "name": "ipython",
    "version": 3
   },
   "file_extension": ".py",
   "mimetype": "text/x-python",
   "name": "python",
   "nbconvert_exporter": "python",
   "pygments_lexer": "ipython3",
<<<<<<< HEAD
   "version": "3.10.8"
=======
   "version": "3.10.12"
>>>>>>> 816e15af
  }
 },
 "nbformat": 4,
 "nbformat_minor": 4
}<|MERGE_RESOLUTION|>--- conflicted
+++ resolved
@@ -1,33 +1,21 @@
 {
  "cells": [
   {
-<<<<<<< HEAD
-=======
-   "attachments": {},
->>>>>>> 816e15af
-   "cell_type": "markdown",
-   "metadata": {
-    "execution": {}
-   },
-   "source": [
-<<<<<<< HEAD
+   "cell_type": "markdown",
+   "metadata": {
+    "execution": {}
+   },
+   "source": [
     "[![Open In Colab](https://colab.research.google.com/assets/colab-badge.svg)](https://colab.research.google.com/github/ClimateMatchAcademy/course-content/blob/main/tutorials/W1D4_Paleoclimate/W1D4_Tutorial5.ipynb) &nbsp; <a href=\"https://kaggle.com/kernels/welcome?src=https://raw.githubusercontent.com/ClimateMatchAcademy/course-content/main/tutorials/W1D4_Paleoclimate/W1D4_Tutorial5.ipynb\" target=\"_parent\"><img src=\"https://kaggle.com/static/images/open-in-kaggle.svg\" alt=\"Open in Kaggle\"/></a>"
    ]
   },
   {
-=======
-    "[![Open In Colab](https://colab.research.google.com/assets/colab-badge.svg)](https://colab.research.google.com/github/ClimateMatchAcademy/course-content/blob/main/tutorials/W1D4_Paleoclimate/W1D4_Tutorial5.ipynb) &nbsp; <a href=\"https://kaggle.com/kernels/welcome?src=https://raw.githubusercontent.com/{ORG}/course-content/main/tutorials/W1D4_Paleoclimate/W1D4_Tutorial5.ipynb\" target=\"_parent\"><img src=\"https://kaggle.com/static/images/open-in-kaggle.svg\" alt=\"Open in Kaggle\"/></a>"
-   ]
-  },
-  {
-   "attachments": {},
->>>>>>> 816e15af
-   "cell_type": "markdown",
-   "metadata": {
-    "execution": {}
-   },
-   "source": [
-    "# **Tutorial 5: Paleoclimate Data Analysis Tools**\n",
+   "cell_type": "markdown",
+   "metadata": {
+    "execution": {}
+   },
+   "source": [
+    "# Tutorial 5: Paleoclimate Data Analysis Tools\n",
     "**Week 1, Day 4, Paleoclimate**\n",
     "\n",
     "**Content creators:** Sloane Garelick\n",
@@ -42,20 +30,12 @@
    ]
   },
   {
-<<<<<<< HEAD
-=======
-   "attachments": {},
->>>>>>> 816e15af
-   "cell_type": "markdown",
-   "metadata": {
-    "execution": {}
-   },
-   "source": [
-<<<<<<< HEAD
+   "cell_type": "markdown",
+   "metadata": {
+    "execution": {}
+   },
+   "source": [
     "# Tutorial Objectives\n",
-=======
-    "# **Tutorial Objectives**\n",
->>>>>>> 816e15af
     "\n",
     "In this tutorial, you will explore various computational analyses for interpreting paleoclimate data and understand why these methods are useful. A common issue in paleoclimate is the presence of uneven time spacing between consecutive observations. `Pyleoclim` includes several methods that can deal with uneven sampling effectively, but there are certain applications and analyses for which it's ncessary to place the records on a uniform time axis. In this tutorial you'll learn a few ways to do this with `Pyleoclim`. Additionally, we will explore another useful paleoclimate data analysis tool, Principal Component Analysis (PCA), which allows us to identify a common signal between various paleoclimate reconstructions. \n",
     "\n",
@@ -67,10 +47,6 @@
    ]
   },
   {
-<<<<<<< HEAD
-=======
-   "attachments": {},
->>>>>>> 816e15af
    "cell_type": "markdown",
    "metadata": {
     "execution": {}
@@ -92,13 +68,34 @@
     "import cartopy\n",
     "import pyleoclim as pyleo\n",
     "import matplotlib.pyplot as plt\n",
-<<<<<<< HEAD
-    "import pooch"
-=======
     "import pooch\n",
     "import os\n",
     "import tempfile"
->>>>>>> 816e15af
+   ]
+  },
+  {
+   "cell_type": "code",
+   "execution_count": null,
+   "metadata": {},
+   "outputs": [],
+   "source": [
+    "# @title Helper functions\n",
+    "\n",
+    "def pooch_load(filelocation=None, filename=None, processor=None):\n",
+    "    shared_location = \"/home/jovyan/shared/Data/tutorials/W1D4_Paleoclimate\"  # this is different for each day\n",
+    "    user_temp_cache = tempfile.gettempdir()\n",
+    "\n",
+    "    if os.path.exists(os.path.join(shared_location, filename)):\n",
+    "        file = os.path.join(shared_location, filename)\n",
+    "    else:\n",
+    "        file = pooch.retrieve(\n",
+    "            filelocation,\n",
+    "            known_hash=None,\n",
+    "            fname=os.path.join(user_temp_cache, filename),\n",
+    "            processor=processor,\n",
+    "        )\n",
+    "\n",
+    "    return file"
    ]
   },
   {
@@ -106,7 +103,6 @@
    "execution_count": null,
    "metadata": {
     "cellView": "form",
-<<<<<<< HEAD
     "execution": {},
     "tags": []
    },
@@ -158,21 +154,12 @@
     "for i in range(len(tab_contents)):\n",
     "  tabs.set_title(i, video_ids[i][0])\n",
     "display(tabs)"
-=======
-    "execution": {}
-   },
-   "outputs": [],
-   "source": [
-    "# @title Video 1: Speaker Introduction\n",
-    "# Tech team will add code to format and display the video"
->>>>>>> 816e15af
-   ]
-  },
-  {
-   "cell_type": "code",
-   "execution_count": null,
-   "metadata": {
-<<<<<<< HEAD
+   ]
+  },
+  {
+   "cell_type": "code",
+   "execution_count": null,
+   "metadata": {
     "cellView": "form",
     "execution": {},
     "pycharm": {
@@ -191,44 +178,12 @@
    ]
   },
   {
-=======
-    "execution": {}
-   },
-   "outputs": [],
-   "source": [
-    "# helper functions\n",
-    "\n",
-    "\n",
-    "def pooch_load(filelocation=None, filename=None, processor=None):\n",
-    "    shared_location = \"/home/jovyan/shared/Data/tutorials/W1D4_Paleoclimate\"  # this is different for each day\n",
-    "    user_temp_cache = tempfile.gettempdir()\n",
-    "\n",
-    "    if os.path.exists(os.path.join(shared_location, filename)):\n",
-    "        file = os.path.join(shared_location, filename)\n",
-    "    else:\n",
-    "        file = pooch.retrieve(\n",
-    "            filelocation,\n",
-    "            known_hash=None,\n",
-    "            fname=os.path.join(user_temp_cache, filename),\n",
-    "            processor=processor,\n",
-    "        )\n",
-    "\n",
-    "    return file"
-   ]
-  },
-  {
-   "attachments": {},
->>>>>>> 816e15af
-   "cell_type": "markdown",
-   "metadata": {
-    "execution": {}
-   },
-   "source": [
-<<<<<<< HEAD
+   "cell_type": "markdown",
+   "metadata": {
+    "execution": {}
+   },
+   "source": [
     "# Section 1: Load the sample dataset for analysis\n",
-=======
-    "# **Section 1: Load the sample dataset for analysis**\n",
->>>>>>> 816e15af
     "\n",
     "For this tutorial, we are going to use an example dataset to practice the various data analysis techniques. The dataset we'll be using is a record of hydrogen isotopes of leaf waxes (δD<sub>wax</sub>) from Lake Tanganyika in East Africa [(Tierney et al., 2008)](https://www.science.org/doi/10.1126/science.1160485?url_ver=Z39.88-2003&rfr_id=ori:rid:crossref.org&rfr_dat=cr_pub%20%200pubmed). Recall from the video that δD<sub>wax</sub> is a proxy that is typically thought to record changes in the amount of precipitation in the tropics via the amount effect. In the previous tutorial, we looked at δD data from high-latitude ice cores. In that case, δD was a proxy for temperature, but in the tropics, δD more commonly reflects rainfall amount, as explained in the introductory video.\n",
     "\n",
@@ -243,22 +198,13 @@
    },
    "outputs": [],
    "source": [
-<<<<<<< HEAD
-    "url_tang = \"https://osf.io/sujvp/download/\"\n",
-    "tang_dD = pd.read_csv(pooch.retrieve(url_tang,known_hash=None))\n",
-=======
     "filename_tang = \"tanganyika_dD.csv\"\n",
     "url_tang = \"https://osf.io/sujvp/download/\"\n",
     "tang_dD = pd.read_csv(pooch_load(filelocation=url_tang, filename=filename_tang))\n",
->>>>>>> 816e15af
     "tang_dD.head()"
    ]
   },
   {
-<<<<<<< HEAD
-=======
-   "attachments": {},
->>>>>>> 816e15af
    "cell_type": "markdown",
    "metadata": {
     "execution": {}
@@ -286,21 +232,6 @@
    "outputs": [],
    "source": [
     "ts_tang = pyleo.Series(\n",
-<<<<<<< HEAD
-    "    time=tang_dD['Age'],\n",
-    "    value= tang_dD['dD_IVonly'],\n",
-    "    time_name='Age',\n",
-    "    time_unit='yr BP',\n",
-    "    value_name='dDwax',\n",
-    "    value_unit='per mille',\n",
-    "    label='Lake Tanganyika dDprecip'\n",
-    ")\n",
-    "\n",
-    "ts_tang.plot(color='C1',invert_yaxis=True)"
-   ]
-  },
-  {
-=======
     "    time=tang_dD[\"Age\"],\n",
     "    value=tang_dD[\"dD_IVonly\"],\n",
     "    time_name=\"Age\",\n",
@@ -314,8 +245,6 @@
    ]
   },
   {
-   "attachments": {},
->>>>>>> 816e15af
    "cell_type": "markdown",
    "metadata": {
     "execution": {}
@@ -325,20 +254,12 @@
    ]
   },
   {
-<<<<<<< HEAD
-=======
-   "attachments": {},
->>>>>>> 816e15af
-   "cell_type": "markdown",
-   "metadata": {
-    "execution": {}
-   },
-   "source": [
-<<<<<<< HEAD
+   "cell_type": "markdown",
+   "metadata": {
+    "execution": {}
+   },
+   "source": [
     "# Section 2: Uniform Time-Sampling of the Data\n",
-=======
-    "# **Section 2: Uniform Time-Sampling of the Data**\n",
->>>>>>> 816e15af
     "There are a number of different reasons we might want to assign new values to our data. For example, if the data is not evenly spaced, we might need to resample in order to use a sepcific data analysis technique or to more easily compare to other data of a different sampling resolution. \n",
     "\n",
     "First, let's check whether our data is already evenly spaced using the `.is_evenly_spaced()` method:"
@@ -366,10 +287,6 @@
    ]
   },
   {
-<<<<<<< HEAD
-=======
-   "attachments": {},
->>>>>>> 816e15af
    "cell_type": "markdown",
    "metadata": {
     "execution": {}
@@ -379,20 +296,12 @@
    ]
   },
   {
-<<<<<<< HEAD
-=======
-   "attachments": {},
->>>>>>> 816e15af
-   "cell_type": "markdown",
-   "metadata": {
-    "execution": {}
-   },
-   "source": [
-<<<<<<< HEAD
+   "cell_type": "markdown",
+   "metadata": {
+    "execution": {}
+   },
+   "source": [
     "## Section 2.1: Interpolation\n",
-=======
-    "## **Section 2.1: Interpolation**\n",
->>>>>>> 816e15af
     "To start out, let's try using interpolation to evenly space our data. Interpolation projects the data onto an evenly spaced time axis with a distance between points (step size) of our choosing. There are a variety of different methods by which the data can be interpolated, these being: `linear`, `nearest`, `zero`, `slinear`, `quadratic`, `cubic`, `previous`, and `next`. More on these and their associated key word arguments can be found in the [documentation](https://pyleoclim-util.readthedocs.io/en/latest/core/api.html#pyleoclim.core.series.Series.interp). By default, the function `.interp()` implements linear interpolation:"
    ]
   },
@@ -404,11 +313,7 @@
    },
    "outputs": [],
    "source": [
-<<<<<<< HEAD
-    "tang_linear = ts_tang.interp() # default method = 'linear'"
-=======
     "tang_linear = ts_tang.interp()  # default method = 'linear'"
->>>>>>> 816e15af
    ]
   },
   {
@@ -434,10 +339,6 @@
    ]
   },
   {
-<<<<<<< HEAD
-=======
-   "attachments": {},
->>>>>>> 816e15af
    "cell_type": "markdown",
    "metadata": {
     "execution": {}
@@ -464,22 +365,12 @@
    },
    "outputs": [],
    "source": [
-<<<<<<< HEAD
-    "fig,ax=plt.subplots() # assign a new plot axis\n",
-    "ts_tang.plot(ax=ax, label='Original', invert_yaxis=True)\n",
-    "tang_linear.plot(ax=ax, label='Linear')"
-   ]
-  },
-  {
-=======
     "fig, ax = plt.subplots()  # assign a new plot axis\n",
     "ts_tang.plot(ax=ax, label=\"Original\", invert_yaxis=True)\n",
     "tang_linear.plot(ax=ax, label=\"Linear\")"
    ]
   },
   {
-   "attachments": {},
->>>>>>> 816e15af
    "cell_type": "markdown",
    "metadata": {
     "execution": {}
@@ -513,10 +404,6 @@
    ]
   },
   {
-<<<<<<< HEAD
-=======
-   "attachments": {},
->>>>>>> 816e15af
    "cell_type": "markdown",
    "metadata": {
     "execution": {}
@@ -533,15 +420,6 @@
    },
    "outputs": [],
    "source": [
-<<<<<<< HEAD
-    "fig,ax=plt.subplots() # assign a new plot axis\n",
-    "ts_tang.plot(ax=ax,label='original', invert_yaxis=True)\n",
-    "for method in ['linear','quadratic','next','zero']:\n",
-    "    ts_tang.interp(method=method).plot(ax=ax,label=method,alpha=0.9) # plot all the method we want"
-   ]
-  },
-  {
-=======
     "fig, ax = plt.subplots()  # assign a new plot axis\n",
     "ts_tang.plot(ax=ax, label=\"original\", invert_yaxis=True)\n",
     "for method in [\"linear\", \"quadratic\", \"next\", \"zero\"]:\n",
@@ -551,8 +429,6 @@
    ]
   },
   {
-   "attachments": {},
->>>>>>> 816e15af
    "cell_type": "markdown",
    "metadata": {
     "execution": {}
@@ -562,20 +438,12 @@
    ]
   },
   {
-<<<<<<< HEAD
-=======
-   "attachments": {},
->>>>>>> 816e15af
-   "cell_type": "markdown",
-   "metadata": {
-    "execution": {}
-   },
-   "source": [
-<<<<<<< HEAD
+   "cell_type": "markdown",
+   "metadata": {
+    "execution": {}
+   },
+   "source": [
     "## Section 2.2: Binning\n",
-=======
-    "## **Section 2.2: Binning**\n",
->>>>>>> 816e15af
     "Another option for resampling our data onto a uniform time axis is binning. Binning is when a set of time intervals is defined and data is grouped or binned with other data in the same interval, then all those points in a \"bin\" are averaged to get a data value for that bin. The defaults for binning pick a bin size at the coarsest time spacing present in the dataset and average data over a uniform sequence of such intervals. "
    ]
   },
@@ -587,13 +455,9 @@
    },
    "outputs": [],
    "source": [
-<<<<<<< HEAD
-    "tang_bin = ts_tang.bin() #default settings pick the coarsest time spacing in the data as the binning period"
-=======
     "tang_bin = (\n",
     "    ts_tang.bin()\n",
     ")  # default settings pick the coarsest time spacing in the data as the binning period"
->>>>>>> 816e15af
    ]
   },
   {
@@ -614,22 +478,12 @@
    },
    "outputs": [],
    "source": [
-<<<<<<< HEAD
-    "fig,ax=plt.subplots() # assign a new plot axis\n",
-    "ts_tang.plot(ax=ax,label='Original',invert_yaxis=True)\n",
-    "tang_bin.plot(ax=ax,label='Binned')"
-   ]
-  },
-  {
-=======
     "fig, ax = plt.subplots()  # assign a new plot axis\n",
     "ts_tang.plot(ax=ax, label=\"Original\", invert_yaxis=True)\n",
     "tang_bin.plot(ax=ax, label=\"Binned\")"
    ]
   },
   {
-   "attachments": {},
->>>>>>> 816e15af
    "cell_type": "markdown",
    "metadata": {
     "execution": {}
@@ -639,20 +493,12 @@
    ]
   },
   {
-<<<<<<< HEAD
-=======
-   "attachments": {},
->>>>>>> 816e15af
-   "cell_type": "markdown",
-   "metadata": {
-    "execution": {}
-   },
-   "source": [
-<<<<<<< HEAD
+   "cell_type": "markdown",
+   "metadata": {
+    "execution": {}
+   },
+   "source": [
     "### Coding Exercises 2.2\n",
-=======
-    "## **Coding Exercises 2.2**\n",
->>>>>>> 816e15af
     "\n",
     "\n",
     "1. Experiment with different bin sizes to see how this affects the resampling. You can do so by adding  `bin_size = ` to `ts_tang.bin()`. Try a bin size of 500 years and 1,000 years and plot both of them on the same graph as the original data and the binned data using the default bin size."
@@ -673,11 +519,7 @@
     "tang_bin_1000 = ...\n",
     "\n",
     "# plot\n",
-<<<<<<< HEAD
-    "fig, ax = plt.subplots() # assign a new plot axis\n",
-=======
     "fig, ax = plt.subplots()  # assign a new plot axis\n",
->>>>>>> 816e15af
     "_ = ...\n",
     "_ = ...\n",
     "_ = ...\n",
@@ -695,22 +537,6 @@
     "# to_remove solution\n",
     "\n",
     "# bin size of 500\n",
-<<<<<<< HEAD
-    "tang_bin_500 = ts_tang.bin(bin_size = 500)\n",
-    "\n",
-    "# bin size of 1000\n",
-    "tang_bin_1000 = ts_tang.bin(bin_size = 1000)\n",
-    "\n",
-    "# plot\n",
-    "fig, ax = plt.subplots() # assign a new plot axis\n",
-    "_ = ts_tang.plot(ax=ax,label='Original',invert_yaxis=True)\n",
-    "_ = tang_bin.plot(ax=ax,label='Binned Default')\n",
-    "_ = tang_bin_500.plot(ax=ax,label='Binned 500yrs')\n",
-    "_ = tang_bin_1000.plot(ax=ax,label='Binned 1000yrs')"
-   ]
-  },
-  {
-=======
     "tang_bin_500 = ts_tang.bin(bin_size=500)\n",
     "\n",
     "# bin size of 1000\n",
@@ -725,18 +551,12 @@
    ]
   },
   {
-   "attachments": {},
->>>>>>> 816e15af
-   "cell_type": "markdown",
-   "metadata": {
-    "execution": {}
-   },
-   "source": [
-<<<<<<< HEAD
+   "cell_type": "markdown",
+   "metadata": {
+    "execution": {}
+   },
+   "source": [
     "# Section 3: Principal Component Analysis (PCA)\n",
-=======
-    "# **Section 3: Principal Component Analysis (PCA)**\n",
->>>>>>> 816e15af
     "Large datasets, such as global climate datasets, are often difficult to interpret due to their multiple dimensions. Although tools such as Xarray help us to organize large, multidimensional climate datasets, it can still sometimes be difficult to interpret certain aspects of such data. Principal Component Analysis (PCA) is a tool for reducing the dimensionality of such datasets and  increasing interpretability with minimal modification or loss of data. In other words, PCA allows us to reduce the number of variables of a dataset, while preserving as much information as possible.\n",
     "\n",
     "The first step in PCA is to calculate a matrix that summarizes how the variables in a dataset all relate to one another. This matrix is then broken down into new uncorrelated variables that are linear combinations or mixtures of the initial variables. These new variables are the **principal components**. The initial dimensions of the dataset determines the number of principal components calculated. Most of the information within the initial variables is compressed into the first components. Additional details about PCA and the calculations involved can be found [here](https://builtin.com/data-science/step-step-explanation-principal-component-analysis).\n",
@@ -747,10 +567,6 @@
    ]
   },
   {
-<<<<<<< HEAD
-=======
-   "attachments": {},
->>>>>>> 816e15af
    "cell_type": "markdown",
    "metadata": {
     "execution": {}
@@ -780,15 +596,9 @@
    "outputs": [],
    "source": [
     "# Gulf of Aden\n",
-<<<<<<< HEAD
-    "url_aden = \"https://osf.io/gm2v9/download/\"\n",
-    "\n",
-    "aden_dD = pd.read_csv( pooch.retrieve(url_aden,known_hash=None))\n",
-=======
     "filename_aden = \"aden_dD.csv\"\n",
     "url_aden = \"https://osf.io/gm2v9/download/\"\n",
     "aden_dD = pd.read_csv(pooch_load(filelocation=url_aden, filename=filename_aden))\n",
->>>>>>> 816e15af
     "aden_dD.head()"
    ]
   },
@@ -811,18 +621,11 @@
    "outputs": [],
    "source": [
     "# Lake Bosumtwi\n",
-<<<<<<< HEAD
-    "url_Bosumtwi = \"https://osf.io/mr7d9/download/\"\n",
-    "\n",
-    "bosumtwi_dD = pd.read_csv(pooch.retrieve(url_Bosumtwi,known_hash=None))\n",
-    "\n",
-=======
     "filename_Bosumtwi = \"bosumtwi_dD.csv\"\n",
     "url_Bosumtwi = \"https://osf.io/mr7d9/download/\"\n",
     "bosumtwi_dD = pd.read_csv(\n",
     "    pooch_load(filelocation=url_Bosumtwi, filename=filename_Bosumtwi)\n",
     ")\n",
->>>>>>> 816e15af
     "bosumtwi_dD.head()"
    ]
   },
@@ -845,23 +648,13 @@
    "outputs": [],
    "source": [
     "# GC27 (West African Margin)\n",
-<<<<<<< HEAD
-    "url_GC27 = \"https://osf.io/k6e3a/download/\"\n",
-    "\n",
-    "gc27_dD = pd.read_csv(pooch.retrieve(url_GC27,known_hash=None))\n",
-=======
     "filename_GC27 = \"gc27_dD.csv\"\n",
     "url_GC27 = \"https://osf.io/k6e3a/download/\"\n",
     "gc27_dD = pd.read_csv(pooch_load(filelocation=url_GC27, filename=filename_GC27))\n",
->>>>>>> 816e15af
     "gc27_dD.head()"
    ]
   },
   {
-<<<<<<< HEAD
-=======
-   "attachments": {},
->>>>>>> 816e15af
    "cell_type": "markdown",
    "metadata": {
     "execution": {}
@@ -879,42 +672,6 @@
    "outputs": [],
    "source": [
     "ts_tanganyika = pyleo.Series(\n",
-<<<<<<< HEAD
-    "    time=tang_dD['Age'],\n",
-    "    value= tang_dD['dD_IVonly'],\n",
-    "    time_name='Age',\n",
-    "    time_unit='yr BP',\n",
-    "    value_name='dDwax',\n",
-    "    label='Lake Tanganyika'\n",
-    ")\n",
-    "ts_aden = pyleo.Series(\n",
-    "    time=aden_dD['age_calBP'],\n",
-    "    value= aden_dD['dDwaxIVcorr'],\n",
-    "    time_name='Age',\n",
-    "    time_unit='yr BP',\n",
-    "    value_name='dDwax',\n",
-    "    label='Gulf of Aden'\n",
-    ")\n",
-    "ts_bosumtwi = pyleo.Series(\n",
-    "    time=bosumtwi_dD['age_calBP'],\n",
-    "    value=bosumtwi_dD['d2HleafwaxC31ivc'],\n",
-    "    time_name='Age',\n",
-    "    time_unit='yr BP',\n",
-    "    value_name = 'dDwax',\n",
-    "    label='Lake Bosumtwi'\n",
-    ")\n",
-    "ts_gc27 = pyleo.Series(\n",
-    "    time=gc27_dD['age_BP'],\n",
-    "    value=gc27_dD['dDwax_iv'],\n",
-    "    time_name='Age',\n",
-    "    time_unit='yr BP',\n",
-    "    value_name='dDwax',\n",
-    "    label='GC27'\n",
-    ")"
-   ]
-  },
-  {
-=======
     "    time=tang_dD[\"Age\"],\n",
     "    value=tang_dD[\"dD_IVonly\"],\n",
     "    time_name=\"Age\",\n",
@@ -949,8 +706,6 @@
    ]
   },
   {
-   "attachments": {},
->>>>>>> 816e15af
    "cell_type": "markdown",
    "metadata": {
     "execution": {}
@@ -968,18 +723,10 @@
    "outputs": [],
    "source": [
     "ts_list = [ts_tanganyika, ts_aden, ts_bosumtwi, ts_gc27]\n",
-<<<<<<< HEAD
-    "ms_africa = pyleo.MultipleSeries(ts_list, label='African dDwax')"
-   ]
-  },
-  {
-=======
     "ms_africa = pyleo.MultipleSeries(ts_list, label=\"African dDwax\")"
    ]
   },
   {
-   "attachments": {},
->>>>>>> 816e15af
    "cell_type": "markdown",
    "metadata": {
     "execution": {}
@@ -1010,10 +757,6 @@
    ]
   },
   {
-<<<<<<< HEAD
-=======
-   "attachments": {},
->>>>>>> 816e15af
    "cell_type": "markdown",
    "metadata": {
     "execution": {}
@@ -1042,19 +785,11 @@
    },
    "outputs": [],
    "source": [
-<<<<<<< HEAD
-    "africa_ct = ms_africa.common_time(method = 'interp',step=0.5).standardize()\n",
-=======
     "africa_ct = ms_africa.common_time(method=\"interp\", step=0.5).standardize()\n",
->>>>>>> 816e15af
     "fig, ax = africa_ct.stackplot()"
    ]
   },
   {
-<<<<<<< HEAD
-=======
-   "attachments": {},
->>>>>>> 816e15af
    "cell_type": "markdown",
    "metadata": {
     "execution": {}
@@ -1077,10 +812,6 @@
    ]
   },
   {
-<<<<<<< HEAD
-=======
-   "attachments": {},
->>>>>>> 816e15af
    "cell_type": "markdown",
    "metadata": {
     "execution": {}
@@ -1113,10 +844,6 @@
    ]
   },
   {
-<<<<<<< HEAD
-=======
-   "attachments": {},
->>>>>>> 816e15af
    "cell_type": "markdown",
    "metadata": {
     "execution": {}
@@ -1148,19 +875,11 @@
    "source": [
     "africa_mode1 = pyleo.Series(\n",
     "    time=africa_ct.series_list[0].time,\n",
-<<<<<<< HEAD
-    "    value=africa_PCA.pcs[:,0],\n",
-    "    label=r'$PC_1$',\n",
-    "    value_name='PC1',\n",
-    "    time_name ='age',\n",
-    "    time_unit = 'yr BP'\n",
-=======
     "    value=africa_PCA.pcs[:, 0],\n",
     "    label=r\"$PC_1$\",\n",
     "    value_name=\"PC1\",\n",
     "    time_name=\"age\",\n",
     "    time_unit=\"yr BP\",\n",
->>>>>>> 816e15af
     ")"
    ]
   },
@@ -1184,29 +903,16 @@
    "source": [
     "fig, ax1 = plt.subplots()\n",
     "\n",
-<<<<<<< HEAD
-    "ax1.set_ylabel('dDwax')\n",
-    "ax2 = ax1.twinx()  # instantiate a second axes that shares the same x-axis\n",
-    "ax2.set_ylabel('PC1')  # we already handled the x-label with ax1\n",
-    "\n",
-    "#plt.plot(mode1.time,pc1_scaled)\n",
-    "africa_mode1.plot(color='black', ax=ax2, invert_yaxis=True)\n",
-=======
     "ax1.set_ylabel(\"dDwax\")\n",
     "ax2 = ax1.twinx()  # instantiate a second axes that shares the same x-axis\n",
     "ax2.set_ylabel(\"PC1\")  # we already handled the x-label with ax1\n",
     "\n",
     "# plt.plot(mode1.time,pc1_scaled)\n",
     "africa_mode1.plot(color=\"black\", ax=ax2, invert_yaxis=True)\n",
->>>>>>> 816e15af
     "africa_ct.plot(ax=ax1, linewidth=0.5)"
    ]
   },
   {
-<<<<<<< HEAD
-=======
-   "attachments": {},
->>>>>>> 816e15af
    "cell_type": "markdown",
    "metadata": {
     "execution": {}
@@ -1214,11 +920,7 @@
    "source": [
     "The original δD records are shown in the colored lines, and the first principal component (PC1) time series is shown in black. \n",
     "\n",
-<<<<<<< HEAD
     "## Questions 3: Climate Connection\n",
-=======
-    "## **Questions 3: Climate Connection**\n",
->>>>>>> 816e15af
     " \n",
     "\n",
     "1.   How do the original time series compare to the PC1 time series? Do they record similar trends?\n",
@@ -1240,28 +942,16 @@
     "1. The overall trends are similar. However, there is more variability in the original δD records than in the PC1 time series. This makes sense because the principal component analysis identifies a common signal between original δD reconstructions and therefore is inherently less variable.\n",
     "2. The Gulf of Aden δD record is the most similar to the PC1 time series. The Lake Bosumtwi δD record is the least similar to the PC1 time series. This difference is particularly noticeable between 5,000-10,000 years ago.\n",
     "3. The PC1 time series suggests a drier climate (more positive δD) in Africa over the past 20,000 years. Recall that 20,000 years ago was the last glacial period. African rainfall increased ~15,000 years ago during the deglacial transition. There is a short period of drying ~12,000 years ago, which corresponds to the timing of the Younger Dryas (a millennial-scale, Northern Hemisphere high-latitude cooling event). This is followed by an increase in rainfall associated with what is known as the African Humid Period (a period of wet, humid conditions in northern and equatorial Africa, driven by intensification of the African monsoon). Finally, there is a decrease in rainfall over the past ~8,000 years towards the present. Note: δD only records qualitative changes in rainfall (i.e., wetter or drier relative to another time period), and does not provide quantitative measurements of the amount of rainfall.\n",
-<<<<<<< HEAD
     "\"\"\";"
    ]
   },
   {
-=======
-    "\"\"\""
-   ]
-  },
-  {
-   "attachments": {},
->>>>>>> 816e15af
-   "cell_type": "markdown",
-   "metadata": {
-    "execution": {}
-   },
-   "source": [
-<<<<<<< HEAD
+   "cell_type": "markdown",
+   "metadata": {
+    "execution": {}
+   },
+   "source": [
     "# Summary\n",
-=======
-    "# **Summary**\n",
->>>>>>> 816e15af
     "In this tutorial, you explored a variety of computational techniques for analyzing paleoclimate data. You learned how to handle irregular data and place these records on a uniform time axis using interpolation and binning. \n",
     "\n",
     "You then explored Principal Component Analysis (PCA), a method that reveals common signals across various paleoclimate reconstructions. To effectively utilize PCA, it's essential to have all records on the same sampling resolution and same time-step, which can be achieved using the resampling tools you learned in this tutorial.\n",
@@ -1270,20 +960,12 @@
    ]
   },
   {
-<<<<<<< HEAD
-=======
-   "attachments": {},
->>>>>>> 816e15af
-   "cell_type": "markdown",
-   "metadata": {
-    "execution": {}
-   },
-   "source": [
-<<<<<<< HEAD
+   "cell_type": "markdown",
+   "metadata": {
+    "execution": {}
+   },
+   "source": [
     "# Resources\n",
-=======
-    "# **Resources**\n",
->>>>>>> 816e15af
     "\n",
     "Code for this tutorial is based on existing notebooks from LinkedEarth for [anlayzing LiPD datasets](https://github.com/LinkedEarth/paleoHackathon/blob/main/notebooks/PaleoHack-nb03_EDA.ipynb) and [resampling data with `Pyleoclim`](https://github.com/LinkedEarth/PyleoTutorials/blob/main/notebooks/L1_uniform_time_sampling.ipynb).\n",
     "\n",
@@ -1335,11 +1017,7 @@
    "name": "python",
    "nbconvert_exporter": "python",
    "pygments_lexer": "ipython3",
-<<<<<<< HEAD
    "version": "3.10.8"
-=======
-   "version": "3.10.12"
->>>>>>> 816e15af
   }
  },
  "nbformat": 4,
