--- conflicted
+++ resolved
@@ -6,18 +6,11 @@
     "execution": {}
    },
    "source": [
-<<<<<<< HEAD
-    "[![Open In Colab](https://colab.research.google.com/assets/colab-badge.svg)](https://colab.research.google.com/github/ClimateMatchAcademy/course-content/blob/main/tutorials/W1D4_Paleoclimate/W1D4_Tutorial6.ipynb) &nbsp; <a href=\"https://kaggle.com/kernels/welcome?src=https://raw.githubusercontent.com/ClimateMatchAcademy/course-content/main/tutorials/W1D4_Paleoclimate/W1D4_Tutorial6.ipynb\" target=\"_parent\"><img src=\"https://kaggle.com/static/images/open-in-kaggle.svg\" alt=\"Open in Kaggle\"/></a>"
-   ]
-  },
-  {
-=======
     "[![Open In Colab](https://colab.research.google.com/assets/colab-badge.svg)](https://colab.research.google.com/github/ClimateMatchAcademy/course-content/blob/main/tutorials/W1D4_Paleoclimate/W1D4_Tutorial6.ipynb) &nbsp; <a href=\"https://kaggle.com/kernels/welcome?src=https://raw.githubusercontent.com/{ORG}/course-content/main/tutorials/W1D4_Paleoclimate/W1D4_Tutorial6.ipynb\" target=\"_parent\"><img src=\"https://kaggle.com/static/images/open-in-kaggle.svg\" alt=\"Open in Kaggle\"/></a>"
    ]
   },
   {
    "attachments": {},
->>>>>>> 816e15af
    "cell_type": "markdown",
    "metadata": {
     "execution": {}
@@ -38,20 +31,13 @@
    ]
   },
   {
-<<<<<<< HEAD
-=======
-   "attachments": {},
->>>>>>> 816e15af
-   "cell_type": "markdown",
-   "metadata": {
-    "execution": {}
-   },
-   "source": [
-<<<<<<< HEAD
-    "# Tutorial Objectives\n",
-=======
+   "attachments": {},
+   "cell_type": "markdown",
+   "metadata": {
+    "execution": {}
+   },
+   "source": [
     "# **Tutorial Objectives**\n",
->>>>>>> 816e15af
     "\n",
     "In this tutorial, you will manipulate paleoclimate proxy datasets using previously learned computational tools, and apply spectral analysis to further interpret the data.\n",
     "\n",
@@ -66,10 +52,7 @@
    ]
   },
   {
-<<<<<<< HEAD
-=======
-   "attachments": {},
->>>>>>> 816e15af
+   "attachments": {},
    "cell_type": "markdown",
    "metadata": {
     "execution": {}
@@ -88,11 +71,8 @@
    "source": [
     "# imports\n",
     "import pooch\n",
-<<<<<<< HEAD
-=======
     "import os\n",
     "import tempfile\n",
->>>>>>> 816e15af
     "import pandas as pd\n",
     "import numpy as np\n",
     "import matplotlib.pyplot as plt\n",
@@ -106,102 +86,18 @@
    "execution_count": null,
    "metadata": {
     "cellView": "form",
-<<<<<<< HEAD
-    "execution": {},
-    "tags": []
-   },
-   "outputs": [],
-   "source": [
-    "# @title Video 1: Spectral Analysis\n",
-    "\n",
-    "from ipywidgets import widgets\n",
-    "from IPython.display import YouTubeVideo\n",
-    "from IPython.display import IFrame\n",
-    "from IPython.display import display\n",
-    "\n",
-    "\n",
-    "class PlayVideo(IFrame):\n",
-    "    def __init__(self, id, source, page=1, width=400, height=300, **kwargs):\n",
-    "        self.id = id\n",
-    "        if source == \"Bilibili\":\n",
-    "            src = f\"https://player.bilibili.com/player.html?bvid={id}&page={page}\"\n",
-    "        elif source == \"Osf\":\n",
-    "            src = f\"https://mfr.ca-1.osf.io/render?url=https://osf.io/download/{id}/?direct%26mode=render\"\n",
-    "        super(PlayVideo, self).__init__(src, width, height, **kwargs)\n",
-    "\n",
-    "\n",
-    "def display_videos(video_ids, W=400, H=300, fs=1):\n",
-    "    tab_contents = []\n",
-    "    for i, video_id in enumerate(video_ids):\n",
-    "        out = widgets.Output()\n",
-    "        with out:\n",
-    "            if video_ids[i][0] == \"Youtube\":\n",
-    "                video = YouTubeVideo(\n",
-    "                    id=video_ids[i][1], width=W, height=H, fs=fs, rel=0\n",
-    "                )\n",
-    "                print(f\"Video available at https://youtube.com/watch?v={video.id}\")\n",
-    "            else:\n",
-    "                video = PlayVideo(\n",
-    "                    id=video_ids[i][1],\n",
-    "                    source=video_ids[i][0],\n",
-    "                    width=W,\n",
-    "                    height=H,\n",
-    "                    fs=fs,\n",
-    "                    autoplay=False,\n",
-    "                )\n",
-    "                if video_ids[i][0] == \"Bilibili\":\n",
-    "                    print(\n",
-    "                        f\"Video available at https://www.bilibili.com/video/{video.id}\"\n",
-    "                    )\n",
-    "                elif video_ids[i][0] == \"Osf\":\n",
-    "                    print(f\"Video available at https://osf.io/{video.id}\")\n",
-    "            display(video)\n",
-    "        tab_contents.append(out)\n",
-    "    return tab_contents\n",
-    "\n",
-    "\n",
-    "video_ids = [(\"Youtube\", \"Dndye-ipGmI\"), (\"Bilibili\", \"BV1ij411Z73j\")]\n",
-    "tab_contents = display_videos(video_ids, W=730, H=410)\n",
-    "tabs = widgets.Tab()\n",
-    "tabs.children = tab_contents\n",
-    "for i in range(len(tab_contents)):\n",
-    "    tabs.set_title(i, video_ids[i][0])\n",
-    "display(tabs)"
-=======
     "execution": {}
    },
    "outputs": [],
    "source": [
     "# @title Video 1: Speaker Introduction\n",
     "# Tech team will add code to format and display the video"
->>>>>>> 816e15af
-   ]
-  },
-  {
-   "cell_type": "code",
-   "execution_count": null,
-   "metadata": {
-<<<<<<< HEAD
-    "cellView": "form",
-    "execution": {},
-    "pycharm": {
-     "name": "#%%\n"
-    },
-    "tags": [
-     "remove-input"
-    ]
-   },
-   "outputs": [],
-   "source": [
-    "# @title Tutorial slides\n",
-    "# @markdown These are the slides for the videos in all tutorials today\n",
-    "from IPython.display import IFrame\n",
-    "\n",
-    "link_id = \"g7rp4\""
-   ]
-  },
-  {
-=======
+   ]
+  },
+  {
+   "cell_type": "code",
+   "execution_count": null,
+   "metadata": {
     "execution": {}
    },
    "outputs": [],
@@ -228,26 +124,18 @@
   },
   {
    "attachments": {},
->>>>>>> 816e15af
-   "cell_type": "markdown",
-   "metadata": {
-    "execution": {}
-   },
-   "source": [
-<<<<<<< HEAD
-    "# Section 1: Plotting the LR04 δ<sup>18</sup>O benthic stack\n",
-=======
+   "cell_type": "markdown",
+   "metadata": {
+    "execution": {}
+   },
+   "source": [
     "# **Section 1: Plotting the LR04 δ<sup>18</sup>O benthic stack**\n",
->>>>>>> 816e15af
     "\n",
     "We will be analyzing a δ<sup>18</sup>O data from [Lisiecki, L. E., and Raymo, M. E. (2005)](https://agupubs.onlinelibrary.wiley.com/doi/full/10.1029/2004PA001071), a stack of 57 globally distributed records of δ<sup>18</sup>O from benthic foraminifera that spans the past ~5 million years. As we learned from the introductory video, δ<sup>18</sup>O of foraminifera records temperature due to differences in the isotopic composition of the ocean during glacial and interglacial periods. The δ<sup>18</sup>O of the ocean (and forams) is more depleted (takes on a smaller values) during interglacials and more enriched (takes on a larger value) during glacials."
    ]
   },
   {
-<<<<<<< HEAD
-=======
-   "attachments": {},
->>>>>>> 816e15af
+   "attachments": {},
    "cell_type": "markdown",
    "metadata": {
     "execution": {}
@@ -275,12 +163,6 @@
    "outputs": [],
    "source": [
     "# Donwload the data\n",
-<<<<<<< HEAD
-    "url_LR04 = (\n",
-    "    \"https://raw.githubusercontent.com/LinkedEarth/PyleoTutorials/main/data/LR04.csv\"\n",
-    ")\n",
-    "lr04_data = pd.read_csv(pooch.retrieve(url_LR04, known_hash=None), skiprows=4)\n",
-=======
     "filename_LR04 = \"LR04.csv\"\n",
     "url_LR04 = (\n",
     "    \"https://raw.githubusercontent.com/LinkedEarth/PyleoTutorials/main/data/LR04.csv\"\n",
@@ -288,15 +170,11 @@
     "lr04_data = pd.read_csv(\n",
     "    pooch_load(filelocation=url_LR04, filename=filename_LR04), skiprows=4\n",
     ")\n",
->>>>>>> 816e15af
     "lr04_data.head()"
    ]
   },
   {
-<<<<<<< HEAD
-=======
-   "attachments": {},
->>>>>>> 816e15af
+   "attachments": {},
    "cell_type": "markdown",
    "metadata": {
     "execution": {}
@@ -325,10 +203,7 @@
    ]
   },
   {
-<<<<<<< HEAD
-=======
-   "attachments": {},
->>>>>>> 816e15af
+   "attachments": {},
    "cell_type": "markdown",
    "metadata": {
     "execution": {}
@@ -361,20 +236,13 @@
    ]
   },
   {
-<<<<<<< HEAD
-=======
-   "attachments": {},
->>>>>>> 816e15af
-   "cell_type": "markdown",
-   "metadata": {
-    "execution": {}
-   },
-   "source": [
-<<<<<<< HEAD
-    "## Questions 1\n",
-=======
+   "attachments": {},
+   "cell_type": "markdown",
+   "metadata": {
+    "execution": {}
+   },
+   "source": [
     "# **Questions 2**\n",
->>>>>>> 816e15af
     "\n",
     "1. What patterns do you observe in the record?\n",
     "2. Does the amplitude of the glacial-interglacial cycles vary over time?\n",
@@ -392,32 +260,21 @@
     "# to_remove explanation\n",
     "\n",
     "\"\"\"\n",
-<<<<<<< HEAD
-    "1. There are cyclical variations in d18O that record glacial and interglacial periods. Higher-than-standard global concentrations of light oxygen in ocean water indicate that global temperatures have warmed (i.e. an interglacial period), whereas higher-than-standard global concentrations of heavy oxygen in ocean water indicate that global temperatures were cooler (i.e. a glacial period).\n",
-=======
     "1. There are cyclical variations in d18O with periods of warmer temperatures (larger d18O) and periods of cooler temperatures (smaller d18O). These temperature changes reflect the glacial-interglacial cycles.\n",
->>>>>>> 816e15af
     "2. It appears as if the amplitudes of the glacial-interglacial cycles increased over the past 1 million years. Specifically, the amplitude changes ~700,000 years ago.\n",
     "3. It's difficult to determine the temporal frequency at which these glacial-interglacial cycles occur by just looking at the time series. We will explore a computational tool to more accurately determine the length of these cycles. By eye, you might note a ~100,000 year cycle however, among others that are harder to discern.\n",
     "\"\"\";"
    ]
   },
   {
-<<<<<<< HEAD
-=======
-   "attachments": {},
->>>>>>> 816e15af
-   "cell_type": "markdown",
-   "metadata": {
-    "execution": {}
-   },
-   "source": [
-    "\n",
-<<<<<<< HEAD
-    "# Section 2: Spectral analysis of the LRO4 δ<sup>18</sup>O benthic stack\n",
-=======
+   "attachments": {},
+   "cell_type": "markdown",
+   "metadata": {
+    "execution": {}
+   },
+   "source": [
+    "\n",
     "# **Section 2: Spectral analysis of the LRO4 δ<sup>18</sup>O benthic stack**\n",
->>>>>>> 816e15af
     "\n",
     "To better assess the dominant temporal patterns in this record, you can use spectral analysis. As you learned in the introductory video, spectral analysis is a useful data analysis tool in paleoclimate because it allows us to discover underlying periodicities in time series data and can help establish quantitative relationships between forcings and climate variations.\n",
     "\n",
@@ -426,10 +283,7 @@
    ]
   },
   {
-<<<<<<< HEAD
-=======
-   "attachments": {},
->>>>>>> 816e15af
+   "attachments": {},
    "cell_type": "markdown",
    "metadata": {
     "execution": {}
@@ -484,10 +338,7 @@
    ]
   },
   {
-<<<<<<< HEAD
-=======
-   "attachments": {},
->>>>>>> 816e15af
+   "attachments": {},
    "cell_type": "markdown",
    "metadata": {
     "execution": {}
@@ -511,27 +362,17 @@
    ]
   },
   {
-<<<<<<< HEAD
-=======
-   "attachments": {},
->>>>>>> 816e15af
-   "cell_type": "markdown",
-   "metadata": {
-    "execution": {}
-   },
-   "source": [
-<<<<<<< HEAD
-    "## Section 2.2: Significance Testing"
-   ]
-  },
-  {
-=======
+   "attachments": {},
+   "cell_type": "markdown",
+   "metadata": {
+    "execution": {}
+   },
+   "source": [
     "# Section 2.2: Significance Testing"
    ]
   },
   {
    "attachments": {},
->>>>>>> 816e15af
    "cell_type": "markdown",
    "metadata": {
     "execution": {}
@@ -573,10 +414,7 @@
    ]
   },
   {
-<<<<<<< HEAD
-=======
-   "attachments": {},
->>>>>>> 816e15af
+   "attachments": {},
    "cell_type": "markdown",
    "metadata": {
     "execution": {}
@@ -605,16 +443,6 @@
    },
    "outputs": [],
    "source": [
-<<<<<<< HEAD
-    "plt.plot(lr04_ls_sd_sig.frequency, lr04_ls_sd_sig.amplitude)\n",
-    "plt.xlim([0.005, 0.07])\n",
-    "plt.ylim([0, 200])\n",
-    "plt.xlabel(\"Frequency [1/kyr]\")\n",
-    "plt.ylabel(\"Spectra Amplitude\")"
-   ]
-  },
-  {
-=======
     "fig, ax = plt.subplots()\n",
     "ax.plot(lr04_ls_sd_sig.frequency, lr04_ls_sd_sig.amplitude)\n",
     "ax.set_xlim([0.005, 0.07])\n",
@@ -625,7 +453,6 @@
   },
   {
    "attachments": {},
->>>>>>> 816e15af
    "cell_type": "markdown",
    "metadata": {
     "execution": {}
@@ -637,10 +464,7 @@
    ]
   },
   {
-<<<<<<< HEAD
-=======
-   "attachments": {},
->>>>>>> 816e15af
+   "attachments": {},
    "cell_type": "markdown",
    "metadata": {
     "execution": {}
@@ -691,10 +515,7 @@
    ]
   },
   {
-<<<<<<< HEAD
-=======
-   "attachments": {},
->>>>>>> 816e15af
+   "attachments": {},
    "cell_type": "markdown",
    "metadata": {
     "execution": {}
@@ -704,20 +525,13 @@
    ]
   },
   {
-<<<<<<< HEAD
-=======
-   "attachments": {},
->>>>>>> 816e15af
-   "cell_type": "markdown",
-   "metadata": {
-    "execution": {}
-   },
-   "source": [
-<<<<<<< HEAD
-    "### Questions 2.3: Climate Connection\n",
-=======
+   "attachments": {},
+   "cell_type": "markdown",
+   "metadata": {
+    "execution": {}
+   },
+   "source": [
     "### **Questions 2.3: Climate Connection**\n",
->>>>>>> 816e15af
     "\n",
     "1. In the spectral analysis above, the 100 kyr and 40 kyr period are the most dominant. Here, we further see that over the past 1 million years, the 100 kyr cycle is the strongest (as seen by the yellow color at the 100 kyr scale), followed by the 40 kyr cycle (as seen by the light purple color at the 40 kyr scale). You may notice an absence of much color at the 23 kyr scale. What does this suggest about the influence of precession on glacial-interglacial cycles on this timescale?"
    ]
@@ -738,38 +552,24 @@
    ]
   },
   {
-<<<<<<< HEAD
-=======
-   "attachments": {},
->>>>>>> 816e15af
-   "cell_type": "markdown",
-   "metadata": {
-    "execution": {}
-   },
-   "source": [
-<<<<<<< HEAD
-    "# Summary\n",
-=======
+   "attachments": {},
+   "cell_type": "markdown",
+   "metadata": {
+    "execution": {}
+   },
+   "source": [
     "# **Summary**\n",
->>>>>>> 816e15af
     "In this tutorial you learned how to analyze paleoclimate proxy datasets using spectral and wavelet analysis.  You were introduced to several spectral analysis methods, identified significant spectral peaks in the spectral density, and looked at the wavelet transform, it's evolution over time. By the end, you were able to determine the influence of various periods, like the 100 kyr and 40 kyr orbital cycles, on glacial-interglacial cycles."
    ]
   },
   {
-<<<<<<< HEAD
-=======
-   "attachments": {},
->>>>>>> 816e15af
-   "cell_type": "markdown",
-   "metadata": {
-    "execution": {}
-   },
-   "source": [
-<<<<<<< HEAD
-    "# Resources\n",
-=======
+   "attachments": {},
+   "cell_type": "markdown",
+   "metadata": {
+    "execution": {}
+   },
+   "source": [
     "# **Resources**\n",
->>>>>>> 816e15af
     "\n",
     "Code for this tutorial is based on existing notebooks from LinkedEarth for [spectral analysis](https://github.com/LinkedEarth/PyleoTutorials/blob/main/notebooks/L2_spectral_analysis.ipynb) and [wavelet analysis](https://github.com/LinkedEarth/PyleoTutorials/blob/main/notebooks/L2_wavelet_analysis.ipynb).\n",
     "\n",
@@ -816,11 +616,7 @@
    "name": "python",
    "nbconvert_exporter": "python",
    "pygments_lexer": "ipython3",
-<<<<<<< HEAD
-   "version": "3.10.8"
-=======
    "version": "3.10.12"
->>>>>>> 816e15af
   }
  },
  "nbformat": 4,
