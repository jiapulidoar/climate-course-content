{
 "cells": [
  {
<<<<<<< HEAD
=======
   "attachments": {},
>>>>>>> 816e15af
   "cell_type": "markdown",
   "id": "79e73ffd",
   "metadata": {
    "execution": {}
   },
   "source": [
<<<<<<< HEAD
    "[![Open In Colab](https://colab.research.google.com/assets/colab-badge.svg)](https://colab.research.google.com/github/ClimateMatchAcademy/course-content/blob/main/tutorials/W2D5_ClimateResponse-AdaptationImpact/W2D5_Tutorial1.ipynb) &nbsp; <a href=\"https://kaggle.com/kernels/welcome?src=https://raw.githubusercontent.com/ClimateMatchAcademy/course-content/main/tutorials/W2D5_ClimateResponse-AdaptationImpact/W2D5_Tutorial1.ipynb\" target=\"_parent\"><img src=\"https://kaggle.com/static/images/open-in-kaggle.svg\" alt=\"Open in Kaggle\"/></a>"
=======
    "[![Open In Colab](https://colab.research.google.com/assets/colab-badge.svg)](https://colab.research.google.com/github/ClimateMatchAcademy/course-content/blob/main/tutorials/W2D5_ClimateResponse-AdaptationImpact/W2D5_Tutorial1.ipynb)   <a href=\"https://kaggle.com/kernels/welcome?src=https://raw.githubusercontent.com/{ORG}/course-content/main/tutorials/W2D5_ClimateResponse-AdaptationImpact/W2D5_Tutorial1.ipynb\" target=\"_blank\"><img alt=\"Open in Kaggle\" src=\"https://kaggle.com/static/images/open-in-kaggle.svg\"/></a>"
>>>>>>> 816e15af
   ]
  },
  {
   "attachments": {},
   "cell_type": "markdown",
   "id": "myt07YFyNgmw",
   "metadata": {
    "execution": {}
   },
   "source": [
    "# **Tutorial 1: Linear and Logistic Regression**\n",
    "\n",
    "**Week 2, Day 5: Adaptation and Impact**\n",
    "\n",
    "__Content creators:__ Deepak Mewada, Grace Lindsay\n",
    "\n",
    "__Content reviewers:__ Dionessa Biton, Younkap Nina Duplex, Sloane Garelick, Zahra Khodakaramimaghsoud, Xiaomei Mi, Peter Ohue, Jenna Pearson, Derick Temfack, Peizhen Yang, Cheng Zhang, Chi Zhang, Ohad Zivan\n",
    "\n",
    "__Content editors:__ Jenna Pearson, Chi Zhang, Ohad Zivan\n",
    "\n",
    "__Production editors:__ Wesley Banfield, Jenna Pearson, Chi Zhang, Ohad Zivan\n",
    "\n",
<<<<<<< HEAD
    "**Our 2023 Sponsors:** NASA TOPS\n"
=======
    "**Our 2023 Sponsors:** NASA TOPS and Google DeepMind"
>>>>>>> 816e15af
   ]
  },
  {
   "attachments": {},
   "cell_type": "markdown",
   "id": "kDQc1jnoNWcp",
   "metadata": {
    "execution": {}
   },
   "source": [
    "\n",
    "# **Tutorial Objectives**\n",
    "\n",
    "Welcome to the first tutorial in a series that explores the role of data science and machine learning in addressing and adapting to climate change.\n",
    "\n",
    "This tutorial focuses on regression techniques, including linear and logistic regression, and teaches how to use these techniques to model data. By the end of this tutorial, you will be able to:\n",
    "\n",
    "- Understand linear and logistic regression models\n",
    "- Implement regression using scikit-learn in Python\n",
    "- Analyze model performance on synthetic data\n",
    "- Appreciate the importance of cautious assumptions when using models to analyze new data\n",
    "\n",
    "This tutorial serves as a foundation for upcoming tutorials in the series, where we will explore other data modeling techniques and compare their performance on climate and environmental data. Specifically, in the upcoming tutorials, we will:\n",
    "\n",
    "- Learn about decision trees in Tutorial 2 and apply them to the public 'dengue fever dataset', comparing their performance to linear regression.\n",
    "- In Tutorial 3, we will explore the 'Remote sensing crops dataset' and apply - Artificial Neural Networks (ANN) to it, comparing their performance to logistic regression.\n",
    "- Tutorial 4 will cover identifying additional datasets and ideas.\n"
   ]
  },
  {
   "attachments": {},
   "cell_type": "markdown",
   "id": "Vtq0OyoRNPcc",
   "metadata": {
    "execution": {}
   },
   "source": [
    "\n",
    "# **Setup**"
   ]
  },
  {
   "cell_type": "code",
   "execution_count": null,
   "id": "Kwsl6-KNNPcc",
   "metadata": {
    "execution": {},
    "pycharm": {
     "name": "#%%\n"
<<<<<<< HEAD
    }
=======
    },
    "tags": []
>>>>>>> 816e15af
   },
   "outputs": [],
   "source": [
    "# imports\n",
    "import numpy as np  # import the numpy library as np - used for array computing and linear algebra operations\n",
    "from sklearn.linear_model import (\n",
    "    LinearRegression,\n",
    ")  # import the LinearRegression class from the sklearn.linear_model module - used for performing linear regression analysis\n",
    "import matplotlib.pyplot as plt  # i mport the pyplot module from the matplotlib library - used for data visualization\n",
    "from sklearn.linear_model import (\n",
    "    LogisticRegression,\n",
    ")  # import the LogisticRegression class from the scikit-learn linear_model module - used for logistic regression analysis\n",
    "from sklearn.metrics import (\n",
    "    confusion_matrix,\n",
    ")  # import the confusion_matrix function from the scikit-learn metrics module - used for evaluating classification model performance"
   ]
  },
  {
<<<<<<< HEAD
=======
   "cell_type": "markdown",
   "metadata": {},
   "source": [
    "##  Figure Settings\n"
   ]
  },
  {
>>>>>>> 816e15af
   "cell_type": "code",
   "execution_count": null,
   "id": "3df0b275",
   "metadata": {
    "cellView": "form",
<<<<<<< HEAD
    "execution": {}
=======
    "execution": {},
    "tags": [
     "hide-input"
    ]
>>>>>>> 816e15af
   },
   "outputs": [],
   "source": [
    "# @title Figure Settings\n",
    "import ipywidgets as widgets  # interactive display\n",
    "\n",
<<<<<<< HEAD
    "%config InlineBackend.figure_format = 'retina'\n",
    "plt.style.use(\n",
    "    \"https://raw.githubusercontent.com/ClimateMatchAcademy/course-content/main/cma.mplstyle\"\n",
    ")"
=======
    "plt.style.use(\n",
    "    \"https://raw.githubusercontent.com/ClimateMatchAcademy/course-content/main/cma.mplstyle\"\n",
    ")\n",
    "%matplotlib inline"
   ]
  },
  {
   "cell_type": "markdown",
   "metadata": {},
   "source": [
    "##  Video 1: Speaker Introduction\n"
>>>>>>> 816e15af
   ]
  },
  {
   "cell_type": "code",
   "execution_count": null,
   "id": "77578354-c1ef-4537-a98f-a6c9658643b5",
   "metadata": {
    "cellView": "form",
<<<<<<< HEAD
    "execution": {}
=======
    "execution": {},
    "tags": [
     "hide-input"
    ]
>>>>>>> 816e15af
   },
   "outputs": [],
   "source": [
    "# @title Video 1: Speaker Introduction\n",
    "# Tech team will add code to format and display the video"
   ]
  },
  {
   "attachments": {},
   "cell_type": "markdown",
   "id": "nULavCfq4o07",
   "metadata": {
    "execution": {}
   },
   "source": [
    "# **Section 1: Linear Regression**\n",
    "\n",
    "Regression analysis is a powerful tool used in climate science to model relationships between various environmental factors. In this tutorial, we will cover two types of regression: linear and logistic regression."
   ]
  },
  {
   "attachments": {},
   "cell_type": "markdown",
   "id": "8e6687fc",
   "metadata": {
    "execution": {}
   },
   "source": [
    "In a regression problem, we need data features ('regressors', or independent variables) that we will use to predict a dependent variable. For example, we could try to predict the amount of carbon dioxide released into the atmosphere (dependent variable) based on features such as electricity use and flights taken (regressors). We can use linear regression to model this relationship by fitting a straight line through the data points.\n",
    "\n",
    "To try out linear regression with scikit-learn, we will start with synthetic data. Linear regression assumes there is a linear relationship between the regressors and the predicted value, so we will simulate data that does have such a linear relationship. Specifically, we will build data with the following relationship:\n",
    "\\begin{align}\n",
    " y = \\beta x_1 + (1-\\beta) x_2 + \\alpha \\epsilon \n",
    "\\end{align}\n",
    "\n",
    "where :\n",
    "* y is the dependent variable\n",
<<<<<<< HEAD
    "* $x_1$ and $x_2$ are regressors \n",
    "* $\\beta$ can range from 0 to 1; it is a weighting variable that controls the relative influence from each regressor (at .5, both regressors contribute equally). \n",
    "* $\\epsilon$ is a noise term that makes $y$ only partially dependent on these regressors. \n",
=======
    "* x<sub>1</sub> and x<sub>2</sub> are regressors \n",
    "* $\\beta$ can range from 0 to 1; it is a weighting variable that controls the relative influence from each regressor (at .5, both regressors contribute equally). \n",
    "* $\\epsilon$ is a noise term that makes y only partially dependent on these regressors. \n",
>>>>>>> 816e15af
    "* The strength of the noise is controlled by $\\alpha$.  \n",
    "\n",
    "In climate science, linear regression can be used to model relationships between variables such as temperature and time, or cumulative carbon dioxide emissions and global temperature change. By analyzing the relationship between these variables, we can make predictions and gain a better understanding of the climate system.\n",
    "\n",
    "Before we work with real data, let's start by creating some synthetic values for the regressors and practice using the technique."
   ]
  },
  {
   "attachments": {},
   "cell_type": "markdown",
   "id": "j9n17gXFOIXX",
   "metadata": {
    "execution": {}
   },
   "source": [
    "\n",
    "## **Section 1.1:  Generating a Synthetic Dataset**"
   ]
  },
  {
   "attachments": {},
   "cell_type": "markdown",
   "id": "4uFxL_rZrNKj",
   "metadata": {
    "execution": {}
   },
   "source": [
    "This code generates two arrays of random numbers with mean 0 using the numpy library's random module. The `data_points` variable is used to define the length of the generated arrays, and the `random.randn()` function is used twice to generate the two arrays that we will use as our two regressors. The numpy library was previously imported and given the alias \"np\" for ease of use."
   ]
  },
  {
   "cell_type": "code",
   "execution_count": null,
   "id": "Ov8RM-kOq8Ha",
   "metadata": {
<<<<<<< HEAD
    "execution": {}
=======
    "execution": {},
    "tags": []
>>>>>>> 816e15af
   },
   "outputs": [],
   "source": [
    "# generating regressors values 'x1' and 'x2' with NumPy\n",
    "\n",
    "# importing the numpy library with the alias \"np\" earlier in the code\n",
    "# Numpy is a popular library used for numerical computing and mathematical operations in Python\n",
    "\n",
    "data_points = 100  # defining the number of data points to generate\n",
    "\n",
    "x_1 = np.random.randn(\n",
    "    data_points\n",
    ")  # generating an array of 'data_points' numbers from a normal distribution with zero mean using numpy's 'random.randn()' function, and saving it to 'x_1'\n",
    "# 'random.randn()' function is a part of numpy's random module and generates an array of random numbers from a standard normal distribution (mean = 0, standard deviation = 1)\n",
    "\n",
    "x_2 = np.random.randn(\n",
    "    data_points\n",
    ")  # generating another array of 'data_points' numbers from a normal distribution with zero mean using numpy's 'random.randn()' function, and saving it to 'x_2'\n",
    "# we are again using the 'random.randn()' function from numpy's random module to generate another array of random numbers from a standard normal distribution. This time we are saving it to 'x_2' variable.\n",
    "\n",
    "# by using the numpy library's random module, we can generate random numbers efficiently, which is often useful in many scientific and engineering applications."
   ]
  },
  {
   "attachments": {},
   "cell_type": "markdown",
   "id": "f6656a6f",
   "metadata": {
    "execution": {}
   },
   "source": [
    "Now we can choose some weighting values and calculate the dependent variable:"
   ]
  },
  {
   "cell_type": "code",
   "execution_count": null,
   "id": "YH_7qeJoKeJj",
   "metadata": {
<<<<<<< HEAD
    "execution": {}
=======
    "execution": {},
    "tags": []
>>>>>>> 816e15af
   },
   "outputs": [],
   "source": [
    "# generating dependent variable  'y'\n",
    "\n",
    "\n",
    "beta = 0.5  # defining the weight for the first regressor\n",
    "alpha = 0.1  # defining the weight for the noise\n",
    "\n",
    "\n",
    "def y_func(weights, regressors, noise):\n",
    "    \"\"\"\n",
    "    This function takes in three inputs:\n",
    "    - weights: a numpy array of weights (1 x r, where r is number of regressors)\n",
    "    - regressors: a numpy array of regressors (r x d, where d is number of datapoints)\n",
    "    - noise: a scalar value representing the amount of noise to be added to the output.\n",
    "\n",
    "    The function returns the dot product of 'weights' and 'regressors', plus some added noise (controlled by 'noise').\n",
    "    \"\"\"\n",
    "    # The dot product of weights and regressors is calculated using numpy's 'dot' function. Then, noise is added to the result using numpy's 'random.randn()' function.\n",
    "    return np.dot(weights, regressors) + noise * np.random.randn(regressors.shape[1])\n",
    "\n",
    "\n",
    "# calling the function 'y_func' to generate 'y', using the variables 'alpha', 'beta', and 'x_1', 'x_2' that were previously defined.\n",
    "y = y_func(np.array([beta, 1 - beta]), np.array([x_1, x_2]), alpha)\n",
    "print(y)"
   ]
  },
  {
   "attachments": {},
   "cell_type": "markdown",
   "id": "JTXubiDuuTMi",
   "metadata": {
    "execution": {}
   },
   "source": [
    "The code generates a dependent variable 'y' by calling a function 'y_func()'. The function takes in weights, regressors, and noise as inputs, calculates the dot product of weights and regressors using numpy's 'dot' function, adds noise to the result using numpy's 'random.randn()' function, and returns the final result. The 'y_func()' function is called using previously defined variables 'beta', 'alpha', and 'x_1', 'x_2'."
   ]
  },
  {
   "attachments": {},
   "cell_type": "markdown",
   "id": "349c8677",
   "metadata": {
    "execution": {}
   },
   "source": [
    "### Section 1.1.1 **Plotting the Data**\n",
    "\n",
    "To fully understand what this function represents, we can plot the relationship between the regressors and y. Change the values of $\\alpha$ and $\\beta$ and see how it impacts these plots. "
   ]
  },
  {
   "cell_type": "code",
   "execution_count": null,
   "id": "uINr8aGSvLK5",
   "metadata": {
<<<<<<< HEAD
    "execution": {}
=======
    "execution": {},
    "tags": []
>>>>>>> 816e15af
   },
   "outputs": [],
   "source": [
    "# creating a figure with two subplots\n",
<<<<<<< HEAD
    "plt.subplot(1, 2, 1)  # the first subplot\n",
    "plt.scatter(x_1, y, c=\"r\")  # creating a scatter plot of x_1 vs. y, with the color 'red'\n",
    "plt.ylabel(\"y\")  # adding a y-axis label to the plot\n",
    "plt.xlabel(\"x_1\")  # adding an x-axis label to the plot\n",
    "\n",
    "plt.subplot(1, 2, 2)  # the second subplot\n",
    "plt.scatter(\n",
    "    x_2, y, c=\"b\"\n",
    ")  # creating a scatter plot of x_2 vs. y, with the color 'blue'\n",
    "plt.ylabel(\"y\")  # adding a y-axis label to the plot\n",
    "plt.xlabel(\"x_2\")  # adding an x-axis label to the plot\n",
    "\n",
    "plt.suptitle(\n",
    "    \"Scatter plots of y against x_1 and x_2\", fontsize=14\n",
    ")  # adding a title to the overall figure\n",
    "plt.show()  # displaying the plot"
=======
    "fig, ax = plt.subplots(1, 2)  # the first subplot\n",
    "ax[0].scatter(\n",
    "    x_1, y, c=\"r\"\n",
    ")  # creating a scatter plot of x_1 vs. y, with the color 'red'\n",
    "ax[0].set_ylabel(\"y\")  # adding a y-axis label to the plot\n",
    "ax[0].set_xlabel(\"x_1\")  # adding an x-axis label to the plot\n",
    "\n",
    "ax[1].scatter(\n",
    "    x_2, y, c=\"b\"\n",
    ")  # creating a scatter plot of x_2 vs. y, with the color 'blue'\n",
    "ax[1].set_ylabel(\"y\")  # adding a y-axis label to the plot\n",
    "ax[1].set_xlabel(\"x_2\")  # adding an x-axis label to the plot\n",
    "\n",
    "fig.suptitle(\n",
    "    \"Scatter plots of y against x_1 and x_2\", fontsize=14\n",
    ")  # adding a title to the overall figure"
>>>>>>> 816e15af
   ]
  },
  {
   "attachments": {},
   "cell_type": "markdown",
   "id": "zPeztNPTwRKx",
   "metadata": {
    "execution": {}
   },
   "source": [
    "## **Section 1.2: Fitting Model and Analyzing Results**"
   ]
  },
  {
   "attachments": {},
   "cell_type": "markdown",
   "id": "KXeWoc1fwlMB",
   "metadata": {
    "execution": {}
   },
   "source": [
    "Now we can test if linear regression can find these relationships between the regressors and the dependent variable, and use it to predict $y$ values from new $x$ values. Let's start by making a dataset with $\\beta=.8$ and $\\alpha=.1$:"
   ]
  },
  {
   "cell_type": "code",
   "execution_count": null,
   "id": "9hnuGKaOK2t6",
   "metadata": {
<<<<<<< HEAD
    "execution": {}
=======
    "execution": {},
    "tags": []
>>>>>>> 816e15af
   },
   "outputs": [],
   "source": [
    "beta = 0.8  # defining the weight for the first regressor\n",
    "alpha = 0.1  # defining the weight for the noise\n",
    "regressors = np.array([x_1, x_2])  # creating an array of regressors (x_1 and x_2)\n",
    "\n",
    "# calling the function 'y_func' to generate 'y', using the variables 'alpha', 'beta', and 'regressors' that were previously defined.\n",
    "y = y_func(np.array([beta, 1 - beta]), regressors, alpha)"
   ]
  },
  {
   "attachments": {},
   "cell_type": "markdown",
   "id": "-kwM7dzEwoQq",
   "metadata": {
    "execution": {}
   },
   "source": [
    "\n",
    "Then we can train a linear regression model. In scikit-learn, models are objects. So we first define a linear regression object and then train it with our synthetic data. "
   ]
  },
  {
   "cell_type": "code",
   "execution_count": null,
   "id": "U2CJQMRQLFKh",
   "metadata": {
<<<<<<< HEAD
    "execution": {}
=======
    "execution": {},
    "tags": []
>>>>>>> 816e15af
   },
   "outputs": [],
   "source": [
    "# here we will use 'LinearRegression' from 'sklearn.linear_model' which we imported earlier\n",
    "\n",
    "reg_model = (\n",
    "    LinearRegression()\n",
    ")  # creating a new instance of the LinearRegression class and assigning it to the variable 'reg_model'\n",
    "\n",
    "# training the model using the fit() method of the LinearRegression class\n",
    "reg_model.fit(regressors.T, y)\n",
    "# note that the regressors are transposed using the .T method to conform to the scikit-learn convention of having datapoints as rows and regressors as columns"
   ]
  },
  {
   "attachments": {},
   "cell_type": "markdown",
   "id": "f9e76208",
   "metadata": {
    "execution": {}
   },
   "source": [
    "The model has now been trained with our synthetic data. But we want to see if it has done a good job finding the relationships between these variables. \n",
    "\n",
    "We will first evaluate the coefficient of determination of the model fit. This is a measure of how much of the variability in the data the model has captured. It is also known as $R^2$ (\"R-squared\"). 1 is the best possible value. \n",
    "\n",
    "We will also look at the coefficients that the model has learned for each regressor."
   ]
  },
  {
   "cell_type": "code",
   "execution_count": null,
   "id": "IPvSJEhiLW2R",
   "metadata": {
<<<<<<< HEAD
    "execution": {}
=======
    "execution": {},
    "tags": []
>>>>>>> 816e15af
   },
   "outputs": [],
   "source": [
    "reg_model.score(\n",
    "    regressors.T, y\n",
    ")  # calling the score() method of the LinearRegression class on the trained model 'reg_model' to get the coefficient of determination"
   ]
  },
  {
   "cell_type": "code",
   "execution_count": null,
   "id": "t86gWVPgLavR",
   "metadata": {
<<<<<<< HEAD
    "execution": {}
=======
    "execution": {},
    "tags": []
>>>>>>> 816e15af
   },
   "outputs": [],
   "source": [
    "reg_model.coef_  # accessing the 'coef_' attribute of the trained model 'reg_model' to get the coefficients (or weightings) of each regressor"
   ]
  },
  {
   "attachments": {},
   "cell_type": "markdown",
   "id": "ANJN5fT2Vp_D",
   "metadata": {
    "execution": {}
   },
   "source": [
    "As we can see, the model has a high coefficient of determination and does a good job of recovering the regressor weights (which we had set to .8 and 1 - .8 = .2). You can increase the amount of noise in the data and see how this impacts these results. "
   ]
  },
  {
   "attachments": {},
   "cell_type": "markdown",
   "id": "d61cbf5a",
   "metadata": {
    "execution": {}
   },
   "source": [
    "\n",
    "It is important to evaluate the performance of a model on new data that it hasn't seen before, as this can provide a good indication of how well it can generalize to unseen situations. Here, we can create two new data sets and test how well the trained linear regression model performs on them. In the first set, we can keep the relationship between the input variables and output variable the same, but sample new input values."
   ]
  },
  {
   "attachments": {},
   "cell_type": "markdown",
   "id": "p3imJoPEcEgi",
   "metadata": {
    "execution": {}
   },
   "source": [
    "## **Section 1.3: Test the Model on New Unseen x Values**"
   ]
  },
  {
   "cell_type": "code",
   "execution_count": null,
   "id": "n_D2EoE4McHB",
   "metadata": {
<<<<<<< HEAD
    "execution": {}
=======
    "execution": {},
    "tags": []
>>>>>>> 816e15af
   },
   "outputs": [],
   "source": [
    "x_1_test1 = np.random.randn(\n",
    "    data_points\n",
    ")  # creating a new array of x_1 values using the same normal distribution as before\n",
    "x_2_test1 = np.random.randn(\n",
    "    data_points\n",
    ")  # creating a new array of x_2 values using the same normal distribution as before\n",
    "\n",
    "# creating a new array of regressors (x_1_test1 and x_2_test1) to test the model's predictions\n",
    "regressors_test1 = np.array([x_1_test1, x_2_test1])\n",
    "\n",
    "# getting the model's predictions on the new x values by calling the predict() method of the LinearRegression object\n",
    "preds_test1 = reg_model.predict(regressors_test1.T)\n",
    "\n",
    "# assuming the same relationship of beta=.8 and alpha=.1 as set above, we can calculate the true y values\n",
    "y_test1 = y_func(np.array([beta, 1 - beta]), regressors_test1, alpha)\n",
    "\n",
    "# visualizing how aligned the predicted and true values are by creating a scatter plot\n",
<<<<<<< HEAD
    "plt.scatter(y_test1, preds_test1)\n",
    "plt.xlabel(\"true\")\n",
=======
    "fig, ax = plt.subplots()\n",
    "ax.scatter(y_test1, preds_test1)\n",
    "ax.set_xlabel(\"true\")\n",
>>>>>>> 816e15af
    "plt.ylabel(\"predicted\")\n",
    "\n",
    "# calculating the coefficient of determination (R^2) using the score() method of the LinearRegression object\n",
    "reg_model.score(regressors_test1.T, y_test1)"
   ]
  },
  {
   "attachments": {},
   "cell_type": "markdown",
   "id": "9a96ab74",
   "metadata": {
    "execution": {}
   },
   "source": [
    "As the plot and the coefficient of determination show, the linear regression model performs well on this synthetic classification data. However, in real-world climate science problems, the relationship between input variables and output can change over time due to various factors like climate change, natural disasters, and human activities. Therefore, it is important to carefully consider the potential changes in the relationship between input variables and output when training models and evaluating their performance on new data."
   ]
  },
  {
   "attachments": {},
   "cell_type": "markdown",
   "id": "9V01RmTRoD9k",
   "metadata": {
    "execution": {}
   },
   "source": [
    "## **Section 1.4: Check the Model on a New Dataset With a Slightly Different Relationship**"
   ]
  },
  {
   "cell_type": "code",
   "execution_count": null,
   "id": "J9ogBurMMo2B",
   "metadata": {
<<<<<<< HEAD
    "execution": {}
=======
    "execution": {},
    "tags": []
>>>>>>> 816e15af
   },
   "outputs": [],
   "source": [
    "# generate new test data\n",
    "x_1_test2 = np.random.randn(data_points)\n",
    "x_2_test2 = np.random.randn(data_points)\n",
    "\n",
    "# get the model's predictions on these new x values\n",
    "regressors_test2 = np.array([x_1_test2, x_2_test2])\n",
    "preds_test2 = reg_model.predict(regressors_test2.T)\n",
    "\n",
    "# assuming a different relationship (beta = .6), we can calculate the true y values:\n",
    "beta = 0.6\n",
    "y_test2 = y_func(np.array([beta, 1 - beta]), regressors_test2, alpha)\n",
    "\n",
<<<<<<< HEAD
    "plt.scatter(\n",
    "    y_test2, preds_test2\n",
    ")  # visualizing how aligned the predicted and true values are\n",
    "plt.xlabel(\"true\")\n",
=======
    "fig, ax = plt.subplots()\n",
    "ax.scatter(\n",
    "    y_test2, preds_test2\n",
    ")  # visualizing how aligned the predicted and true values are\n",
    "ax.set_xlabel(\"true\")\n",
>>>>>>> 816e15af
    "plt.ylabel(\"predicted\")\n",
    "reg_model.score(regressors_test2.T, y_test2)  # coef of determination"
   ]
  },
  {
   "attachments": {},
   "cell_type": "markdown",
   "id": "adbea7cd",
   "metadata": {
    "execution": {}
   },
   "source": [
    "Now the model does not perform as well. \n",
    "\n",
    "The concept of a model performing well on the data it was trained on but not generalizing well to new data is a fundamental concept in machine learning. It is particularly important to consider this when applying machine learning to climate science problems. Climate data is complex, and a model that performs well on historical climate data may not necessarily generalize well to future climate conditions. Therefore, it is crucial to be cautious when making claims about the performance and usefulness of machine learning models in different climate scenarios.\n",
    "\n",
    "Congratulations!!! You have completed the first section of this tutorial where we covered the basics of linear regression. Moving forward, we will dive into another powerful form of regression known as 'Logistic Regression'. Stay tuned and get ready to take your regression analysis to the next level!"
   ]
  },
  {
   "attachments": {},
   "cell_type": "markdown",
   "id": "v9qJrvir-V-T",
   "metadata": {
    "execution": {}
   },
   "source": [
    "# **Section 2: Logistic Regression**\n",
    "\n",
    "In this section, we will learn to implement Logistic Regression. Specifically, by the end of this Section, you will be able to:\n",
    "\n",
    "- Implement logistic regression to classify using scikit learn\n",
    "- Evaluate the performance of the learned model\n",
    "- Understand how the learned model behaves on new unseen data with the same and different relationsip\n",
    "\n",
    "Logistic regression can be useful in climate science for predicting the probability of occurrence of events such as extreme weather conditions or classifying land use changes in satellite data.\n"
   ]
  },
  {
   "attachments": {},
   "cell_type": "markdown",
   "id": "5ALviCYmIvHk",
   "metadata": {
    "execution": {}
   },
   "source": [
    "Logistic regression is a statistical method used to model the probability of a binary outcome (e.g., success/failure, yes/no) as a function of one or more predictor variables. As such, it can be used to model binary outcomes such as whether a particular region will experience drought or not.\n",
    "\n",
    "Logistic regression is built on the same principles as linear regression, but it can be applied to classification problems instead of just regression. The equation for logistic regression is as follows:\n",
    "\n",
    "\\begin{equation}\n",
    "p = S(\\beta x_1 + \\beta x_2 + \\epsilon)\n",
    "\\end{equation}\n",
    "\n",
    "where:\n",
    "\n",
    "* $p$ represents the probability of an event occurring (e.g., precipitation exceeding a certain threshold).\n",
    "* $S$ is the sigmoid function, which maps any real-valued number to a probability between 0 and 1.\n",
    "* $\\beta$ represents the regression coefficient or weight associated with each predictor variable ($x_1$ and $x_2$) in the model. It indicates the direction and strength of the relationship between the predictor and the outcome variable. For example, a positive $\\beta$ value for $x_1$ means that an increase in $x_1$ is associated with an increase in the probability of the event occurring.\n",
    "* $\\epsilon$ represents the noise or error term, which, like with linear regression, captures the unexplained variation in the outcome variable that is not accounted for by the predictor variables. It includes measurement error and any other factors that are not included in the model.\n",
    "\n",
    "In the context of climate science, logistic regression can be used to model the probability of an extreme weather event (e.g., heatwave, drought, flood) occurring based on various climatic factors (e.g., temperature, precipitation, humidity). By fitting a logistic regression model to the data, we can estimate the impact of each predictor variable on the probability of the event occurring, and use this information to make predictions about future events.\n",
    "In order to perform binary classification, we map the probability value to 0 or 1. To do that, we simply apply a threshold of .5 (i.e., if $p<.5$ then the input is labeld as belonging to category 0). "
   ]
  },
  {
   "attachments": {},
   "cell_type": "markdown",
   "id": "2FyCJPHg-V-U",
   "metadata": {
    "execution": {}
   },
   "source": [
    "## **Section 2.1:  Generating the Synthetic Data**"
   ]
  },
  {
   "attachments": {},
   "cell_type": "markdown",
   "id": "KAJNLpD-2XRy",
   "metadata": {
    "execution": {}
   },
   "source": [
    "As we did in the previous tutorial on linear regression, we will generate synthetic data in a similar way."
   ]
  },
  {
   "cell_type": "code",
   "execution_count": null,
   "id": "06e0665e",
   "metadata": {
    "cellView": "form",
<<<<<<< HEAD
    "execution": {}
=======
    "execution": {},
    "tags": []
>>>>>>> 816e15af
   },
   "outputs": [],
   "source": [
    "# generate synthetic classification data\n",
    "\n",
    "data_points = 100  # set the number of data points to be generated\n",
    "x_1 = np.random.randn(\n",
    "    data_points\n",
    ")  # generate random values for the first regressor using a normal distribution\n",
    "x_2 = np.random.randn(\n",
    "    data_points\n",
    ")  # generate random values for the second regressor using a normal distribution\n",
    "\n",
    "beta = 0.5  # set a weight for the first regressor\n",
    "alpha = 0.1  # set a weighting factor for the noise\n",
    "\n",
    "# define a sigmoid function that takes in an input and returns the output of the sigmoid function.\n",
    "# the sigmoid function is used to transform the input to a value between 0 and 1.\n",
    "def sigmoid(x):\n",
    "    return 1 / (1 + np.exp(-x))\n",
    "\n",
    "\n",
    "# define a function that computes the output values for a synthetic classification problem, given input weights, regressors, and noise.\n",
    "def y_func(weights, regressors, noise):\n",
    "    \"\"\"\n",
    "    This function computes the output values for a synthetic classification problem, given input weights, regressors, and noise.\n",
    "\n",
    "    Parameters:\n",
    "    weights (numpy array): A 1 x r array of weights, where r is the number of regressors\n",
    "    regressors (numpy array): An r x d array of regressors, where d is the number of data points\n",
    "    noise (scalar): A scalar value for the weighting of the noise added to the output values\n",
    "\n",
    "    Returns:\n",
    "    numpy array: A 1 x d array of output values computed using the input weights, regressors, and noise\n",
    "    \"\"\"\n",
    "    # compute the dot product of the input weights and regressors and add noise to it.\n",
    "    # then, apply the sigmoid function to the result to obtain a value between 0 and 1.\n",
    "    # finally, round the result to the nearest integer to obtain the output class label (0 or 1).\n",
    "    y = sigmoid(\n",
    "        np.dot(weights, regressors) + noise * np.random.randn(regressors.shape[1])\n",
    "    )\n",
    "    y = (y > 0.5).astype(int)\n",
    "    return y\n",
    "\n",
    "\n",
    "# generate the output values for the synthetic classification problem using the y_func function.\n",
    "# the input weights and regressors are set to beta and 1-beta for x_1 and x_2, respectively.\n",
    "# the noise term is set to alpha.\n",
    "y = y_func(np.array([beta, 1 - beta]), np.array([x_1, x_2]), alpha)\n",
    "y"
   ]
  },
  {
   "cell_type": "code",
   "execution_count": null,
<<<<<<< HEAD
   "id": "vDpZoeJiS5q7",
   "metadata": {
    "cellView": "form",
    "execution": {}
=======
   "id": "2f819f22-adaa-43e0-bbb6-08fa5da35360",
   "metadata": {
    "cellView": "form",
    "execution": {},
    "tags": []
>>>>>>> 816e15af
   },
   "outputs": [],
   "source": [
    "# visualise the data\n",
    "from matplotlib.colors import ListedColormap\n",
    "\n",
    "colors = [\"#FF0000\", \"#0000FF\"]  # colors for each category\n",
    "cmap = ListedColormap(colors)\n",
    "\n",
    "# plot the data points\n",
<<<<<<< HEAD
    "plt.figure(figsize=(12, 6))\n",
    "plt.subplot(1, 2, 1)\n",
    "plt.scatter(x_1, x_2, c=y, cmap=cmap)\n",
    "plt.title(\"Training data points\")\n",
    "plt.xlabel(\"x_1\")\n",
    "plt.ylabel(\"x_2\")"
=======
    "fig, ax = plt.subplots(figsize=(9, 6))\n",
    "ax.scatter(x_1, x_2, c=y, cmap=cmap)\n",
    "ax.set_title(\"Training data points\")\n",
    "ax.set_xlabel(\"x_1\")\n",
    "ax.set_ylabel(\"x_2\")"
>>>>>>> 816e15af
   ]
  },
  {
   "attachments": {},
   "cell_type": "markdown",
   "id": "Ek8Ntza5-V-V",
   "metadata": {
    "execution": {}
   },
   "source": [
    "## **Section 2.2 Fitting the Model and Analyzing Results**"
   ]
  },
  {
   "attachments": {},
   "cell_type": "markdown",
   "id": "gBAOMAJLv0oa",
   "metadata": {
    "execution": {}
   },
   "source": [
    "Just as with linear regression, we will use the sklearn object to build a logistic regression model.\n"
   ]
  },
  {
   "cell_type": "code",
   "execution_count": null,
   "id": "673ac479",
   "metadata": {
<<<<<<< HEAD
    "execution": {}
=======
    "execution": {},
    "tags": []
>>>>>>> 816e15af
   },
   "outputs": [],
   "source": [
    "# logistic regression model building\n",
    "\n",
    "logreg_model = LogisticRegression()  # initialize the logistic regression model object\n",
    "regressors = np.array(\n",
    "    [x_1, x_2]\n",
    ")  # create a numpy array called regressors to hold the input variables (x_1 and x_2)\n",
    "logreg_model.fit(\n",
    "    regressors.T, y\n",
    ")  # fit the logistic regression model using the input variables and output variable (y)"
   ]
  },
  {
   "cell_type": "code",
   "execution_count": null,
   "id": "YfS-QQjtS_V0",
   "metadata": {
    "cellView": "form",
<<<<<<< HEAD
    "execution": {}
=======
    "execution": {},
    "tags": []
>>>>>>> 816e15af
   },
   "outputs": [],
   "source": [
    "# visualize the decision boundary before and after applying regression\n",
    "\n",
    "from matplotlib.colors import ListedColormap\n",
    "\n",
    "colors = [\"#FF0000\", \"#0000FF\"]\n",
    "cmap = ListedColormap(colors)\n",
    "\n",
    "# plot the data points\n",
<<<<<<< HEAD
    "plt.figure(figsize=(12, 6))\n",
    "plt.subplot(1, 2, 1)\n",
    "plt.scatter(x_1, x_2, c=y, cmap=cmap)\n",
    "plt.title(\"Training data points\")\n",
    "plt.xlabel(\"x_1\")\n",
    "plt.ylabel(\"x_2\")\n",
=======
    "fig, ax = plt.subplots(1, 2, figsize=(10, 6))\n",
    "ax[0].scatter(x_1, x_2, c=y, cmap=cmap)\n",
    "ax[0].set_title(\"Training data points\")\n",
    "ax[0].set_xlabel(\"x_1\")\n",
    "ax[0].set_ylabel(\"x_2\")\n",
>>>>>>> 816e15af
    "\n",
    "# compute the decision boundary\n",
    "w = logreg_model.coef_[0]\n",
    "a = -w[0] / w[1]\n",
    "xx = np.linspace(-3, 3)\n",
    "yy = a * xx - (logreg_model.intercept_[0]) / w[1]\n",
    "\n",
    "# plot the data points with the decision boundary\n",
<<<<<<< HEAD
    "plt.subplot(1, 2, 2)\n",
    "plt.scatter(x_1, x_2, c=y, cmap=cmap)\n",
    "plt.plot(xx, yy, \"k-\", label=\"Decision boundary\")\n",
    "plt.title(\"Result of logistic regression\")\n",
    "plt.xlabel(\"x_1\")\n",
    "plt.ylabel(\"x_2\")\n",
    "plt.legend()\n",
    "\n",
    "plt.show()"
=======
    "ax[1].scatter(x_1, x_2, c=y, cmap=cmap)\n",
    "ax[1].plot(xx, yy, \"k-\", label=\"Decision boundary\")\n",
    "ax[1].set_title(\"Result of logistic regression\")\n",
    "ax[1].set_xlabel(\"x_1\")\n",
    "ax[1].set_ylabel(\"x_2\")\n",
    "ax[1].legend()"
>>>>>>> 816e15af
   ]
  },
  {
   "attachments": {},
   "cell_type": "markdown",
   "id": "82979976",
   "metadata": {
    "execution": {}
   },
   "source": [
    "Once the logistic regression model is trained, its performance can be evaluated using classification-specific metrics. For instance, a **confusion matrix** can be plotted to show the number of data points of each category that are classified as different categories. The overall accuracy of the model can also be calculated to determine the percentage of data points that are correctly classified."
   ]
  },
  {
   "cell_type": "code",
   "execution_count": null,
   "id": "S8oKpgXHwafT",
   "metadata": {
<<<<<<< HEAD
    "execution": {}
=======
    "execution": {},
    "tags": []
>>>>>>> 816e15af
   },
   "outputs": [],
   "source": [
    "# prediction and evaluation of logistic regression model\n",
    "\n",
    "preds = logreg_model.predict(\n",
    "    regressors.T\n",
    ")  # predict the output using the logistic regression model and input variables\n",
    "cm = confusion_matrix(\n",
    "    y, preds\n",
    ")  # compute the confusion matrix using the predicted and actual output values\n",
<<<<<<< HEAD
    "plt.imshow(cm)\n",
    "plt.xticks([0, 1])\n",
    "plt.yticks([0, 1])  # plot the confusion matrix using pyplot\n",
    "plt.ylabel(\"true category\")\n",
    "plt.xlabel(\"predicted category\")  # add x and y axis labels\n",
    "plt.colorbar()  # add colorbar to the plot\n",
=======
    "fig, ax = plt.subplots()\n",
    "im = ax.imshow(cm)\n",
    "ax.set_xticks([0, 1])\n",
    "ax.set_yticks([0, 1])  # plot the confusion matrix using pyplot\n",
    "ax.set_ylabel(\"true category\")\n",
    "ax.set_xlabel(\"predicted category\")  # add x and y axis labels\n",
    "fig.colorbar(\n",
    "    im\n",
    ")  # add colorbar to the plot (assign im to know on what color to base it)\n",
>>>>>>> 816e15af
    "\n",
    "\"Percent correct is \" + str(\n",
    "    100 * logreg_model.score(regressors.T, y)\n",
    ")  # compute the percentage of correct predictions using the logistic regression model and input/output variables"
   ]
  },
  {
   "attachments": {},
   "cell_type": "markdown",
   "id": "RrM0TR19A1x-",
   "metadata": {
    "execution": {}
   },
   "source": [
    "<details>\n",
    "<summary> <font color='orangered'>Click here description of plot  </font></summary>\n",
    "The plot shows a confusion matrix, which is a way of visualizing how well a classification model is performing. The rows represent the true class labels, and the columns represent the predicted class labels. The color of each cell indicates the number of instances that fall into that category. The diagonal cells indicate correct predictions, while the off-diagonal cells indicate incorrect predictions. The percentage of correct predictions by the logistic regression model is printed at the end."
   ]
  },
  {
   "attachments": {},
   "cell_type": "markdown",
   "id": "O6jfkuOWlYF9",
   "metadata": {
    "execution": {}
   },
   "source": [
    "\n",
    "As we can see, the model has a high accuracy. However, in climate science, it is important to test the performance of the model on new and unseen data to ensure its reliability and robustness. Therefore, it is essential to evaluate the model's performance on new data to make sure that it can generalize well and provide accurate predictions on different scenarios.\n"
   ]
  },
  {
   "attachments": {},
   "cell_type": "markdown",
   "id": "gc-QPLSo-V-W",
   "metadata": {
    "execution": {}
   },
   "source": [
    "## **Section 2.3: Test the Model on New Unseen x Values**"
   ]
  },
  {
   "attachments": {},
   "cell_type": "markdown",
   "id": "0Q1GTTR8imTs",
   "metadata": {
    "execution": {}
   },
   "source": [
    "### Coding Exercise 2.3\n",
    "\n",
    "Evaluate the model performance on new unseen data.\n",
    "\n",
    "For the first exercise, once again, like with linear regression, evaluate the model on test data it was not trained on. \n",
    "\n",
    "1. Create a new dataset assuming the same relationship but a different sample of x values and test the model's performance."
   ]
  },
  {
   "cell_type": "code",
   "execution_count": null,
   "id": "FFwFItnIoXj7",
   "metadata": {
    "execution": {}
   },
   "outputs": [],
   "source": [
    "# generate 100 numbers from a Gaussian distribution with zero mean\n",
    "x_1_test1 = np.random.randn(data_points)\n",
    "x_2_test1 = np.random.randn(data_points)\n",
    "\n",
    "# create an array of x values\n",
    "regressors_test1 = np.array([x_1_test1, x_2_test1])\n",
    "\n",
    "# assuming the same relationship of beta =.5 and alpha = .1 as set above,calculate the true y values:\n",
    "y_test1 = ...\n",
    "\n",
    "# use the logistic regression model to make predictions on the new x values\n",
    "preds = ...\n",
    "\n",
    "# calculate the confusion matrix for the model's predictions\n",
    "cm = ...\n",
    "\n",
    "# visualize the confusion matrix as an image with labeled ticks\n",
<<<<<<< HEAD
    "_ = ...\n",
    "plt.xticks([0, 1])\n",
    "plt.yticks([0, 1])\n",
    "plt.ylabel(\"true category\")\n",
    "plt.xlabel(\"predicted category\")\n",
    "# Add colorbar\n",
=======
    "fig, ax = plt.subplots()\n",
    "im = ...\n",
    "ax.set_xticks([0, 1])\n",
    "ax.set_yticks([0, 1])  # plot the confusion matrix using pyplot\n",
    "ax.set_ylabel(\"true category\")\n",
    "ax.set_xlabel(\"predicted category\")  # add x and y axis labels\n",
    "# add colorbar to the plot (assign im to know on what color to base it)\n",
>>>>>>> 816e15af
    "_ = ...\n",
    "\n",
    "# print the percent of correct predictions by the logistic regression model\n",
    "\"Percent correct is \" + str(...)"
   ]
  },
  {
   "cell_type": "markdown",
   "id": "ytllXw0UkNEC",
   "metadata": {
    "colab_type": "text",
<<<<<<< HEAD
    "execution": {}
   },
   "source": [
    "[*Click for solution*](https://github.com/ClimateMatchAcademy/course-content/tree/main/tutorials/W2D5_ClimateResponse-AdaptationImpact/solutions/W2D5_Tutorial1_Solution_5712996f.py)\n",
    "\n",
    "*Example output:*\n",
    "\n",
    "<img alt='Solution hint' align='left' width=665.0 height=575.0 src=https://raw.githubusercontent.com/ClimateMatchAcademy/course-content/main/tutorials/W2D5_ClimateResponse-AdaptationImpact/static/W2D5_Tutorial1_Solution_5712996f_1.png>\n",
=======
    "execution": {},
    "tags": []
   },
   "source": [
    "[*Click for solution*](https://github.com/ClimateMatchAcademy/course-content/tree/main/tutorials/W2D5_ClimateResponse-AdaptationImpact/solutions/W2D5_Tutorial1_Solution_fb36cabe.py)\n",
    "\n",
    "*Example output:*\n",
    "\n",
    "<img alt='Solution hint' align='left' width=657.0 height=575.0 src=https://raw.githubusercontent.com/ClimateMatchAcademy/course-content/main/tutorials/W2D5_ClimateResponse-AdaptationImpact/static/W2D5_Tutorial1_Solution_fb36cabe_1.png>\n",
>>>>>>> 816e15af
    "\n"
   ]
  },
  {
   "attachments": {},
   "cell_type": "markdown",
   "id": "4w55MAupz-O1",
   "metadata": {
    "execution": {}
   },
   "source": [
    "\n",
    "\n",
    "As the plot and percent correct show, the logistic regression model performs well on this synthetic classification problem. However, in the context of climate science, it is important to consider the possibility of changes in the relationship between variables over time. For instance, climate variables such as temperature, precipitation, and atmospheric carbon dioxide concentrations are known to vary over time due to natural and anthropogenic factors.   \n",
    "If such changes occur, it is important to evaluate whether the logistic regression model developed using past data still performs well on new data collected under the changed conditions."
   ]
  },
  {
   "attachments": {},
   "cell_type": "markdown",
   "id": "0Trsak4h-V-X",
   "metadata": {
    "execution": {}
   },
   "source": [
    "## **Section 2.4: Check the Model on a New Dataset with a Slightly Different Relationship**"
   ]
  },
  {
   "attachments": {},
   "cell_type": "markdown",
   "id": "d1Jozp7wzIyF",
   "metadata": {
    "execution": {}
   },
   "source": [
    "### Coding Exercise 2.4\n",
    "\n",
    "Evaluate the model perfromance on  a new dataset with a slightly different relationship.\n",
    "\n",
    "1. Create a new dataset assuming a different relationship and a different sample of x values and then test the model's performance."
   ]
  },
  {
   "cell_type": "code",
   "execution_count": null,
   "id": "pP_SeRWf1KIr",
   "metadata": {
    "execution": {}
   },
   "outputs": [],
   "source": [
    "# generate 100 numbers from a Gaussian distribution with zero mean\n",
    "x_1_test2 = np.random.randn(data_points)\n",
    "x_2_test2 = np.random.randn(data_points)\n",
    "\n",
    "# create an array of x values\n",
    "regressors_test2 = np.array([x_1_test2, x_2_test2])\n",
    "\n",
    "# assuming a different relationship (beta = .8), we can calculate the true y values:\n",
    "beta = 0.8\n",
    "y_test2 = ...\n",
    "\n",
    "# use the logistic regression model to make predictions on the new x values\n",
    "preds = ...\n",
    "\n",
    "# calculate the confusion matrix for the model's predictions\n",
    "cm = ...\n",
    "\n",
    "# visualize the confusion matrix as an image with labeled ticks\n",
<<<<<<< HEAD
    "_ = ...\n",
    "plt.xticks([0, 1])\n",
    "plt.yticks([0, 1])\n",
    "plt.ylabel(\"true category\")\n",
    "plt.xlabel(\"predicted category\")\n",
    "# Add colorbar\n",
=======
    "fig, ax = plt.subplots()\n",
    "im = ...\n",
    "ax.set_xticks([0, 1])\n",
    "ax.set_yticks([0, 1])  # plot the confusion matrix using pyplot\n",
    "ax.set_ylabel(\"true category\")\n",
    "ax.set_xlabel(\"predicted category\")  # add x and y axis labels\n",
    "# add colorbar to the plot (assign im to know on what color to base it)\n",
>>>>>>> 816e15af
    "_ = ...\n",
    "\n",
    "# Print the percent of correct predictions by the logistic regression model\n",
    "\"Percent correct is \" + str(...)"
   ]
  },
  {
   "cell_type": "markdown",
   "id": "o1hLRjskzTfU",
   "metadata": {
    "colab_type": "text",
<<<<<<< HEAD
    "execution": {}
   },
   "source": [
    "[*Click for solution*](https://github.com/ClimateMatchAcademy/course-content/tree/main/tutorials/W2D5_ClimateResponse-AdaptationImpact/solutions/W2D5_Tutorial1_Solution_b2bf889c.py)\n",
    "\n",
    "*Example output:*\n",
    "\n",
    "<img alt='Solution hint' align='left' width=665.0 height=575.0 src=https://raw.githubusercontent.com/ClimateMatchAcademy/course-content/main/tutorials/W2D5_ClimateResponse-AdaptationImpact/static/W2D5_Tutorial1_Solution_b2bf889c_1.png>\n",
=======
    "execution": {},
    "tags": []
   },
   "source": [
    "[*Click for solution*](https://github.com/ClimateMatchAcademy/course-content/tree/main/tutorials/W2D5_ClimateResponse-AdaptationImpact/solutions/W2D5_Tutorial1_Solution_8a2607e7.py)\n",
    "\n",
    "*Example output:*\n",
    "\n",
    "<img alt='Solution hint' align='left' width=664.0 height=575.0 src=https://raw.githubusercontent.com/ClimateMatchAcademy/course-content/main/tutorials/W2D5_ClimateResponse-AdaptationImpact/static/W2D5_Tutorial1_Solution_8a2607e7_1.png>\n",
>>>>>>> 816e15af
    "\n"
   ]
  },
  {
   "attachments": {},
   "cell_type": "markdown",
   "id": "q4jOymgP2DIU",
   "metadata": {
    "execution": {}
   },
   "source": [
    "### Question 2.4 \n",
    "\n",
    "1. We can see the accuracy has dropped! What do you conclude from this?"
   ]
  },
  {
   "cell_type": "markdown",
   "id": "496ae6b5",
   "metadata": {
    "colab_type": "text",
    "execution": {}
   },
   "source": [
    "[*Click for solution*](https://github.com/ClimateMatchAcademy/course-content/tree/main/tutorials/W2D5_ClimateResponse-AdaptationImpact/solutions/W2D5_Tutorial1_Solution_31c75198.py)\n",
    "\n"
   ]
  },
  {
   "cell_type": "code",
   "execution_count": null,
   "id": "P7l0x5jPZARj",
   "metadata": {
    "cellView": "form",
<<<<<<< HEAD
    "execution": {}
=======
    "execution": {},
    "tags": []
>>>>>>> 816e15af
   },
   "outputs": [],
   "source": [
    "# visualize decision boundary relative to this new data. What do you observe?\n",
    "from matplotlib.colors import ListedColormap\n",
    "\n",
    "colors = [\"#FF0000\", \"#0000FF\"]\n",
    "cmap = ListedColormap(colors)\n",
    "# Compute the decision boundary\n",
    "w = logreg_model.coef_[0]\n",
    "a = -w[0] / w[1]\n",
    "xx = np.linspace(-3, 3)\n",
    "yy = a * xx - (logreg_model.intercept_[0]) / w[1]\n",
    "\n",
    "# Plot the data points with the decision boundary\n",
<<<<<<< HEAD
    "plt.subplot(1, 2, 2)\n",
    "plt.scatter(x_1_test2, x_2_test2, c=y_test2, cmap=cmap)\n",
    "plt.plot(xx, yy, \"k-\", label=\"Decision boundary\")\n",
    "plt.title(\"Logistic regression\")\n",
    "plt.xlabel(\"x_1\")\n",
    "plt.ylabel(\"x_2\")\n",
    "plt.legend()\n",
    "\n",
    "plt.show()"
=======
    "fig, ax = plt.subplots()\n",
    "ax.scatter(x_1_test2, x_2_test2, c=y_test2, cmap=cmap)\n",
    "ax.plot(xx, yy, \"k-\", label=\"Decision boundary\")\n",
    "ax.set_title(\"Logistic regression\")\n",
    "ax.set_xlabel(\"x_1\")\n",
    "ax.set_ylabel(\"x_2\")\n",
    "ax.legend()"
>>>>>>> 816e15af
   ]
  },
  {
   "attachments": {},
   "cell_type": "markdown",
   "id": "48bbuvuv-V-Z",
   "metadata": {
    "execution": {}
   },
   "source": [
    "\n",
    "\n",
    "# **Summary** \n",
    "This tutorial covers two important regression techniques: linear regression and logistic regression. These techniques are widely used in climate science to analyze and make predictions on data related to weather patterns, climate change, and the impact of climate on ecosystems. Through generating synthetic datasets and fitting models, the tutorial provides an understanding of how these techniques can be used to analyze and make predictions on data. It emphasizes the importance of being cautious in making assumptions about the usefulness of models trained on specific data and the need to test models on new data.   \n",
    "\n",
    "The takeaway for the audience is an understanding of the basics of linear and logistic regression and how to apply them to real-world data analysis problems.\n",
    "\n",
    "\n",
    "\n"
   ]
  }
 ],
 "metadata": {
  "colab": {
   "collapsed_sections": [],
   "include_colab_link": true,
   "name": "W2D5_Tutorial1",
   "provenance": [],
   "toc_visible": true
  },
  "kernel": {
   "display_name": "Python 3",
   "language": "python",
   "name": "python3"
  },
  "kernelspec": {
<<<<<<< HEAD
   "display_name": "climatematch",
   "language": "python",
   "name": "climatematch"
=======
   "display_name": "Python 3 (ipykernel)",
   "language": "python",
   "name": "python3"
>>>>>>> 816e15af
  },
  "language_info": {
   "codemirror_mode": {
    "name": "ipython",
    "version": 3
   },
   "file_extension": ".py",
   "mimetype": "text/x-python",
   "name": "python",
   "nbconvert_exporter": "python",
   "pygments_lexer": "ipython3",
   "version": "3.10.12"
  }
 },
 "nbformat": 4,
 "nbformat_minor": 5
}<|MERGE_RESOLUTION|>--- conflicted
+++ resolved
@@ -1,21 +1,14 @@
 {
  "cells": [
   {
-<<<<<<< HEAD
-=======
-   "attachments": {},
->>>>>>> 816e15af
+   "attachments": {},
    "cell_type": "markdown",
    "id": "79e73ffd",
    "metadata": {
     "execution": {}
    },
    "source": [
-<<<<<<< HEAD
-    "[![Open In Colab](https://colab.research.google.com/assets/colab-badge.svg)](https://colab.research.google.com/github/ClimateMatchAcademy/course-content/blob/main/tutorials/W2D5_ClimateResponse-AdaptationImpact/W2D5_Tutorial1.ipynb) &nbsp; <a href=\"https://kaggle.com/kernels/welcome?src=https://raw.githubusercontent.com/ClimateMatchAcademy/course-content/main/tutorials/W2D5_ClimateResponse-AdaptationImpact/W2D5_Tutorial1.ipynb\" target=\"_parent\"><img src=\"https://kaggle.com/static/images/open-in-kaggle.svg\" alt=\"Open in Kaggle\"/></a>"
-=======
     "[![Open In Colab](https://colab.research.google.com/assets/colab-badge.svg)](https://colab.research.google.com/github/ClimateMatchAcademy/course-content/blob/main/tutorials/W2D5_ClimateResponse-AdaptationImpact/W2D5_Tutorial1.ipynb)   <a href=\"https://kaggle.com/kernels/welcome?src=https://raw.githubusercontent.com/{ORG}/course-content/main/tutorials/W2D5_ClimateResponse-AdaptationImpact/W2D5_Tutorial1.ipynb\" target=\"_blank\"><img alt=\"Open in Kaggle\" src=\"https://kaggle.com/static/images/open-in-kaggle.svg\"/></a>"
->>>>>>> 816e15af
    ]
   },
   {
@@ -38,11 +31,7 @@
     "\n",
     "__Production editors:__ Wesley Banfield, Jenna Pearson, Chi Zhang, Ohad Zivan\n",
     "\n",
-<<<<<<< HEAD
-    "**Our 2023 Sponsors:** NASA TOPS\n"
-=======
     "**Our 2023 Sponsors:** NASA TOPS and Google DeepMind"
->>>>>>> 816e15af
    ]
   },
   {
@@ -92,12 +81,8 @@
     "execution": {},
     "pycharm": {
      "name": "#%%\n"
-<<<<<<< HEAD
-    }
-=======
     },
     "tags": []
->>>>>>> 816e15af
    },
    "outputs": [],
    "source": [
@@ -116,8 +101,6 @@
    ]
   },
   {
-<<<<<<< HEAD
-=======
    "cell_type": "markdown",
    "metadata": {},
    "source": [
@@ -125,32 +108,21 @@
    ]
   },
   {
->>>>>>> 816e15af
    "cell_type": "code",
    "execution_count": null,
    "id": "3df0b275",
    "metadata": {
     "cellView": "form",
-<<<<<<< HEAD
-    "execution": {}
-=======
     "execution": {},
     "tags": [
      "hide-input"
     ]
->>>>>>> 816e15af
    },
    "outputs": [],
    "source": [
     "# @title Figure Settings\n",
     "import ipywidgets as widgets  # interactive display\n",
     "\n",
-<<<<<<< HEAD
-    "%config InlineBackend.figure_format = 'retina'\n",
-    "plt.style.use(\n",
-    "    \"https://raw.githubusercontent.com/ClimateMatchAcademy/course-content/main/cma.mplstyle\"\n",
-    ")"
-=======
     "plt.style.use(\n",
     "    \"https://raw.githubusercontent.com/ClimateMatchAcademy/course-content/main/cma.mplstyle\"\n",
     ")\n",
@@ -162,7 +134,6 @@
    "metadata": {},
    "source": [
     "##  Video 1: Speaker Introduction\n"
->>>>>>> 816e15af
    ]
   },
   {
@@ -171,14 +142,10 @@
    "id": "77578354-c1ef-4537-a98f-a6c9658643b5",
    "metadata": {
     "cellView": "form",
-<<<<<<< HEAD
-    "execution": {}
-=======
     "execution": {},
     "tags": [
      "hide-input"
     ]
->>>>>>> 816e15af
    },
    "outputs": [],
    "source": [
@@ -216,15 +183,9 @@
     "\n",
     "where :\n",
     "* y is the dependent variable\n",
-<<<<<<< HEAD
-    "* $x_1$ and $x_2$ are regressors \n",
-    "* $\\beta$ can range from 0 to 1; it is a weighting variable that controls the relative influence from each regressor (at .5, both regressors contribute equally). \n",
-    "* $\\epsilon$ is a noise term that makes $y$ only partially dependent on these regressors. \n",
-=======
     "* x<sub>1</sub> and x<sub>2</sub> are regressors \n",
     "* $\\beta$ can range from 0 to 1; it is a weighting variable that controls the relative influence from each regressor (at .5, both regressors contribute equally). \n",
     "* $\\epsilon$ is a noise term that makes y only partially dependent on these regressors. \n",
->>>>>>> 816e15af
     "* The strength of the noise is controlled by $\\alpha$.  \n",
     "\n",
     "In climate science, linear regression can be used to model relationships between variables such as temperature and time, or cumulative carbon dioxide emissions and global temperature change. By analyzing the relationship between these variables, we can make predictions and gain a better understanding of the climate system.\n",
@@ -260,12 +221,8 @@
    "execution_count": null,
    "id": "Ov8RM-kOq8Ha",
    "metadata": {
-<<<<<<< HEAD
-    "execution": {}
-=======
-    "execution": {},
-    "tags": []
->>>>>>> 816e15af
+    "execution": {},
+    "tags": []
    },
    "outputs": [],
    "source": [
@@ -305,12 +262,8 @@
    "execution_count": null,
    "id": "YH_7qeJoKeJj",
    "metadata": {
-<<<<<<< HEAD
-    "execution": {}
-=======
-    "execution": {},
-    "tags": []
->>>>>>> 816e15af
+    "execution": {},
+    "tags": []
    },
    "outputs": [],
    "source": [
@@ -368,34 +321,12 @@
    "execution_count": null,
    "id": "uINr8aGSvLK5",
    "metadata": {
-<<<<<<< HEAD
-    "execution": {}
-=======
-    "execution": {},
-    "tags": []
->>>>>>> 816e15af
+    "execution": {},
+    "tags": []
    },
    "outputs": [],
    "source": [
     "# creating a figure with two subplots\n",
-<<<<<<< HEAD
-    "plt.subplot(1, 2, 1)  # the first subplot\n",
-    "plt.scatter(x_1, y, c=\"r\")  # creating a scatter plot of x_1 vs. y, with the color 'red'\n",
-    "plt.ylabel(\"y\")  # adding a y-axis label to the plot\n",
-    "plt.xlabel(\"x_1\")  # adding an x-axis label to the plot\n",
-    "\n",
-    "plt.subplot(1, 2, 2)  # the second subplot\n",
-    "plt.scatter(\n",
-    "    x_2, y, c=\"b\"\n",
-    ")  # creating a scatter plot of x_2 vs. y, with the color 'blue'\n",
-    "plt.ylabel(\"y\")  # adding a y-axis label to the plot\n",
-    "plt.xlabel(\"x_2\")  # adding an x-axis label to the plot\n",
-    "\n",
-    "plt.suptitle(\n",
-    "    \"Scatter plots of y against x_1 and x_2\", fontsize=14\n",
-    ")  # adding a title to the overall figure\n",
-    "plt.show()  # displaying the plot"
-=======
     "fig, ax = plt.subplots(1, 2)  # the first subplot\n",
     "ax[0].scatter(\n",
     "    x_1, y, c=\"r\"\n",
@@ -412,7 +343,6 @@
     "fig.suptitle(\n",
     "    \"Scatter plots of y against x_1 and x_2\", fontsize=14\n",
     ")  # adding a title to the overall figure"
->>>>>>> 816e15af
    ]
   },
   {
@@ -442,12 +372,8 @@
    "execution_count": null,
    "id": "9hnuGKaOK2t6",
    "metadata": {
-<<<<<<< HEAD
-    "execution": {}
-=======
-    "execution": {},
-    "tags": []
->>>>>>> 816e15af
+    "execution": {},
+    "tags": []
    },
    "outputs": [],
    "source": [
@@ -476,12 +402,8 @@
    "execution_count": null,
    "id": "U2CJQMRQLFKh",
    "metadata": {
-<<<<<<< HEAD
-    "execution": {}
-=======
-    "execution": {},
-    "tags": []
->>>>>>> 816e15af
+    "execution": {},
+    "tags": []
    },
    "outputs": [],
    "source": [
@@ -516,12 +438,8 @@
    "execution_count": null,
    "id": "IPvSJEhiLW2R",
    "metadata": {
-<<<<<<< HEAD
-    "execution": {}
-=======
-    "execution": {},
-    "tags": []
->>>>>>> 816e15af
+    "execution": {},
+    "tags": []
    },
    "outputs": [],
    "source": [
@@ -535,12 +453,8 @@
    "execution_count": null,
    "id": "t86gWVPgLavR",
    "metadata": {
-<<<<<<< HEAD
-    "execution": {}
-=======
-    "execution": {},
-    "tags": []
->>>>>>> 816e15af
+    "execution": {},
+    "tags": []
    },
    "outputs": [],
    "source": [
@@ -586,12 +500,8 @@
    "execution_count": null,
    "id": "n_D2EoE4McHB",
    "metadata": {
-<<<<<<< HEAD
-    "execution": {}
-=======
-    "execution": {},
-    "tags": []
->>>>>>> 816e15af
+    "execution": {},
+    "tags": []
    },
    "outputs": [],
    "source": [
@@ -612,14 +522,9 @@
     "y_test1 = y_func(np.array([beta, 1 - beta]), regressors_test1, alpha)\n",
     "\n",
     "# visualizing how aligned the predicted and true values are by creating a scatter plot\n",
-<<<<<<< HEAD
-    "plt.scatter(y_test1, preds_test1)\n",
-    "plt.xlabel(\"true\")\n",
-=======
     "fig, ax = plt.subplots()\n",
     "ax.scatter(y_test1, preds_test1)\n",
     "ax.set_xlabel(\"true\")\n",
->>>>>>> 816e15af
     "plt.ylabel(\"predicted\")\n",
     "\n",
     "# calculating the coefficient of determination (R^2) using the score() method of the LinearRegression object\n",
@@ -653,12 +558,8 @@
    "execution_count": null,
    "id": "J9ogBurMMo2B",
    "metadata": {
-<<<<<<< HEAD
-    "execution": {}
-=======
-    "execution": {},
-    "tags": []
->>>>>>> 816e15af
+    "execution": {},
+    "tags": []
    },
    "outputs": [],
    "source": [
@@ -674,18 +575,11 @@
     "beta = 0.6\n",
     "y_test2 = y_func(np.array([beta, 1 - beta]), regressors_test2, alpha)\n",
     "\n",
-<<<<<<< HEAD
-    "plt.scatter(\n",
-    "    y_test2, preds_test2\n",
-    ")  # visualizing how aligned the predicted and true values are\n",
-    "plt.xlabel(\"true\")\n",
-=======
     "fig, ax = plt.subplots()\n",
     "ax.scatter(\n",
     "    y_test2, preds_test2\n",
     ")  # visualizing how aligned the predicted and true values are\n",
     "ax.set_xlabel(\"true\")\n",
->>>>>>> 816e15af
     "plt.ylabel(\"predicted\")\n",
     "reg_model.score(regressors_test2.T, y_test2)  # coef of determination"
    ]
@@ -779,12 +673,8 @@
    "id": "06e0665e",
    "metadata": {
     "cellView": "form",
-<<<<<<< HEAD
-    "execution": {}
-=======
-    "execution": {},
-    "tags": []
->>>>>>> 816e15af
+    "execution": {},
+    "tags": []
    },
    "outputs": [],
    "source": [
@@ -840,18 +730,11 @@
   {
    "cell_type": "code",
    "execution_count": null,
-<<<<<<< HEAD
-   "id": "vDpZoeJiS5q7",
+   "id": "2f819f22-adaa-43e0-bbb6-08fa5da35360",
    "metadata": {
     "cellView": "form",
-    "execution": {}
-=======
-   "id": "2f819f22-adaa-43e0-bbb6-08fa5da35360",
-   "metadata": {
-    "cellView": "form",
-    "execution": {},
-    "tags": []
->>>>>>> 816e15af
+    "execution": {},
+    "tags": []
    },
    "outputs": [],
    "source": [
@@ -862,20 +745,11 @@
     "cmap = ListedColormap(colors)\n",
     "\n",
     "# plot the data points\n",
-<<<<<<< HEAD
-    "plt.figure(figsize=(12, 6))\n",
-    "plt.subplot(1, 2, 1)\n",
-    "plt.scatter(x_1, x_2, c=y, cmap=cmap)\n",
-    "plt.title(\"Training data points\")\n",
-    "plt.xlabel(\"x_1\")\n",
-    "plt.ylabel(\"x_2\")"
-=======
     "fig, ax = plt.subplots(figsize=(9, 6))\n",
     "ax.scatter(x_1, x_2, c=y, cmap=cmap)\n",
     "ax.set_title(\"Training data points\")\n",
     "ax.set_xlabel(\"x_1\")\n",
     "ax.set_ylabel(\"x_2\")"
->>>>>>> 816e15af
    ]
   },
   {
@@ -905,12 +779,8 @@
    "execution_count": null,
    "id": "673ac479",
    "metadata": {
-<<<<<<< HEAD
-    "execution": {}
-=======
-    "execution": {},
-    "tags": []
->>>>>>> 816e15af
+    "execution": {},
+    "tags": []
    },
    "outputs": [],
    "source": [
@@ -931,12 +801,8 @@
    "id": "YfS-QQjtS_V0",
    "metadata": {
     "cellView": "form",
-<<<<<<< HEAD
-    "execution": {}
-=======
-    "execution": {},
-    "tags": []
->>>>>>> 816e15af
+    "execution": {},
+    "tags": []
    },
    "outputs": [],
    "source": [
@@ -948,20 +814,11 @@
     "cmap = ListedColormap(colors)\n",
     "\n",
     "# plot the data points\n",
-<<<<<<< HEAD
-    "plt.figure(figsize=(12, 6))\n",
-    "plt.subplot(1, 2, 1)\n",
-    "plt.scatter(x_1, x_2, c=y, cmap=cmap)\n",
-    "plt.title(\"Training data points\")\n",
-    "plt.xlabel(\"x_1\")\n",
-    "plt.ylabel(\"x_2\")\n",
-=======
     "fig, ax = plt.subplots(1, 2, figsize=(10, 6))\n",
     "ax[0].scatter(x_1, x_2, c=y, cmap=cmap)\n",
     "ax[0].set_title(\"Training data points\")\n",
     "ax[0].set_xlabel(\"x_1\")\n",
     "ax[0].set_ylabel(\"x_2\")\n",
->>>>>>> 816e15af
     "\n",
     "# compute the decision boundary\n",
     "w = logreg_model.coef_[0]\n",
@@ -970,24 +827,12 @@
     "yy = a * xx - (logreg_model.intercept_[0]) / w[1]\n",
     "\n",
     "# plot the data points with the decision boundary\n",
-<<<<<<< HEAD
-    "plt.subplot(1, 2, 2)\n",
-    "plt.scatter(x_1, x_2, c=y, cmap=cmap)\n",
-    "plt.plot(xx, yy, \"k-\", label=\"Decision boundary\")\n",
-    "plt.title(\"Result of logistic regression\")\n",
-    "plt.xlabel(\"x_1\")\n",
-    "plt.ylabel(\"x_2\")\n",
-    "plt.legend()\n",
-    "\n",
-    "plt.show()"
-=======
     "ax[1].scatter(x_1, x_2, c=y, cmap=cmap)\n",
     "ax[1].plot(xx, yy, \"k-\", label=\"Decision boundary\")\n",
     "ax[1].set_title(\"Result of logistic regression\")\n",
     "ax[1].set_xlabel(\"x_1\")\n",
     "ax[1].set_ylabel(\"x_2\")\n",
     "ax[1].legend()"
->>>>>>> 816e15af
    ]
   },
   {
@@ -1006,12 +851,8 @@
    "execution_count": null,
    "id": "S8oKpgXHwafT",
    "metadata": {
-<<<<<<< HEAD
-    "execution": {}
-=======
-    "execution": {},
-    "tags": []
->>>>>>> 816e15af
+    "execution": {},
+    "tags": []
    },
    "outputs": [],
    "source": [
@@ -1023,14 +864,6 @@
     "cm = confusion_matrix(\n",
     "    y, preds\n",
     ")  # compute the confusion matrix using the predicted and actual output values\n",
-<<<<<<< HEAD
-    "plt.imshow(cm)\n",
-    "plt.xticks([0, 1])\n",
-    "plt.yticks([0, 1])  # plot the confusion matrix using pyplot\n",
-    "plt.ylabel(\"true category\")\n",
-    "plt.xlabel(\"predicted category\")  # add x and y axis labels\n",
-    "plt.colorbar()  # add colorbar to the plot\n",
-=======
     "fig, ax = plt.subplots()\n",
     "im = ax.imshow(cm)\n",
     "ax.set_xticks([0, 1])\n",
@@ -1040,7 +873,6 @@
     "fig.colorbar(\n",
     "    im\n",
     ")  # add colorbar to the plot (assign im to know on what color to base it)\n",
->>>>>>> 816e15af
     "\n",
     "\"Percent correct is \" + str(\n",
     "    100 * logreg_model.score(regressors.T, y)\n",
@@ -1126,14 +958,6 @@
     "cm = ...\n",
     "\n",
     "# visualize the confusion matrix as an image with labeled ticks\n",
-<<<<<<< HEAD
-    "_ = ...\n",
-    "plt.xticks([0, 1])\n",
-    "plt.yticks([0, 1])\n",
-    "plt.ylabel(\"true category\")\n",
-    "plt.xlabel(\"predicted category\")\n",
-    "# Add colorbar\n",
-=======
     "fig, ax = plt.subplots()\n",
     "im = ...\n",
     "ax.set_xticks([0, 1])\n",
@@ -1141,7 +965,6 @@
     "ax.set_ylabel(\"true category\")\n",
     "ax.set_xlabel(\"predicted category\")  # add x and y axis labels\n",
     "# add colorbar to the plot (assign im to know on what color to base it)\n",
->>>>>>> 816e15af
     "_ = ...\n",
     "\n",
     "# print the percent of correct predictions by the logistic regression model\n",
@@ -1153,26 +976,15 @@
    "id": "ytllXw0UkNEC",
    "metadata": {
     "colab_type": "text",
-<<<<<<< HEAD
-    "execution": {}
-   },
-   "source": [
-    "[*Click for solution*](https://github.com/ClimateMatchAcademy/course-content/tree/main/tutorials/W2D5_ClimateResponse-AdaptationImpact/solutions/W2D5_Tutorial1_Solution_5712996f.py)\n",
+    "execution": {},
+    "tags": []
+   },
+   "source": [
+    "[*Click for solution*](https://github.com/ClimateMatchAcademy/course-content/tree/main/tutorials/W2D5_ClimateResponse-AdaptationImpact/solutions/W2D5_Tutorial1_Solution_fb36cabe.py)\n",
     "\n",
     "*Example output:*\n",
     "\n",
-    "<img alt='Solution hint' align='left' width=665.0 height=575.0 src=https://raw.githubusercontent.com/ClimateMatchAcademy/course-content/main/tutorials/W2D5_ClimateResponse-AdaptationImpact/static/W2D5_Tutorial1_Solution_5712996f_1.png>\n",
-=======
-    "execution": {},
-    "tags": []
-   },
-   "source": [
-    "[*Click for solution*](https://github.com/ClimateMatchAcademy/course-content/tree/main/tutorials/W2D5_ClimateResponse-AdaptationImpact/solutions/W2D5_Tutorial1_Solution_fb36cabe.py)\n",
-    "\n",
-    "*Example output:*\n",
-    "\n",
     "<img alt='Solution hint' align='left' width=657.0 height=575.0 src=https://raw.githubusercontent.com/ClimateMatchAcademy/course-content/main/tutorials/W2D5_ClimateResponse-AdaptationImpact/static/W2D5_Tutorial1_Solution_fb36cabe_1.png>\n",
->>>>>>> 816e15af
     "\n"
    ]
   },
@@ -1243,14 +1055,6 @@
     "cm = ...\n",
     "\n",
     "# visualize the confusion matrix as an image with labeled ticks\n",
-<<<<<<< HEAD
-    "_ = ...\n",
-    "plt.xticks([0, 1])\n",
-    "plt.yticks([0, 1])\n",
-    "plt.ylabel(\"true category\")\n",
-    "plt.xlabel(\"predicted category\")\n",
-    "# Add colorbar\n",
-=======
     "fig, ax = plt.subplots()\n",
     "im = ...\n",
     "ax.set_xticks([0, 1])\n",
@@ -1258,7 +1062,6 @@
     "ax.set_ylabel(\"true category\")\n",
     "ax.set_xlabel(\"predicted category\")  # add x and y axis labels\n",
     "# add colorbar to the plot (assign im to know on what color to base it)\n",
->>>>>>> 816e15af
     "_ = ...\n",
     "\n",
     "# Print the percent of correct predictions by the logistic regression model\n",
@@ -1270,26 +1073,15 @@
    "id": "o1hLRjskzTfU",
    "metadata": {
     "colab_type": "text",
-<<<<<<< HEAD
-    "execution": {}
-   },
-   "source": [
-    "[*Click for solution*](https://github.com/ClimateMatchAcademy/course-content/tree/main/tutorials/W2D5_ClimateResponse-AdaptationImpact/solutions/W2D5_Tutorial1_Solution_b2bf889c.py)\n",
+    "execution": {},
+    "tags": []
+   },
+   "source": [
+    "[*Click for solution*](https://github.com/ClimateMatchAcademy/course-content/tree/main/tutorials/W2D5_ClimateResponse-AdaptationImpact/solutions/W2D5_Tutorial1_Solution_8a2607e7.py)\n",
     "\n",
     "*Example output:*\n",
     "\n",
-    "<img alt='Solution hint' align='left' width=665.0 height=575.0 src=https://raw.githubusercontent.com/ClimateMatchAcademy/course-content/main/tutorials/W2D5_ClimateResponse-AdaptationImpact/static/W2D5_Tutorial1_Solution_b2bf889c_1.png>\n",
-=======
-    "execution": {},
-    "tags": []
-   },
-   "source": [
-    "[*Click for solution*](https://github.com/ClimateMatchAcademy/course-content/tree/main/tutorials/W2D5_ClimateResponse-AdaptationImpact/solutions/W2D5_Tutorial1_Solution_8a2607e7.py)\n",
-    "\n",
-    "*Example output:*\n",
-    "\n",
     "<img alt='Solution hint' align='left' width=664.0 height=575.0 src=https://raw.githubusercontent.com/ClimateMatchAcademy/course-content/main/tutorials/W2D5_ClimateResponse-AdaptationImpact/static/W2D5_Tutorial1_Solution_8a2607e7_1.png>\n",
->>>>>>> 816e15af
     "\n"
    ]
   },
@@ -1324,12 +1116,8 @@
    "id": "P7l0x5jPZARj",
    "metadata": {
     "cellView": "form",
-<<<<<<< HEAD
-    "execution": {}
-=======
-    "execution": {},
-    "tags": []
->>>>>>> 816e15af
+    "execution": {},
+    "tags": []
    },
    "outputs": [],
    "source": [
@@ -1345,17 +1133,6 @@
     "yy = a * xx - (logreg_model.intercept_[0]) / w[1]\n",
     "\n",
     "# Plot the data points with the decision boundary\n",
-<<<<<<< HEAD
-    "plt.subplot(1, 2, 2)\n",
-    "plt.scatter(x_1_test2, x_2_test2, c=y_test2, cmap=cmap)\n",
-    "plt.plot(xx, yy, \"k-\", label=\"Decision boundary\")\n",
-    "plt.title(\"Logistic regression\")\n",
-    "plt.xlabel(\"x_1\")\n",
-    "plt.ylabel(\"x_2\")\n",
-    "plt.legend()\n",
-    "\n",
-    "plt.show()"
-=======
     "fig, ax = plt.subplots()\n",
     "ax.scatter(x_1_test2, x_2_test2, c=y_test2, cmap=cmap)\n",
     "ax.plot(xx, yy, \"k-\", label=\"Decision boundary\")\n",
@@ -1363,7 +1140,6 @@
     "ax.set_xlabel(\"x_1\")\n",
     "ax.set_ylabel(\"x_2\")\n",
     "ax.legend()"
->>>>>>> 816e15af
    ]
   },
   {
@@ -1400,15 +1176,9 @@
    "name": "python3"
   },
   "kernelspec": {
-<<<<<<< HEAD
-   "display_name": "climatematch",
-   "language": "python",
-   "name": "climatematch"
-=======
    "display_name": "Python 3 (ipykernel)",
    "language": "python",
    "name": "python3"
->>>>>>> 816e15af
   },
   "language_info": {
    "codemirror_mode": {
