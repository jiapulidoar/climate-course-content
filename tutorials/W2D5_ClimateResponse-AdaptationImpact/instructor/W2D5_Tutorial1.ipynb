{
 "cells": [
  {
<<<<<<< HEAD
=======
   "attachments": {},
>>>>>>> 816e15af
   "cell_type": "markdown",
   "id": "79e73ffd",
   "metadata": {
    "execution": {}
   },
   "source": [
<<<<<<< HEAD
    "[![Open In Colab](https://colab.research.google.com/assets/colab-badge.svg)](https://colab.research.google.com/github/ClimateMatchAcademy/course-content/blob/main/tutorials/W2D5_ClimateResponse-AdaptationImpact/W2D5_Tutorial1.ipynb) &nbsp; <a href=\"https://kaggle.com/kernels/welcome?src=https://raw.githubusercontent.com/ClimateMatchAcademy/course-content/main/tutorials/W2D5_ClimateResponse-AdaptationImpact/W2D5_Tutorial1.ipynb\" target=\"_parent\"><img src=\"https://kaggle.com/static/images/open-in-kaggle.svg\" alt=\"Open in Kaggle\"/></a>"
=======
    "[![Open In Colab](https://colab.research.google.com/assets/colab-badge.svg)](https://colab.research.google.com/github/ClimateMatchAcademy/course-content/blob/main/tutorials/W2D5_ClimateResponse-AdaptationImpact/W2D5_Tutorial1.ipynb) &nbsp; <a href=\"https://kaggle.com/kernels/welcome?src=https://raw.githubusercontent.com/{ORG}/course-content/main/tutorials/W2D5_ClimateResponse-AdaptationImpact/W2D5_Tutorial1.ipynb\" target=\"_parent\"><img src=\"https://kaggle.com/static/images/open-in-kaggle.svg\" alt=\"Open in Kaggle\"/></a>"
>>>>>>> 816e15af
   ]
  },
  {
   "attachments": {},
   "cell_type": "markdown",
   "id": "myt07YFyNgmw",
   "metadata": {
    "execution": {}
   },
   "source": [
    "# **Tutorial 1: Linear and Logistic Regression**\n",
    "\n",
    "**Week 2, Day 5: Adaptation and Impact**\n",
    "\n",
    "__Content creators:__ Deepak Mewada, Grace Lindsay\n",
    "\n",
    "__Content reviewers:__ Dionessa Biton, Younkap Nina Duplex, Sloane Garelick, Zahra Khodakaramimaghsoud, Xiaomei Mi, Peter Ohue, Jenna Pearson, Derick Temfack, Peizhen Yang, Cheng Zhang, Chi Zhang, Ohad Zivan\n",
    "\n",
    "__Content editors:__ Jenna Pearson, Chi Zhang, Ohad Zivan\n",
    "\n",
    "__Production editors:__ Wesley Banfield, Jenna Pearson, Chi Zhang, Ohad Zivan\n",
    "\n",
<<<<<<< HEAD
    "**Our 2023 Sponsors:** NASA TOPS\n"
=======
    "**Our 2023 Sponsors:** NASA TOPS and Google DeepMind"
>>>>>>> 816e15af
   ]
  },
  {
   "attachments": {},
   "cell_type": "markdown",
   "id": "kDQc1jnoNWcp",
   "metadata": {
    "execution": {}
   },
   "source": [
    "\n",
    "# **Tutorial Objectives**\n",
    "\n",
    "Welcome to the first tutorial in a series that explores the role of data science and machine learning in addressing and adapting to climate change.\n",
    "\n",
    "This tutorial focuses on regression techniques, including linear and logistic regression, and teaches how to use these techniques to model data. By the end of this tutorial, you will be able to:\n",
    "\n",
    "- Understand linear and logistic regression models\n",
    "- Implement regression using scikit-learn in Python\n",
    "- Analyze model performance on synthetic data\n",
    "- Appreciate the importance of cautious assumptions when using models to analyze new data\n",
    "\n",
    "This tutorial serves as a foundation for upcoming tutorials in the series, where we will explore other data modeling techniques and compare their performance on climate and environmental data. Specifically, in the upcoming tutorials, we will:\n",
    "\n",
    "- Learn about decision trees in Tutorial 2 and apply them to the public 'dengue fever dataset', comparing their performance to linear regression.\n",
    "- In Tutorial 3, we will explore the 'Remote sensing crops dataset' and apply - Artificial Neural Networks (ANN) to it, comparing their performance to logistic regression.\n",
    "- Tutorial 4 will cover identifying additional datasets and ideas.\n"
   ]
  },
  {
   "attachments": {},
   "cell_type": "markdown",
   "id": "Vtq0OyoRNPcc",
   "metadata": {
    "execution": {}
   },
   "source": [
    "\n",
    "# **Setup**"
   ]
  },
  {
   "cell_type": "code",
   "execution_count": null,
   "id": "Kwsl6-KNNPcc",
   "metadata": {
    "execution": {},
    "pycharm": {
     "name": "#%%\n"
<<<<<<< HEAD
    }
=======
    },
    "tags": []
>>>>>>> 816e15af
   },
   "outputs": [],
   "source": [
    "# imports\n",
    "import numpy as np  # import the numpy library as np - used for array computing and linear algebra operations\n",
    "from sklearn.linear_model import (\n",
    "    LinearRegression,\n",
    ")  # import the LinearRegression class from the sklearn.linear_model module - used for performing linear regression analysis\n",
    "import matplotlib.pyplot as plt  # i mport the pyplot module from the matplotlib library - used for data visualization\n",
    "from sklearn.linear_model import (\n",
    "    LogisticRegression,\n",
    ")  # import the LogisticRegression class from the scikit-learn linear_model module - used for logistic regression analysis\n",
    "from sklearn.metrics import (\n",
    "    confusion_matrix,\n",
    ")  # import the confusion_matrix function from the scikit-learn metrics module - used for evaluating classification model performance"
   ]
  },
  {
   "cell_type": "code",
   "execution_count": null,
   "id": "3df0b275",
   "metadata": {
    "cellView": "form",
<<<<<<< HEAD
    "execution": {}
=======
    "execution": {},
    "tags": []
>>>>>>> 816e15af
   },
   "outputs": [],
   "source": [
    "# @title Figure Settings\n",
    "import ipywidgets as widgets  # interactive display\n",
    "\n",
<<<<<<< HEAD
    "%config InlineBackend.figure_format = 'retina'\n",
    "plt.style.use(\n",
    "    \"https://raw.githubusercontent.com/ClimateMatchAcademy/course-content/main/cma.mplstyle\"\n",
    ")"
=======
    "plt.style.use(\n",
    "    \"https://raw.githubusercontent.com/ClimateMatchAcademy/course-content/main/cma.mplstyle\"\n",
    ")\n",
    "%matplotlib inline"
>>>>>>> 816e15af
   ]
  },
  {
   "cell_type": "code",
   "execution_count": null,
   "id": "77578354-c1ef-4537-a98f-a6c9658643b5",
   "metadata": {
    "cellView": "form",
<<<<<<< HEAD
    "execution": {}
=======
    "execution": {},
    "tags": []
>>>>>>> 816e15af
   },
   "outputs": [],
   "source": [
    "# @title Video 1: Speaker Introduction\n",
    "# Tech team will add code to format and display the video"
   ]
  },
  {
   "attachments": {},
   "cell_type": "markdown",
   "id": "nULavCfq4o07",
   "metadata": {
    "execution": {}
   },
   "source": [
    "# **Section 1: Linear Regression**\n",
    "\n",
    "Regression analysis is a powerful tool used in climate science to model relationships between various environmental factors. In this tutorial, we will cover two types of regression: linear and logistic regression."
   ]
  },
  {
   "attachments": {},
   "cell_type": "markdown",
   "id": "8e6687fc",
   "metadata": {
    "execution": {}
   },
   "source": [
    "In a regression problem, we need data features ('regressors', or independent variables) that we will use to predict a dependent variable. For example, we could try to predict the amount of carbon dioxide released into the atmosphere (dependent variable) based on features such as electricity use and flights taken (regressors). We can use linear regression to model this relationship by fitting a straight line through the data points.\n",
    "\n",
    "To try out linear regression with scikit-learn, we will start with synthetic data. Linear regression assumes there is a linear relationship between the regressors and the predicted value, so we will simulate data that does have such a linear relationship. Specifically, we will build data with the following relationship:\n",
    "\\begin{align}\n",
    " y = \\beta x_1 + (1-\\beta) x_2 + \\alpha \\epsilon \n",
    "\\end{align}\n",
    "\n",
    "where :\n",
    "* y is the dependent variable\n",
<<<<<<< HEAD
    "* $x_1$ and $x_2$ are regressors \n",
    "* $\\beta$ can range from 0 to 1; it is a weighting variable that controls the relative influence from each regressor (at .5, both regressors contribute equally). \n",
    "* $\\epsilon$ is a noise term that makes $y$ only partially dependent on these regressors. \n",
=======
    "* x<sub>1</sub> and x<sub>2</sub> are regressors \n",
    "* $\\beta$ can range from 0 to 1; it is a weighting variable that controls the relative influence from each regressor (at .5, both regressors contribute equally). \n",
    "* $\\epsilon$ is a noise term that makes y only partially dependent on these regressors. \n",
>>>>>>> 816e15af
    "* The strength of the noise is controlled by $\\alpha$.  \n",
    "\n",
    "In climate science, linear regression can be used to model relationships between variables such as temperature and time, or cumulative carbon dioxide emissions and global temperature change. By analyzing the relationship between these variables, we can make predictions and gain a better understanding of the climate system.\n",
    "\n",
    "Before we work with real data, let's start by creating some synthetic values for the regressors and practice using the technique."
   ]
  },
  {
   "attachments": {},
   "cell_type": "markdown",
   "id": "j9n17gXFOIXX",
   "metadata": {
    "execution": {}
   },
   "source": [
    "\n",
    "## **Section 1.1:  Generating a Synthetic Dataset**"
   ]
  },
  {
   "attachments": {},
   "cell_type": "markdown",
   "id": "4uFxL_rZrNKj",
   "metadata": {
    "execution": {}
   },
   "source": [
    "This code generates two arrays of random numbers with mean 0 using the numpy library's random module. The `data_points` variable is used to define the length of the generated arrays, and the `random.randn()` function is used twice to generate the two arrays that we will use as our two regressors. The numpy library was previously imported and given the alias \"np\" for ease of use."
   ]
  },
  {
   "cell_type": "code",
   "execution_count": null,
   "id": "Ov8RM-kOq8Ha",
   "metadata": {
<<<<<<< HEAD
    "execution": {}
=======
    "execution": {},
    "tags": []
>>>>>>> 816e15af
   },
   "outputs": [],
   "source": [
    "# generating regressors values 'x1' and 'x2' with NumPy\n",
    "\n",
    "# importing the numpy library with the alias \"np\" earlier in the code\n",
    "# Numpy is a popular library used for numerical computing and mathematical operations in Python\n",
    "\n",
    "data_points = 100  # defining the number of data points to generate\n",
    "\n",
    "x_1 = np.random.randn(\n",
    "    data_points\n",
    ")  # generating an array of 'data_points' numbers from a normal distribution with zero mean using numpy's 'random.randn()' function, and saving it to 'x_1'\n",
    "# 'random.randn()' function is a part of numpy's random module and generates an array of random numbers from a standard normal distribution (mean = 0, standard deviation = 1)\n",
    "\n",
    "x_2 = np.random.randn(\n",
    "    data_points\n",
    ")  # generating another array of 'data_points' numbers from a normal distribution with zero mean using numpy's 'random.randn()' function, and saving it to 'x_2'\n",
    "# we are again using the 'random.randn()' function from numpy's random module to generate another array of random numbers from a standard normal distribution. This time we are saving it to 'x_2' variable.\n",
    "\n",
    "# by using the numpy library's random module, we can generate random numbers efficiently, which is often useful in many scientific and engineering applications."
   ]
  },
  {
   "attachments": {},
   "cell_type": "markdown",
   "id": "f6656a6f",
   "metadata": {
    "execution": {}
   },
   "source": [
    "Now we can choose some weighting values and calculate the dependent variable:"
   ]
  },
  {
   "cell_type": "code",
   "execution_count": null,
   "id": "YH_7qeJoKeJj",
   "metadata": {
<<<<<<< HEAD
    "execution": {}
=======
    "execution": {},
    "tags": []
>>>>>>> 816e15af
   },
   "outputs": [],
   "source": [
    "# generating dependent variable  'y'\n",
    "\n",
    "\n",
    "beta = 0.5  # defining the weight for the first regressor\n",
    "alpha = 0.1  # defining the weight for the noise\n",
    "\n",
    "\n",
    "def y_func(weights, regressors, noise):\n",
    "    \"\"\"\n",
    "    This function takes in three inputs:\n",
    "    - weights: a numpy array of weights (1 x r, where r is number of regressors)\n",
    "    - regressors: a numpy array of regressors (r x d, where d is number of datapoints)\n",
    "    - noise: a scalar value representing the amount of noise to be added to the output.\n",
    "\n",
    "    The function returns the dot product of 'weights' and 'regressors', plus some added noise (controlled by 'noise').\n",
    "    \"\"\"\n",
    "    # The dot product of weights and regressors is calculated using numpy's 'dot' function. Then, noise is added to the result using numpy's 'random.randn()' function.\n",
    "    return np.dot(weights, regressors) + noise * np.random.randn(regressors.shape[1])\n",
    "\n",
    "\n",
    "# calling the function 'y_func' to generate 'y', using the variables 'alpha', 'beta', and 'x_1', 'x_2' that were previously defined.\n",
    "y = y_func(np.array([beta, 1 - beta]), np.array([x_1, x_2]), alpha)\n",
    "print(y)"
   ]
  },
  {
   "attachments": {},
   "cell_type": "markdown",
   "id": "JTXubiDuuTMi",
   "metadata": {
    "execution": {}
   },
   "source": [
    "The code generates a dependent variable 'y' by calling a function 'y_func()'. The function takes in weights, regressors, and noise as inputs, calculates the dot product of weights and regressors using numpy's 'dot' function, adds noise to the result using numpy's 'random.randn()' function, and returns the final result. The 'y_func()' function is called using previously defined variables 'beta', 'alpha', and 'x_1', 'x_2'."
   ]
  },
  {
   "attachments": {},
   "cell_type": "markdown",
   "id": "349c8677",
   "metadata": {
    "execution": {}
   },
   "source": [
    "### Section 1.1.1 **Plotting the Data**\n",
    "\n",
    "To fully understand what this function represents, we can plot the relationship between the regressors and y. Change the values of $\\alpha$ and $\\beta$ and see how it impacts these plots. "
   ]
  },
  {
   "cell_type": "code",
   "execution_count": null,
   "id": "uINr8aGSvLK5",
   "metadata": {
<<<<<<< HEAD
    "execution": {}
=======
    "execution": {},
    "tags": []
>>>>>>> 816e15af
   },
   "outputs": [],
   "source": [
    "# creating a figure with two subplots\n",
<<<<<<< HEAD
    "plt.subplot(1, 2, 1)  # the first subplot\n",
    "plt.scatter(x_1, y, c=\"r\")  # creating a scatter plot of x_1 vs. y, with the color 'red'\n",
    "plt.ylabel(\"y\")  # adding a y-axis label to the plot\n",
    "plt.xlabel(\"x_1\")  # adding an x-axis label to the plot\n",
    "\n",
    "plt.subplot(1, 2, 2)  # the second subplot\n",
    "plt.scatter(\n",
    "    x_2, y, c=\"b\"\n",
    ")  # creating a scatter plot of x_2 vs. y, with the color 'blue'\n",
    "plt.ylabel(\"y\")  # adding a y-axis label to the plot\n",
    "plt.xlabel(\"x_2\")  # adding an x-axis label to the plot\n",
    "\n",
    "plt.suptitle(\n",
    "    \"Scatter plots of y against x_1 and x_2\", fontsize=14\n",
    ")  # adding a title to the overall figure\n",
    "plt.show()  # displaying the plot"
=======
    "fig, ax = plt.subplots(1, 2)  # the first subplot\n",
    "ax[0].scatter(\n",
    "    x_1, y, c=\"r\"\n",
    ")  # creating a scatter plot of x_1 vs. y, with the color 'red'\n",
    "ax[0].set_ylabel(\"y\")  # adding a y-axis label to the plot\n",
    "ax[0].set_xlabel(\"x_1\")  # adding an x-axis label to the plot\n",
    "\n",
    "ax[1].scatter(\n",
    "    x_2, y, c=\"b\"\n",
    ")  # creating a scatter plot of x_2 vs. y, with the color 'blue'\n",
    "ax[1].set_ylabel(\"y\")  # adding a y-axis label to the plot\n",
    "ax[1].set_xlabel(\"x_2\")  # adding an x-axis label to the plot\n",
    "\n",
    "fig.suptitle(\n",
    "    \"Scatter plots of y against x_1 and x_2\", fontsize=14\n",
    ")  # adding a title to the overall figure"
>>>>>>> 816e15af
   ]
  },
  {
   "attachments": {},
   "cell_type": "markdown",
   "id": "zPeztNPTwRKx",
   "metadata": {
    "execution": {}
   },
   "source": [
    "## **Section 1.2: Fitting Model and Analyzing Results**"
   ]
  },
  {
   "attachments": {},
   "cell_type": "markdown",
   "id": "KXeWoc1fwlMB",
   "metadata": {
    "execution": {}
   },
   "source": [
    "Now we can test if linear regression can find these relationships between the regressors and the dependent variable, and use it to predict $y$ values from new $x$ values. Let's start by making a dataset with $\\beta=.8$ and $\\alpha=.1$:"
   ]
  },
  {
   "cell_type": "code",
   "execution_count": null,
   "id": "9hnuGKaOK2t6",
   "metadata": {
<<<<<<< HEAD
    "execution": {}
=======
    "execution": {},
    "tags": []
>>>>>>> 816e15af
   },
   "outputs": [],
   "source": [
    "beta = 0.8  # defining the weight for the first regressor\n",
    "alpha = 0.1  # defining the weight for the noise\n",
    "regressors = np.array([x_1, x_2])  # creating an array of regressors (x_1 and x_2)\n",
    "\n",
    "# calling the function 'y_func' to generate 'y', using the variables 'alpha', 'beta', and 'regressors' that were previously defined.\n",
    "y = y_func(np.array([beta, 1 - beta]), regressors, alpha)"
   ]
  },
  {
   "attachments": {},
   "cell_type": "markdown",
   "id": "-kwM7dzEwoQq",
   "metadata": {
    "execution": {}
   },
   "source": [
    "\n",
    "Then we can train a linear regression model. In scikit-learn, models are objects. So we first define a linear regression object and then train it with our synthetic data. "
   ]
  },
  {
   "cell_type": "code",
   "execution_count": null,
   "id": "U2CJQMRQLFKh",
   "metadata": {
<<<<<<< HEAD
    "execution": {}
=======
    "execution": {},
    "tags": []
>>>>>>> 816e15af
   },
   "outputs": [],
   "source": [
    "# here we will use 'LinearRegression' from 'sklearn.linear_model' which we imported earlier\n",
    "\n",
    "reg_model = (\n",
    "    LinearRegression()\n",
    ")  # creating a new instance of the LinearRegression class and assigning it to the variable 'reg_model'\n",
    "\n",
    "# training the model using the fit() method of the LinearRegression class\n",
    "reg_model.fit(regressors.T, y)\n",
    "# note that the regressors are transposed using the .T method to conform to the scikit-learn convention of having datapoints as rows and regressors as columns"
   ]
  },
  {
   "attachments": {},
   "cell_type": "markdown",
   "id": "f9e76208",
   "metadata": {
    "execution": {}
   },
   "source": [
    "The model has now been trained with our synthetic data. But we want to see if it has done a good job finding the relationships between these variables. \n",
    "\n",
    "We will first evaluate the coefficient of determination of the model fit. This is a measure of how much of the variability in the data the model has captured. It is also known as $R^2$ (\"R-squared\"). 1 is the best possible value. \n",
    "\n",
    "We will also look at the coefficients that the model has learned for each regressor."
   ]
  },
  {
   "cell_type": "code",
   "execution_count": null,
   "id": "IPvSJEhiLW2R",
   "metadata": {
<<<<<<< HEAD
    "execution": {}
=======
    "execution": {},
    "tags": []
>>>>>>> 816e15af
   },
   "outputs": [],
   "source": [
    "reg_model.score(\n",
    "    regressors.T, y\n",
    ")  # calling the score() method of the LinearRegression class on the trained model 'reg_model' to get the coefficient of determination"
   ]
  },
  {
   "cell_type": "code",
   "execution_count": null,
   "id": "t86gWVPgLavR",
   "metadata": {
<<<<<<< HEAD
    "execution": {}
=======
    "execution": {},
    "tags": []
>>>>>>> 816e15af
   },
   "outputs": [],
   "source": [
    "reg_model.coef_  # accessing the 'coef_' attribute of the trained model 'reg_model' to get the coefficients (or weightings) of each regressor"
   ]
  },
  {
   "attachments": {},
   "cell_type": "markdown",
   "id": "ANJN5fT2Vp_D",
   "metadata": {
    "execution": {}
   },
   "source": [
    "As we can see, the model has a high coefficient of determination and does a good job of recovering the regressor weights (which we had set to .8 and 1 - .8 = .2). You can increase the amount of noise in the data and see how this impacts these results. "
   ]
  },
  {
   "attachments": {},
   "cell_type": "markdown",
   "id": "d61cbf5a",
   "metadata": {
    "execution": {}
   },
   "source": [
    "\n",
    "It is important to evaluate the performance of a model on new data that it hasn't seen before, as this can provide a good indication of how well it can generalize to unseen situations. Here, we can create two new data sets and test how well the trained linear regression model performs on them. In the first set, we can keep the relationship between the input variables and output variable the same, but sample new input values."
   ]
  },
  {
   "attachments": {},
   "cell_type": "markdown",
   "id": "p3imJoPEcEgi",
   "metadata": {
    "execution": {}
   },
   "source": [
    "## **Section 1.3: Test the Model on New Unseen x Values**"
   ]
  },
  {
   "cell_type": "code",
   "execution_count": null,
   "id": "n_D2EoE4McHB",
   "metadata": {
<<<<<<< HEAD
    "execution": {}
=======
    "execution": {},
    "tags": []
>>>>>>> 816e15af
   },
   "outputs": [],
   "source": [
    "x_1_test1 = np.random.randn(\n",
    "    data_points\n",
    ")  # creating a new array of x_1 values using the same normal distribution as before\n",
    "x_2_test1 = np.random.randn(\n",
    "    data_points\n",
    ")  # creating a new array of x_2 values using the same normal distribution as before\n",
    "\n",
    "# creating a new array of regressors (x_1_test1 and x_2_test1) to test the model's predictions\n",
    "regressors_test1 = np.array([x_1_test1, x_2_test1])\n",
    "\n",
    "# getting the model's predictions on the new x values by calling the predict() method of the LinearRegression object\n",
    "preds_test1 = reg_model.predict(regressors_test1.T)\n",
    "\n",
    "# assuming the same relationship of beta=.8 and alpha=.1 as set above, we can calculate the true y values\n",
    "y_test1 = y_func(np.array([beta, 1 - beta]), regressors_test1, alpha)\n",
    "\n",
    "# visualizing how aligned the predicted and true values are by creating a scatter plot\n",
<<<<<<< HEAD
    "plt.scatter(y_test1, preds_test1)\n",
    "plt.xlabel(\"true\")\n",
=======
    "fig, ax = plt.subplots()\n",
    "ax.scatter(y_test1, preds_test1)\n",
    "ax.set_xlabel(\"true\")\n",
>>>>>>> 816e15af
    "plt.ylabel(\"predicted\")\n",
    "\n",
    "# calculating the coefficient of determination (R^2) using the score() method of the LinearRegression object\n",
    "reg_model.score(regressors_test1.T, y_test1)"
   ]
  },
  {
   "attachments": {},
   "cell_type": "markdown",
   "id": "9a96ab74",
   "metadata": {
    "execution": {}
   },
   "source": [
    "As the plot and the coefficient of determination show, the linear regression model performs well on this synthetic classification data. However, in real-world climate science problems, the relationship between input variables and output can change over time due to various factors like climate change, natural disasters, and human activities. Therefore, it is important to carefully consider the potential changes in the relationship between input variables and output when training models and evaluating their performance on new data."
   ]
  },
  {
   "attachments": {},
   "cell_type": "markdown",
   "id": "9V01RmTRoD9k",
   "metadata": {
    "execution": {}
   },
   "source": [
    "## **Section 1.4: Check the Model on a New Dataset With a Slightly Different Relationship**"
   ]
  },
  {
   "cell_type": "code",
   "execution_count": null,
   "id": "J9ogBurMMo2B",
   "metadata": {
<<<<<<< HEAD
    "execution": {}
=======
    "execution": {},
    "tags": []
>>>>>>> 816e15af
   },
   "outputs": [],
   "source": [
    "# generate new test data\n",
    "x_1_test2 = np.random.randn(data_points)\n",
    "x_2_test2 = np.random.randn(data_points)\n",
    "\n",
    "# get the model's predictions on these new x values\n",
    "regressors_test2 = np.array([x_1_test2, x_2_test2])\n",
    "preds_test2 = reg_model.predict(regressors_test2.T)\n",
    "\n",
    "# assuming a different relationship (beta = .6), we can calculate the true y values:\n",
    "beta = 0.6\n",
    "y_test2 = y_func(np.array([beta, 1 - beta]), regressors_test2, alpha)\n",
    "\n",
<<<<<<< HEAD
    "plt.scatter(\n",
    "    y_test2, preds_test2\n",
    ")  # visualizing how aligned the predicted and true values are\n",
    "plt.xlabel(\"true\")\n",
=======
    "fig, ax = plt.subplots()\n",
    "ax.scatter(\n",
    "    y_test2, preds_test2\n",
    ")  # visualizing how aligned the predicted and true values are\n",
    "ax.set_xlabel(\"true\")\n",
>>>>>>> 816e15af
    "plt.ylabel(\"predicted\")\n",
    "reg_model.score(regressors_test2.T, y_test2)  # coef of determination"
   ]
  },
  {
   "attachments": {},
   "cell_type": "markdown",
   "id": "adbea7cd",
   "metadata": {
    "execution": {}
   },
   "source": [
    "Now the model does not perform as well. \n",
    "\n",
    "The concept of a model performing well on the data it was trained on but not generalizing well to new data is a fundamental concept in machine learning. It is particularly important to consider this when applying machine learning to climate science problems. Climate data is complex, and a model that performs well on historical climate data may not necessarily generalize well to future climate conditions. Therefore, it is crucial to be cautious when making claims about the performance and usefulness of machine learning models in different climate scenarios.\n",
    "\n",
    "Congratulations!!! You have completed the first section of this tutorial where we covered the basics of linear regression. Moving forward, we will dive into another powerful form of regression known as 'Logistic Regression'. Stay tuned and get ready to take your regression analysis to the next level!"
   ]
  },
  {
   "attachments": {},
   "cell_type": "markdown",
   "id": "v9qJrvir-V-T",
   "metadata": {
    "execution": {}
   },
   "source": [
    "# **Section 2: Logistic Regression**\n",
    "\n",
    "In this section, we will learn to implement Logistic Regression. Specifically, by the end of this Section, you will be able to:\n",
    "\n",
    "- Implement logistic regression to classify using scikit learn\n",
    "- Evaluate the performance of the learned model\n",
    "- Understand how the learned model behaves on new unseen data with the same and different relationsip\n",
    "\n",
    "Logistic regression can be useful in climate science for predicting the probability of occurrence of events such as extreme weather conditions or classifying land use changes in satellite data.\n"
   ]
  },
  {
   "attachments": {},
   "cell_type": "markdown",
   "id": "5ALviCYmIvHk",
   "metadata": {
    "execution": {}
   },
   "source": [
    "Logistic regression is a statistical method used to model the probability of a binary outcome (e.g., success/failure, yes/no) as a function of one or more predictor variables. As such, it can be used to model binary outcomes such as whether a particular region will experience drought or not.\n",
    "\n",
    "Logistic regression is built on the same principles as linear regression, but it can be applied to classification problems instead of just regression. The equation for logistic regression is as follows:\n",
    "\n",
    "\\begin{equation}\n",
    "p = S(\\beta x_1 + \\beta x_2 + \\epsilon)\n",
    "\\end{equation}\n",
    "\n",
    "where:\n",
    "\n",
    "* $p$ represents the probability of an event occurring (e.g., precipitation exceeding a certain threshold).\n",
    "* $S$ is the sigmoid function, which maps any real-valued number to a probability between 0 and 1.\n",
    "* $\\beta$ represents the regression coefficient or weight associated with each predictor variable ($x_1$ and $x_2$) in the model. It indicates the direction and strength of the relationship between the predictor and the outcome variable. For example, a positive $\\beta$ value for $x_1$ means that an increase in $x_1$ is associated with an increase in the probability of the event occurring.\n",
    "* $\\epsilon$ represents the noise or error term, which, like with linear regression, captures the unexplained variation in the outcome variable that is not accounted for by the predictor variables. It includes measurement error and any other factors that are not included in the model.\n",
    "\n",
    "In the context of climate science, logistic regression can be used to model the probability of an extreme weather event (e.g., heatwave, drought, flood) occurring based on various climatic factors (e.g., temperature, precipitation, humidity). By fitting a logistic regression model to the data, we can estimate the impact of each predictor variable on the probability of the event occurring, and use this information to make predictions about future events.\n",
    "In order to perform binary classification, we map the probability value to 0 or 1. To do that, we simply apply a threshold of .5 (i.e., if $p<.5$ then the input is labeld as belonging to category 0). "
   ]
  },
  {
   "attachments": {},
   "cell_type": "markdown",
   "id": "2FyCJPHg-V-U",
   "metadata": {
    "execution": {}
   },
   "source": [
    "## **Section 2.1:  Generating the Synthetic Data**"
   ]
  },
  {
   "attachments": {},
   "cell_type": "markdown",
   "id": "KAJNLpD-2XRy",
   "metadata": {
    "execution": {}
   },
   "source": [
    "As we did in the previous tutorial on linear regression, we will generate synthetic data in a similar way."
   ]
  },
  {
   "cell_type": "code",
   "execution_count": null,
   "id": "06e0665e",
   "metadata": {
    "cellView": "form",
<<<<<<< HEAD
    "execution": {}
=======
    "execution": {},
    "tags": []
>>>>>>> 816e15af
   },
   "outputs": [],
   "source": [
    "# generate synthetic classification data\n",
    "\n",
    "data_points = 100  # set the number of data points to be generated\n",
    "x_1 = np.random.randn(\n",
    "    data_points\n",
    ")  # generate random values for the first regressor using a normal distribution\n",
    "x_2 = np.random.randn(\n",
    "    data_points\n",
    ")  # generate random values for the second regressor using a normal distribution\n",
    "\n",
    "beta = 0.5  # set a weight for the first regressor\n",
    "alpha = 0.1  # set a weighting factor for the noise\n",
    "\n",
    "# define a sigmoid function that takes in an input and returns the output of the sigmoid function.\n",
    "# the sigmoid function is used to transform the input to a value between 0 and 1.\n",
    "def sigmoid(x):\n",
    "    return 1 / (1 + np.exp(-x))\n",
    "\n",
    "\n",
    "# define a function that computes the output values for a synthetic classification problem, given input weights, regressors, and noise.\n",
    "def y_func(weights, regressors, noise):\n",
    "    \"\"\"\n",
    "    This function computes the output values for a synthetic classification problem, given input weights, regressors, and noise.\n",
    "\n",
    "    Parameters:\n",
    "    weights (numpy array): A 1 x r array of weights, where r is the number of regressors\n",
    "    regressors (numpy array): An r x d array of regressors, where d is the number of data points\n",
    "    noise (scalar): A scalar value for the weighting of the noise added to the output values\n",
    "\n",
    "    Returns:\n",
    "    numpy array: A 1 x d array of output values computed using the input weights, regressors, and noise\n",
    "    \"\"\"\n",
    "    # compute the dot product of the input weights and regressors and add noise to it.\n",
    "    # then, apply the sigmoid function to the result to obtain a value between 0 and 1.\n",
    "    # finally, round the result to the nearest integer to obtain the output class label (0 or 1).\n",
    "    y = sigmoid(\n",
    "        np.dot(weights, regressors) + noise * np.random.randn(regressors.shape[1])\n",
    "    )\n",
    "    y = (y > 0.5).astype(int)\n",
    "    return y\n",
    "\n",
    "\n",
    "# generate the output values for the synthetic classification problem using the y_func function.\n",
    "# the input weights and regressors are set to beta and 1-beta for x_1 and x_2, respectively.\n",
    "# the noise term is set to alpha.\n",
    "y = y_func(np.array([beta, 1 - beta]), np.array([x_1, x_2]), alpha)\n",
    "y"
   ]
  },
  {
   "cell_type": "code",
   "execution_count": null,
<<<<<<< HEAD
   "id": "vDpZoeJiS5q7",
   "metadata": {
    "cellView": "form",
    "execution": {}
=======
   "id": "2f819f22-adaa-43e0-bbb6-08fa5da35360",
   "metadata": {
    "cellView": "form",
    "execution": {},
    "tags": []
>>>>>>> 816e15af
   },
   "outputs": [],
   "source": [
    "# visualise the data\n",
    "from matplotlib.colors import ListedColormap\n",
    "\n",
    "colors = [\"#FF0000\", \"#0000FF\"]  # colors for each category\n",
    "cmap = ListedColormap(colors)\n",
    "\n",
    "# plot the data points\n",
<<<<<<< HEAD
    "plt.figure(figsize=(12, 6))\n",
    "plt.subplot(1, 2, 1)\n",
    "plt.scatter(x_1, x_2, c=y, cmap=cmap)\n",
    "plt.title(\"Training data points\")\n",
    "plt.xlabel(\"x_1\")\n",
    "plt.ylabel(\"x_2\")"
=======
    "fig, ax = plt.subplots(figsize=(9, 6))\n",
    "ax.scatter(x_1, x_2, c=y, cmap=cmap)\n",
    "ax.set_title(\"Training data points\")\n",
    "ax.set_xlabel(\"x_1\")\n",
    "ax.set_ylabel(\"x_2\")"
>>>>>>> 816e15af
   ]
  },
  {
   "attachments": {},
   "cell_type": "markdown",
   "id": "Ek8Ntza5-V-V",
   "metadata": {
    "execution": {}
   },
   "source": [
    "## **Section 2.2 Fitting the Model and Analyzing Results**"
   ]
  },
  {
   "attachments": {},
   "cell_type": "markdown",
   "id": "gBAOMAJLv0oa",
   "metadata": {
    "execution": {}
   },
   "source": [
    "Just as with linear regression, we will use the sklearn object to build a logistic regression model.\n"
   ]
  },
  {
   "cell_type": "code",
   "execution_count": null,
   "id": "673ac479",
   "metadata": {
<<<<<<< HEAD
    "execution": {}
=======
    "execution": {},
    "tags": []
>>>>>>> 816e15af
   },
   "outputs": [],
   "source": [
    "# logistic regression model building\n",
    "\n",
    "logreg_model = LogisticRegression()  # initialize the logistic regression model object\n",
    "regressors = np.array(\n",
    "    [x_1, x_2]\n",
    ")  # create a numpy array called regressors to hold the input variables (x_1 and x_2)\n",
    "logreg_model.fit(\n",
    "    regressors.T, y\n",
    ")  # fit the logistic regression model using the input variables and output variable (y)"
   ]
  },
  {
   "cell_type": "code",
   "execution_count": null,
   "id": "YfS-QQjtS_V0",
   "metadata": {
    "cellView": "form",
<<<<<<< HEAD
    "execution": {}
=======
    "execution": {},
    "tags": []
>>>>>>> 816e15af
   },
   "outputs": [],
   "source": [
    "# visualize the decision boundary before and after applying regression\n",
    "\n",
    "from matplotlib.colors import ListedColormap\n",
    "\n",
    "colors = [\"#FF0000\", \"#0000FF\"]\n",
    "cmap = ListedColormap(colors)\n",
    "\n",
    "# plot the data points\n",
<<<<<<< HEAD
    "plt.figure(figsize=(12, 6))\n",
    "plt.subplot(1, 2, 1)\n",
    "plt.scatter(x_1, x_2, c=y, cmap=cmap)\n",
    "plt.title(\"Training data points\")\n",
    "plt.xlabel(\"x_1\")\n",
    "plt.ylabel(\"x_2\")\n",
=======
    "fig, ax = plt.subplots(1, 2, figsize=(10, 6))\n",
    "ax[0].scatter(x_1, x_2, c=y, cmap=cmap)\n",
    "ax[0].set_title(\"Training data points\")\n",
    "ax[0].set_xlabel(\"x_1\")\n",
    "ax[0].set_ylabel(\"x_2\")\n",
>>>>>>> 816e15af
    "\n",
    "# compute the decision boundary\n",
    "w = logreg_model.coef_[0]\n",
    "a = -w[0] / w[1]\n",
    "xx = np.linspace(-3, 3)\n",
    "yy = a * xx - (logreg_model.intercept_[0]) / w[1]\n",
    "\n",
    "# plot the data points with the decision boundary\n",
<<<<<<< HEAD
    "plt.subplot(1, 2, 2)\n",
    "plt.scatter(x_1, x_2, c=y, cmap=cmap)\n",
    "plt.plot(xx, yy, \"k-\", label=\"Decision boundary\")\n",
    "plt.title(\"Result of logistic regression\")\n",
    "plt.xlabel(\"x_1\")\n",
    "plt.ylabel(\"x_2\")\n",
    "plt.legend()\n",
    "\n",
    "plt.show()"
=======
    "ax[1].scatter(x_1, x_2, c=y, cmap=cmap)\n",
    "ax[1].plot(xx, yy, \"k-\", label=\"Decision boundary\")\n",
    "ax[1].set_title(\"Result of logistic regression\")\n",
    "ax[1].set_xlabel(\"x_1\")\n",
    "ax[1].set_ylabel(\"x_2\")\n",
    "ax[1].legend()"
>>>>>>> 816e15af
   ]
  },
  {
   "attachments": {},
   "cell_type": "markdown",
   "id": "82979976",
   "metadata": {
    "execution": {}
   },
   "source": [
    "Once the logistic regression model is trained, its performance can be evaluated using classification-specific metrics. For instance, a **confusion matrix** can be plotted to show the number of data points of each category that are classified as different categories. The overall accuracy of the model can also be calculated to determine the percentage of data points that are correctly classified."
   ]
  },
  {
   "cell_type": "code",
   "execution_count": null,
   "id": "S8oKpgXHwafT",
   "metadata": {
<<<<<<< HEAD
    "execution": {}
=======
    "execution": {},
    "tags": []
>>>>>>> 816e15af
   },
   "outputs": [],
   "source": [
    "# prediction and evaluation of logistic regression model\n",
    "\n",
    "preds = logreg_model.predict(\n",
    "    regressors.T\n",
    ")  # predict the output using the logistic regression model and input variables\n",
    "cm = confusion_matrix(\n",
    "    y, preds\n",
    ")  # compute the confusion matrix using the predicted and actual output values\n",
<<<<<<< HEAD
    "plt.imshow(cm)\n",
    "plt.xticks([0, 1])\n",
    "plt.yticks([0, 1])  # plot the confusion matrix using pyplot\n",
    "plt.ylabel(\"true category\")\n",
    "plt.xlabel(\"predicted category\")  # add x and y axis labels\n",
    "plt.colorbar()  # add colorbar to the plot\n",
=======
    "fig, ax = plt.subplots()\n",
    "im = ax.imshow(cm)\n",
    "ax.set_xticks([0, 1])\n",
    "ax.set_yticks([0, 1])  # plot the confusion matrix using pyplot\n",
    "ax.set_ylabel(\"true category\")\n",
    "ax.set_xlabel(\"predicted category\")  # add x and y axis labels\n",
    "fig.colorbar(\n",
    "    im\n",
    ")  # add colorbar to the plot (assign im to know on what color to base it)\n",
>>>>>>> 816e15af
    "\n",
    "\"Percent correct is \" + str(\n",
    "    100 * logreg_model.score(regressors.T, y)\n",
    ")  # compute the percentage of correct predictions using the logistic regression model and input/output variables"
   ]
  },
  {
   "attachments": {},
   "cell_type": "markdown",
   "id": "RrM0TR19A1x-",
   "metadata": {
    "execution": {}
   },
   "source": [
    "<details>\n",
    "<summary> <font color='orangered'>Click here description of plot  </font></summary>\n",
    "The plot shows a confusion matrix, which is a way of visualizing how well a classification model is performing. The rows represent the true class labels, and the columns represent the predicted class labels. The color of each cell indicates the number of instances that fall into that category. The diagonal cells indicate correct predictions, while the off-diagonal cells indicate incorrect predictions. The percentage of correct predictions by the logistic regression model is printed at the end."
   ]
  },
  {
   "attachments": {},
   "cell_type": "markdown",
   "id": "O6jfkuOWlYF9",
   "metadata": {
    "execution": {}
   },
   "source": [
    "\n",
    "As we can see, the model has a high accuracy. However, in climate science, it is important to test the performance of the model on new and unseen data to ensure its reliability and robustness. Therefore, it is essential to evaluate the model's performance on new data to make sure that it can generalize well and provide accurate predictions on different scenarios.\n"
   ]
  },
  {
   "attachments": {},
   "cell_type": "markdown",
   "id": "gc-QPLSo-V-W",
   "metadata": {
    "execution": {}
   },
   "source": [
    "## **Section 2.3: Test the Model on New Unseen x Values**"
   ]
  },
  {
   "attachments": {},
   "cell_type": "markdown",
   "id": "0Q1GTTR8imTs",
   "metadata": {
    "execution": {}
   },
   "source": [
    "### Coding Exercise 2.3\n",
    "\n",
    "Evaluate the model performance on new unseen data.\n",
    "\n",
    "For the first exercise, once again, like with linear regression, evaluate the model on test data it was not trained on. \n",
    "\n",
    "1. Create a new dataset assuming the same relationship but a different sample of x values and test the model's performance."
   ]
  },
  {
   "cell_type": "markdown",
   "id": "FFwFItnIoXj7",
   "metadata": {
    "colab_type": "text",
    "execution": {}
   },
   "source": [
    "```python\n",
    "# generate 100 numbers from a Gaussian distribution with zero mean\n",
    "x_1_test1 = np.random.randn(data_points)\n",
    "x_2_test1 = np.random.randn(data_points)\n",
    "\n",
    "# create an array of x values\n",
    "regressors_test1 = np.array([x_1_test1, x_2_test1])\n",
    "\n",
    "# assuming the same relationship of beta =.5 and alpha = .1 as set above,calculate the true y values:\n",
    "y_test1 = ...\n",
    "\n",
    "# use the logistic regression model to make predictions on the new x values\n",
    "preds = ...\n",
    "\n",
    "# calculate the confusion matrix for the model's predictions\n",
    "cm = ...\n",
    "\n",
    "# visualize the confusion matrix as an image with labeled ticks\n",
<<<<<<< HEAD
    "_ = ...\n",
    "plt.xticks([0, 1])\n",
    "plt.yticks([0, 1])\n",
    "plt.ylabel('true category'); plt.xlabel('predicted category')\n",
    "# Add colorbar\n",
    "_ = ...\n",
    "\n",
    "# print the percent of correct predictions by the logistic regression model\n",
    "'Percent correct is ' + str(...)\n",
=======
    "fig, ax = plt.subplots()\n",
    "im = ...\n",
    "ax.set_xticks([0, 1])\n",
    "ax.set_yticks([0, 1])  # plot the confusion matrix using pyplot\n",
    "ax.set_ylabel(\"true category\")\n",
    "ax.set_xlabel(\"predicted category\")  # add x and y axis labels\n",
    "# add colorbar to the plot (assign im to know on what color to base it)\n",
    "_ = ...\n",
    "\n",
    "# print the percent of correct predictions by the logistic regression model\n",
    "\"Percent correct is \" + str(...)\n",
>>>>>>> 816e15af
    "\n",
    "```"
   ]
  },
  {
   "cell_type": "code",
   "execution_count": null,
   "id": "ytllXw0UkNEC",
   "metadata": {
<<<<<<< HEAD
    "execution": {}
=======
    "execution": {},
    "tags": []
>>>>>>> 816e15af
   },
   "outputs": [],
   "source": [
    "# to_remove solution\n",
    "\n",
    "# generate 100 numbers from a Gaussian distribution with zero mean\n",
    "x_1_test1 = np.random.randn(data_points)\n",
    "x_2_test1 = np.random.randn(data_points)\n",
    "\n",
    "# create an array of x values\n",
    "regressors_test1 = np.array([x_1_test1, x_2_test1])\n",
    "\n",
    "# assuming the same relationship of beta =.5 and alpha = .1 as set above,calculate the true y values:\n",
    "y_test1 = y_func(np.array([beta, 1 - beta]), regressors_test1, alpha)\n",
    "\n",
    "# use the logistic regression model to make predictions on the new x values\n",
    "preds = logreg_model.predict(regressors_test1.T)\n",
    "\n",
    "# calculate the confusion matrix for the model's predictions\n",
    "cm = confusion_matrix(y_test1, preds)\n",
    "\n",
    "# visualize the confusion matrix as an image with labeled ticks\n",
<<<<<<< HEAD
    "plt.imshow(cm)\n",
    "plt.xticks([0, 1])\n",
    "plt.yticks([0, 1])\n",
    "plt.ylabel(\"true category\")\n",
    "plt.xlabel(\"predicted category\")\n",
    "# Add colorbar\n",
    "_ = plt.colorbar()\n",
=======
    "fig, ax = plt.subplots()\n",
    "im = ax.imshow(cm)\n",
    "ax.set_xticks([0, 1])\n",
    "ax.set_yticks([0, 1])  # plot the confusion matrix using pyplot\n",
    "ax.set_ylabel(\"true category\")\n",
    "ax.set_xlabel(\"predicted category\")  # add x and y axis labels\n",
    "# add colorbar to the plot (assign im to know on what color to base it)\n",
    "_ = fig.colorbar(im)\n",
>>>>>>> 816e15af
    "\n",
    "# print the percent of correct predictions by the logistic regression model\n",
    "\"Percent correct is \" + str(100 * logreg_model.score(regressors_test1.T, y_test1))"
   ]
  },
  {
   "attachments": {},
   "cell_type": "markdown",
   "id": "4w55MAupz-O1",
   "metadata": {
    "execution": {}
   },
   "source": [
    "\n",
    "\n",
    "As the plot and percent correct show, the logistic regression model performs well on this synthetic classification problem. However, in the context of climate science, it is important to consider the possibility of changes in the relationship between variables over time. For instance, climate variables such as temperature, precipitation, and atmospheric carbon dioxide concentrations are known to vary over time due to natural and anthropogenic factors.   \n",
    "If such changes occur, it is important to evaluate whether the logistic regression model developed using past data still performs well on new data collected under the changed conditions."
   ]
  },
  {
   "attachments": {},
   "cell_type": "markdown",
   "id": "0Trsak4h-V-X",
   "metadata": {
    "execution": {}
   },
   "source": [
    "## **Section 2.4: Check the Model on a New Dataset with a Slightly Different Relationship**"
   ]
  },
  {
   "attachments": {},
   "cell_type": "markdown",
   "id": "d1Jozp7wzIyF",
   "metadata": {
    "execution": {}
   },
   "source": [
    "### Coding Exercise 2.4\n",
    "\n",
    "Evaluate the model perfromance on  a new dataset with a slightly different relationship.\n",
    "\n",
    "1. Create a new dataset assuming a different relationship and a different sample of x values and then test the model's performance."
   ]
  },
  {
   "cell_type": "markdown",
   "id": "pP_SeRWf1KIr",
   "metadata": {
    "colab_type": "text",
    "execution": {}
   },
   "source": [
    "```python\n",
    "# generate 100 numbers from a Gaussian distribution with zero mean\n",
    "x_1_test2 = np.random.randn(data_points)\n",
    "x_2_test2 = np.random.randn(data_points)\n",
    "\n",
    "# create an array of x values\n",
    "regressors_test2 = np.array([x_1_test2, x_2_test2])\n",
    "\n",
    "# assuming a different relationship (beta = .8), we can calculate the true y values:\n",
    "beta = 0.8\n",
    "y_test2 = ...\n",
    "\n",
    "# use the logistic regression model to make predictions on the new x values\n",
    "preds = ...\n",
    "\n",
    "# calculate the confusion matrix for the model's predictions\n",
    "cm = ...\n",
    "\n",
    "# visualize the confusion matrix as an image with labeled ticks\n",
<<<<<<< HEAD
    "_ = ...\n",
    "plt.xticks([0, 1])\n",
    "plt.yticks([0, 1])\n",
    "plt.ylabel(\"true category\")\n",
    "plt.xlabel(\"predicted category\")\n",
    "# Add colorbar\n",
=======
    "fig, ax = plt.subplots()\n",
    "im = ...\n",
    "ax.set_xticks([0, 1])\n",
    "ax.set_yticks([0, 1])  # plot the confusion matrix using pyplot\n",
    "ax.set_ylabel(\"true category\")\n",
    "ax.set_xlabel(\"predicted category\")  # add x and y axis labels\n",
    "# add colorbar to the plot (assign im to know on what color to base it)\n",
>>>>>>> 816e15af
    "_ = ...\n",
    "\n",
    "# Print the percent of correct predictions by the logistic regression model\n",
    "\"Percent correct is \" + str(...)\n",
    "\n",
    "```"
   ]
  },
  {
   "cell_type": "code",
   "execution_count": null,
   "id": "o1hLRjskzTfU",
   "metadata": {
<<<<<<< HEAD
    "execution": {}
=======
    "execution": {},
    "tags": []
>>>>>>> 816e15af
   },
   "outputs": [],
   "source": [
    "# to_remove solution\n",
    "\n",
    "# generate 100 numbers from a Gaussian distribution with zero mean\n",
    "x_1_test2 = np.random.randn(data_points)\n",
    "x_2_test2 = np.random.randn(data_points)\n",
    "\n",
    "# create an array of x values\n",
    "regressors_test2 = np.array([x_1_test2, x_2_test2])\n",
    "\n",
    "# assuming a different relationship (beta = .8), we can calculate the true y values:\n",
    "beta = 0.8\n",
    "y_test2 = y_func(np.array([beta, 1 - beta]), regressors_test2, alpha)\n",
    "\n",
    "# use the logistic regression model to make predictions on the new x values\n",
    "preds = logreg_model.predict(regressors_test2.T)\n",
    "\n",
    "# calculate the confusion matrix for the model's predictions\n",
    "cm = confusion_matrix(y_test2, preds)\n",
    "\n",
    "# visualize the confusion matrix as an image with labeled ticks\n",
<<<<<<< HEAD
    "_ = plt.imshow(cm)\n",
    "plt.xticks([0, 1])\n",
    "plt.yticks([0, 1])\n",
    "plt.ylabel(\"true category\")\n",
    "plt.xlabel(\"predicted category\")\n",
    "# Add colorbar\n",
    "_ = plt.colorbar()\n",
=======
    "fig, ax = plt.subplots()\n",
    "im = ax.imshow(cm)\n",
    "ax.set_xticks([0, 1])\n",
    "ax.set_yticks([0, 1])  # plot the confusion matrix using pyplot\n",
    "ax.set_ylabel(\"true category\")\n",
    "ax.set_xlabel(\"predicted category\")  # add x and y axis labels\n",
    "# add colorbar to the plot (assign im to know on what color to base it)\n",
    "_ = fig.colorbar(im)\n",
>>>>>>> 816e15af
    "\n",
    "# Print the percent of correct predictions by the logistic regression model\n",
    "\"Percent correct is \" + str(100 * logreg_model.score(regressors_test2.T, y_test2))"
   ]
  },
  {
   "attachments": {},
   "cell_type": "markdown",
   "id": "q4jOymgP2DIU",
   "metadata": {
    "execution": {}
   },
   "source": [
    "### Question 2.4 \n",
    "\n",
    "1. We can see the accuracy has dropped! What do you conclude from this?"
   ]
  },
  {
   "cell_type": "code",
   "execution_count": null,
   "id": "496ae6b5",
   "metadata": {
    "execution": {}
   },
   "outputs": [],
   "source": [
    "# to_remove explanation\n",
    "\"\"\"\n",
    "1. The model is not as accurately predictive with this dataset. This is expected given the relationship between our variables in this dataset was not the same as the data that the model was trained on. This underscores the necessity to be careful on how these methods are applied to highly evolving climate data as well as make sure to have a test set of data that the model was not trained.\n",
    "\"\"\";"
   ]
  },
  {
   "cell_type": "code",
   "execution_count": null,
   "id": "P7l0x5jPZARj",
   "metadata": {
    "cellView": "form",
<<<<<<< HEAD
    "execution": {}
=======
    "execution": {},
    "tags": []
>>>>>>> 816e15af
   },
   "outputs": [],
   "source": [
    "# visualize decision boundary relative to this new data. What do you observe?\n",
    "from matplotlib.colors import ListedColormap\n",
    "\n",
    "colors = [\"#FF0000\", \"#0000FF\"]\n",
    "cmap = ListedColormap(colors)\n",
    "# Compute the decision boundary\n",
    "w = logreg_model.coef_[0]\n",
    "a = -w[0] / w[1]\n",
    "xx = np.linspace(-3, 3)\n",
    "yy = a * xx - (logreg_model.intercept_[0]) / w[1]\n",
    "\n",
    "# Plot the data points with the decision boundary\n",
<<<<<<< HEAD
    "plt.subplot(1, 2, 2)\n",
    "plt.scatter(x_1_test2, x_2_test2, c=y_test2, cmap=cmap)\n",
    "plt.plot(xx, yy, \"k-\", label=\"Decision boundary\")\n",
    "plt.title(\"Logistic regression\")\n",
    "plt.xlabel(\"x_1\")\n",
    "plt.ylabel(\"x_2\")\n",
    "plt.legend()\n",
    "\n",
    "plt.show()"
=======
    "fig, ax = plt.subplots()\n",
    "ax.scatter(x_1_test2, x_2_test2, c=y_test2, cmap=cmap)\n",
    "ax.plot(xx, yy, \"k-\", label=\"Decision boundary\")\n",
    "ax.set_title(\"Logistic regression\")\n",
    "ax.set_xlabel(\"x_1\")\n",
    "ax.set_ylabel(\"x_2\")\n",
    "ax.legend()"
>>>>>>> 816e15af
   ]
  },
  {
   "attachments": {},
   "cell_type": "markdown",
   "id": "48bbuvuv-V-Z",
   "metadata": {
    "execution": {}
   },
   "source": [
    "\n",
    "\n",
    "# **Summary** \n",
    "This tutorial covers two important regression techniques: linear regression and logistic regression. These techniques are widely used in climate science to analyze and make predictions on data related to weather patterns, climate change, and the impact of climate on ecosystems. Through generating synthetic datasets and fitting models, the tutorial provides an understanding of how these techniques can be used to analyze and make predictions on data. It emphasizes the importance of being cautious in making assumptions about the usefulness of models trained on specific data and the need to test models on new data.   \n",
    "\n",
    "The takeaway for the audience is an understanding of the basics of linear and logistic regression and how to apply them to real-world data analysis problems.\n",
    "\n",
    "\n",
    "\n"
   ]
  }
 ],
 "metadata": {
  "colab": {
   "collapsed_sections": [],
   "include_colab_link": true,
   "name": "W2D5_Tutorial1",
   "provenance": [],
   "toc_visible": true
  },
  "kernel": {
   "display_name": "Python 3",
   "language": "python",
   "name": "python3"
  },
  "kernelspec": {
<<<<<<< HEAD
   "display_name": "climatematch",
   "language": "python",
   "name": "climatematch"
=======
   "display_name": "Python 3 (ipykernel)",
   "language": "python",
   "name": "python3"
>>>>>>> 816e15af
  },
  "language_info": {
   "codemirror_mode": {
    "name": "ipython",
    "version": 3
   },
   "file_extension": ".py",
   "mimetype": "text/x-python",
   "name": "python",
   "nbconvert_exporter": "python",
   "pygments_lexer": "ipython3",
   "version": "3.10.12"
  }
 },
 "nbformat": 4,
 "nbformat_minor": 5
}<|MERGE_RESOLUTION|>--- conflicted
+++ resolved
@@ -1,21 +1,14 @@
 {
  "cells": [
   {
-<<<<<<< HEAD
-=======
-   "attachments": {},
->>>>>>> 816e15af
+   "attachments": {},
    "cell_type": "markdown",
    "id": "79e73ffd",
    "metadata": {
     "execution": {}
    },
    "source": [
-<<<<<<< HEAD
-    "[![Open In Colab](https://colab.research.google.com/assets/colab-badge.svg)](https://colab.research.google.com/github/ClimateMatchAcademy/course-content/blob/main/tutorials/W2D5_ClimateResponse-AdaptationImpact/W2D5_Tutorial1.ipynb) &nbsp; <a href=\"https://kaggle.com/kernels/welcome?src=https://raw.githubusercontent.com/ClimateMatchAcademy/course-content/main/tutorials/W2D5_ClimateResponse-AdaptationImpact/W2D5_Tutorial1.ipynb\" target=\"_parent\"><img src=\"https://kaggle.com/static/images/open-in-kaggle.svg\" alt=\"Open in Kaggle\"/></a>"
-=======
     "[![Open In Colab](https://colab.research.google.com/assets/colab-badge.svg)](https://colab.research.google.com/github/ClimateMatchAcademy/course-content/blob/main/tutorials/W2D5_ClimateResponse-AdaptationImpact/W2D5_Tutorial1.ipynb) &nbsp; <a href=\"https://kaggle.com/kernels/welcome?src=https://raw.githubusercontent.com/{ORG}/course-content/main/tutorials/W2D5_ClimateResponse-AdaptationImpact/W2D5_Tutorial1.ipynb\" target=\"_parent\"><img src=\"https://kaggle.com/static/images/open-in-kaggle.svg\" alt=\"Open in Kaggle\"/></a>"
->>>>>>> 816e15af
    ]
   },
   {
@@ -38,11 +31,7 @@
     "\n",
     "__Production editors:__ Wesley Banfield, Jenna Pearson, Chi Zhang, Ohad Zivan\n",
     "\n",
-<<<<<<< HEAD
-    "**Our 2023 Sponsors:** NASA TOPS\n"
-=======
     "**Our 2023 Sponsors:** NASA TOPS and Google DeepMind"
->>>>>>> 816e15af
    ]
   },
   {
@@ -92,12 +81,8 @@
     "execution": {},
     "pycharm": {
      "name": "#%%\n"
-<<<<<<< HEAD
-    }
-=======
     },
     "tags": []
->>>>>>> 816e15af
    },
    "outputs": [],
    "source": [
@@ -121,29 +106,18 @@
    "id": "3df0b275",
    "metadata": {
     "cellView": "form",
-<<<<<<< HEAD
-    "execution": {}
-=======
-    "execution": {},
-    "tags": []
->>>>>>> 816e15af
+    "execution": {},
+    "tags": []
    },
    "outputs": [],
    "source": [
     "# @title Figure Settings\n",
     "import ipywidgets as widgets  # interactive display\n",
     "\n",
-<<<<<<< HEAD
-    "%config InlineBackend.figure_format = 'retina'\n",
-    "plt.style.use(\n",
-    "    \"https://raw.githubusercontent.com/ClimateMatchAcademy/course-content/main/cma.mplstyle\"\n",
-    ")"
-=======
     "plt.style.use(\n",
     "    \"https://raw.githubusercontent.com/ClimateMatchAcademy/course-content/main/cma.mplstyle\"\n",
     ")\n",
     "%matplotlib inline"
->>>>>>> 816e15af
    ]
   },
   {
@@ -152,12 +126,8 @@
    "id": "77578354-c1ef-4537-a98f-a6c9658643b5",
    "metadata": {
     "cellView": "form",
-<<<<<<< HEAD
-    "execution": {}
-=======
-    "execution": {},
-    "tags": []
->>>>>>> 816e15af
+    "execution": {},
+    "tags": []
    },
    "outputs": [],
    "source": [
@@ -195,15 +165,9 @@
     "\n",
     "where :\n",
     "* y is the dependent variable\n",
-<<<<<<< HEAD
-    "* $x_1$ and $x_2$ are regressors \n",
-    "* $\\beta$ can range from 0 to 1; it is a weighting variable that controls the relative influence from each regressor (at .5, both regressors contribute equally). \n",
-    "* $\\epsilon$ is a noise term that makes $y$ only partially dependent on these regressors. \n",
-=======
     "* x<sub>1</sub> and x<sub>2</sub> are regressors \n",
     "* $\\beta$ can range from 0 to 1; it is a weighting variable that controls the relative influence from each regressor (at .5, both regressors contribute equally). \n",
     "* $\\epsilon$ is a noise term that makes y only partially dependent on these regressors. \n",
->>>>>>> 816e15af
     "* The strength of the noise is controlled by $\\alpha$.  \n",
     "\n",
     "In climate science, linear regression can be used to model relationships between variables such as temperature and time, or cumulative carbon dioxide emissions and global temperature change. By analyzing the relationship between these variables, we can make predictions and gain a better understanding of the climate system.\n",
@@ -239,12 +203,8 @@
    "execution_count": null,
    "id": "Ov8RM-kOq8Ha",
    "metadata": {
-<<<<<<< HEAD
-    "execution": {}
-=======
-    "execution": {},
-    "tags": []
->>>>>>> 816e15af
+    "execution": {},
+    "tags": []
    },
    "outputs": [],
    "source": [
@@ -284,12 +244,8 @@
    "execution_count": null,
    "id": "YH_7qeJoKeJj",
    "metadata": {
-<<<<<<< HEAD
-    "execution": {}
-=======
-    "execution": {},
-    "tags": []
->>>>>>> 816e15af
+    "execution": {},
+    "tags": []
    },
    "outputs": [],
    "source": [
@@ -347,34 +303,12 @@
    "execution_count": null,
    "id": "uINr8aGSvLK5",
    "metadata": {
-<<<<<<< HEAD
-    "execution": {}
-=======
-    "execution": {},
-    "tags": []
->>>>>>> 816e15af
+    "execution": {},
+    "tags": []
    },
    "outputs": [],
    "source": [
     "# creating a figure with two subplots\n",
-<<<<<<< HEAD
-    "plt.subplot(1, 2, 1)  # the first subplot\n",
-    "plt.scatter(x_1, y, c=\"r\")  # creating a scatter plot of x_1 vs. y, with the color 'red'\n",
-    "plt.ylabel(\"y\")  # adding a y-axis label to the plot\n",
-    "plt.xlabel(\"x_1\")  # adding an x-axis label to the plot\n",
-    "\n",
-    "plt.subplot(1, 2, 2)  # the second subplot\n",
-    "plt.scatter(\n",
-    "    x_2, y, c=\"b\"\n",
-    ")  # creating a scatter plot of x_2 vs. y, with the color 'blue'\n",
-    "plt.ylabel(\"y\")  # adding a y-axis label to the plot\n",
-    "plt.xlabel(\"x_2\")  # adding an x-axis label to the plot\n",
-    "\n",
-    "plt.suptitle(\n",
-    "    \"Scatter plots of y against x_1 and x_2\", fontsize=14\n",
-    ")  # adding a title to the overall figure\n",
-    "plt.show()  # displaying the plot"
-=======
     "fig, ax = plt.subplots(1, 2)  # the first subplot\n",
     "ax[0].scatter(\n",
     "    x_1, y, c=\"r\"\n",
@@ -391,7 +325,6 @@
     "fig.suptitle(\n",
     "    \"Scatter plots of y against x_1 and x_2\", fontsize=14\n",
     ")  # adding a title to the overall figure"
->>>>>>> 816e15af
    ]
   },
   {
@@ -421,12 +354,8 @@
    "execution_count": null,
    "id": "9hnuGKaOK2t6",
    "metadata": {
-<<<<<<< HEAD
-    "execution": {}
-=======
-    "execution": {},
-    "tags": []
->>>>>>> 816e15af
+    "execution": {},
+    "tags": []
    },
    "outputs": [],
    "source": [
@@ -455,12 +384,8 @@
    "execution_count": null,
    "id": "U2CJQMRQLFKh",
    "metadata": {
-<<<<<<< HEAD
-    "execution": {}
-=======
-    "execution": {},
-    "tags": []
->>>>>>> 816e15af
+    "execution": {},
+    "tags": []
    },
    "outputs": [],
    "source": [
@@ -495,12 +420,8 @@
    "execution_count": null,
    "id": "IPvSJEhiLW2R",
    "metadata": {
-<<<<<<< HEAD
-    "execution": {}
-=======
-    "execution": {},
-    "tags": []
->>>>>>> 816e15af
+    "execution": {},
+    "tags": []
    },
    "outputs": [],
    "source": [
@@ -514,12 +435,8 @@
    "execution_count": null,
    "id": "t86gWVPgLavR",
    "metadata": {
-<<<<<<< HEAD
-    "execution": {}
-=======
-    "execution": {},
-    "tags": []
->>>>>>> 816e15af
+    "execution": {},
+    "tags": []
    },
    "outputs": [],
    "source": [
@@ -565,12 +482,8 @@
    "execution_count": null,
    "id": "n_D2EoE4McHB",
    "metadata": {
-<<<<<<< HEAD
-    "execution": {}
-=======
-    "execution": {},
-    "tags": []
->>>>>>> 816e15af
+    "execution": {},
+    "tags": []
    },
    "outputs": [],
    "source": [
@@ -591,14 +504,9 @@
     "y_test1 = y_func(np.array([beta, 1 - beta]), regressors_test1, alpha)\n",
     "\n",
     "# visualizing how aligned the predicted and true values are by creating a scatter plot\n",
-<<<<<<< HEAD
-    "plt.scatter(y_test1, preds_test1)\n",
-    "plt.xlabel(\"true\")\n",
-=======
     "fig, ax = plt.subplots()\n",
     "ax.scatter(y_test1, preds_test1)\n",
     "ax.set_xlabel(\"true\")\n",
->>>>>>> 816e15af
     "plt.ylabel(\"predicted\")\n",
     "\n",
     "# calculating the coefficient of determination (R^2) using the score() method of the LinearRegression object\n",
@@ -632,12 +540,8 @@
    "execution_count": null,
    "id": "J9ogBurMMo2B",
    "metadata": {
-<<<<<<< HEAD
-    "execution": {}
-=======
-    "execution": {},
-    "tags": []
->>>>>>> 816e15af
+    "execution": {},
+    "tags": []
    },
    "outputs": [],
    "source": [
@@ -653,18 +557,11 @@
     "beta = 0.6\n",
     "y_test2 = y_func(np.array([beta, 1 - beta]), regressors_test2, alpha)\n",
     "\n",
-<<<<<<< HEAD
-    "plt.scatter(\n",
-    "    y_test2, preds_test2\n",
-    ")  # visualizing how aligned the predicted and true values are\n",
-    "plt.xlabel(\"true\")\n",
-=======
     "fig, ax = plt.subplots()\n",
     "ax.scatter(\n",
     "    y_test2, preds_test2\n",
     ")  # visualizing how aligned the predicted and true values are\n",
     "ax.set_xlabel(\"true\")\n",
->>>>>>> 816e15af
     "plt.ylabel(\"predicted\")\n",
     "reg_model.score(regressors_test2.T, y_test2)  # coef of determination"
    ]
@@ -758,12 +655,8 @@
    "id": "06e0665e",
    "metadata": {
     "cellView": "form",
-<<<<<<< HEAD
-    "execution": {}
-=======
-    "execution": {},
-    "tags": []
->>>>>>> 816e15af
+    "execution": {},
+    "tags": []
    },
    "outputs": [],
    "source": [
@@ -819,18 +712,11 @@
   {
    "cell_type": "code",
    "execution_count": null,
-<<<<<<< HEAD
-   "id": "vDpZoeJiS5q7",
+   "id": "2f819f22-adaa-43e0-bbb6-08fa5da35360",
    "metadata": {
     "cellView": "form",
-    "execution": {}
-=======
-   "id": "2f819f22-adaa-43e0-bbb6-08fa5da35360",
-   "metadata": {
-    "cellView": "form",
-    "execution": {},
-    "tags": []
->>>>>>> 816e15af
+    "execution": {},
+    "tags": []
    },
    "outputs": [],
    "source": [
@@ -841,20 +727,11 @@
     "cmap = ListedColormap(colors)\n",
     "\n",
     "# plot the data points\n",
-<<<<<<< HEAD
-    "plt.figure(figsize=(12, 6))\n",
-    "plt.subplot(1, 2, 1)\n",
-    "plt.scatter(x_1, x_2, c=y, cmap=cmap)\n",
-    "plt.title(\"Training data points\")\n",
-    "plt.xlabel(\"x_1\")\n",
-    "plt.ylabel(\"x_2\")"
-=======
     "fig, ax = plt.subplots(figsize=(9, 6))\n",
     "ax.scatter(x_1, x_2, c=y, cmap=cmap)\n",
     "ax.set_title(\"Training data points\")\n",
     "ax.set_xlabel(\"x_1\")\n",
     "ax.set_ylabel(\"x_2\")"
->>>>>>> 816e15af
    ]
   },
   {
@@ -884,12 +761,8 @@
    "execution_count": null,
    "id": "673ac479",
    "metadata": {
-<<<<<<< HEAD
-    "execution": {}
-=======
-    "execution": {},
-    "tags": []
->>>>>>> 816e15af
+    "execution": {},
+    "tags": []
    },
    "outputs": [],
    "source": [
@@ -910,12 +783,8 @@
    "id": "YfS-QQjtS_V0",
    "metadata": {
     "cellView": "form",
-<<<<<<< HEAD
-    "execution": {}
-=======
-    "execution": {},
-    "tags": []
->>>>>>> 816e15af
+    "execution": {},
+    "tags": []
    },
    "outputs": [],
    "source": [
@@ -927,20 +796,11 @@
     "cmap = ListedColormap(colors)\n",
     "\n",
     "# plot the data points\n",
-<<<<<<< HEAD
-    "plt.figure(figsize=(12, 6))\n",
-    "plt.subplot(1, 2, 1)\n",
-    "plt.scatter(x_1, x_2, c=y, cmap=cmap)\n",
-    "plt.title(\"Training data points\")\n",
-    "plt.xlabel(\"x_1\")\n",
-    "plt.ylabel(\"x_2\")\n",
-=======
     "fig, ax = plt.subplots(1, 2, figsize=(10, 6))\n",
     "ax[0].scatter(x_1, x_2, c=y, cmap=cmap)\n",
     "ax[0].set_title(\"Training data points\")\n",
     "ax[0].set_xlabel(\"x_1\")\n",
     "ax[0].set_ylabel(\"x_2\")\n",
->>>>>>> 816e15af
     "\n",
     "# compute the decision boundary\n",
     "w = logreg_model.coef_[0]\n",
@@ -949,24 +809,12 @@
     "yy = a * xx - (logreg_model.intercept_[0]) / w[1]\n",
     "\n",
     "# plot the data points with the decision boundary\n",
-<<<<<<< HEAD
-    "plt.subplot(1, 2, 2)\n",
-    "plt.scatter(x_1, x_2, c=y, cmap=cmap)\n",
-    "plt.plot(xx, yy, \"k-\", label=\"Decision boundary\")\n",
-    "plt.title(\"Result of logistic regression\")\n",
-    "plt.xlabel(\"x_1\")\n",
-    "plt.ylabel(\"x_2\")\n",
-    "plt.legend()\n",
-    "\n",
-    "plt.show()"
-=======
     "ax[1].scatter(x_1, x_2, c=y, cmap=cmap)\n",
     "ax[1].plot(xx, yy, \"k-\", label=\"Decision boundary\")\n",
     "ax[1].set_title(\"Result of logistic regression\")\n",
     "ax[1].set_xlabel(\"x_1\")\n",
     "ax[1].set_ylabel(\"x_2\")\n",
     "ax[1].legend()"
->>>>>>> 816e15af
    ]
   },
   {
@@ -985,12 +833,8 @@
    "execution_count": null,
    "id": "S8oKpgXHwafT",
    "metadata": {
-<<<<<<< HEAD
-    "execution": {}
-=======
-    "execution": {},
-    "tags": []
->>>>>>> 816e15af
+    "execution": {},
+    "tags": []
    },
    "outputs": [],
    "source": [
@@ -1002,14 +846,6 @@
     "cm = confusion_matrix(\n",
     "    y, preds\n",
     ")  # compute the confusion matrix using the predicted and actual output values\n",
-<<<<<<< HEAD
-    "plt.imshow(cm)\n",
-    "plt.xticks([0, 1])\n",
-    "plt.yticks([0, 1])  # plot the confusion matrix using pyplot\n",
-    "plt.ylabel(\"true category\")\n",
-    "plt.xlabel(\"predicted category\")  # add x and y axis labels\n",
-    "plt.colorbar()  # add colorbar to the plot\n",
-=======
     "fig, ax = plt.subplots()\n",
     "im = ax.imshow(cm)\n",
     "ax.set_xticks([0, 1])\n",
@@ -1019,7 +855,6 @@
     "fig.colorbar(\n",
     "    im\n",
     ")  # add colorbar to the plot (assign im to know on what color to base it)\n",
->>>>>>> 816e15af
     "\n",
     "\"Percent correct is \" + str(\n",
     "    100 * logreg_model.score(regressors.T, y)\n",
@@ -1105,17 +940,6 @@
     "cm = ...\n",
     "\n",
     "# visualize the confusion matrix as an image with labeled ticks\n",
-<<<<<<< HEAD
-    "_ = ...\n",
-    "plt.xticks([0, 1])\n",
-    "plt.yticks([0, 1])\n",
-    "plt.ylabel('true category'); plt.xlabel('predicted category')\n",
-    "# Add colorbar\n",
-    "_ = ...\n",
-    "\n",
-    "# print the percent of correct predictions by the logistic regression model\n",
-    "'Percent correct is ' + str(...)\n",
-=======
     "fig, ax = plt.subplots()\n",
     "im = ...\n",
     "ax.set_xticks([0, 1])\n",
@@ -1127,7 +951,6 @@
     "\n",
     "# print the percent of correct predictions by the logistic regression model\n",
     "\"Percent correct is \" + str(...)\n",
->>>>>>> 816e15af
     "\n",
     "```"
    ]
@@ -1137,12 +960,8 @@
    "execution_count": null,
    "id": "ytllXw0UkNEC",
    "metadata": {
-<<<<<<< HEAD
-    "execution": {}
-=======
-    "execution": {},
-    "tags": []
->>>>>>> 816e15af
+    "execution": {},
+    "tags": []
    },
    "outputs": [],
    "source": [
@@ -1165,15 +984,6 @@
     "cm = confusion_matrix(y_test1, preds)\n",
     "\n",
     "# visualize the confusion matrix as an image with labeled ticks\n",
-<<<<<<< HEAD
-    "plt.imshow(cm)\n",
-    "plt.xticks([0, 1])\n",
-    "plt.yticks([0, 1])\n",
-    "plt.ylabel(\"true category\")\n",
-    "plt.xlabel(\"predicted category\")\n",
-    "# Add colorbar\n",
-    "_ = plt.colorbar()\n",
-=======
     "fig, ax = plt.subplots()\n",
     "im = ax.imshow(cm)\n",
     "ax.set_xticks([0, 1])\n",
@@ -1182,7 +992,6 @@
     "ax.set_xlabel(\"predicted category\")  # add x and y axis labels\n",
     "# add colorbar to the plot (assign im to know on what color to base it)\n",
     "_ = fig.colorbar(im)\n",
->>>>>>> 816e15af
     "\n",
     "# print the percent of correct predictions by the logistic regression model\n",
     "\"Percent correct is \" + str(100 * logreg_model.score(regressors_test1.T, y_test1))"
@@ -1255,14 +1064,6 @@
     "cm = ...\n",
     "\n",
     "# visualize the confusion matrix as an image with labeled ticks\n",
-<<<<<<< HEAD
-    "_ = ...\n",
-    "plt.xticks([0, 1])\n",
-    "plt.yticks([0, 1])\n",
-    "plt.ylabel(\"true category\")\n",
-    "plt.xlabel(\"predicted category\")\n",
-    "# Add colorbar\n",
-=======
     "fig, ax = plt.subplots()\n",
     "im = ...\n",
     "ax.set_xticks([0, 1])\n",
@@ -1270,7 +1071,6 @@
     "ax.set_ylabel(\"true category\")\n",
     "ax.set_xlabel(\"predicted category\")  # add x and y axis labels\n",
     "# add colorbar to the plot (assign im to know on what color to base it)\n",
->>>>>>> 816e15af
     "_ = ...\n",
     "\n",
     "# Print the percent of correct predictions by the logistic regression model\n",
@@ -1284,12 +1084,8 @@
    "execution_count": null,
    "id": "o1hLRjskzTfU",
    "metadata": {
-<<<<<<< HEAD
-    "execution": {}
-=======
-    "execution": {},
-    "tags": []
->>>>>>> 816e15af
+    "execution": {},
+    "tags": []
    },
    "outputs": [],
    "source": [
@@ -1313,15 +1109,6 @@
     "cm = confusion_matrix(y_test2, preds)\n",
     "\n",
     "# visualize the confusion matrix as an image with labeled ticks\n",
-<<<<<<< HEAD
-    "_ = plt.imshow(cm)\n",
-    "plt.xticks([0, 1])\n",
-    "plt.yticks([0, 1])\n",
-    "plt.ylabel(\"true category\")\n",
-    "plt.xlabel(\"predicted category\")\n",
-    "# Add colorbar\n",
-    "_ = plt.colorbar()\n",
-=======
     "fig, ax = plt.subplots()\n",
     "im = ax.imshow(cm)\n",
     "ax.set_xticks([0, 1])\n",
@@ -1330,7 +1117,6 @@
     "ax.set_xlabel(\"predicted category\")  # add x and y axis labels\n",
     "# add colorbar to the plot (assign im to know on what color to base it)\n",
     "_ = fig.colorbar(im)\n",
->>>>>>> 816e15af
     "\n",
     "# Print the percent of correct predictions by the logistic regression model\n",
     "\"Percent correct is \" + str(100 * logreg_model.score(regressors_test2.T, y_test2))"
@@ -1370,12 +1156,8 @@
    "id": "P7l0x5jPZARj",
    "metadata": {
     "cellView": "form",
-<<<<<<< HEAD
-    "execution": {}
-=======
-    "execution": {},
-    "tags": []
->>>>>>> 816e15af
+    "execution": {},
+    "tags": []
    },
    "outputs": [],
    "source": [
@@ -1391,17 +1173,6 @@
     "yy = a * xx - (logreg_model.intercept_[0]) / w[1]\n",
     "\n",
     "# Plot the data points with the decision boundary\n",
-<<<<<<< HEAD
-    "plt.subplot(1, 2, 2)\n",
-    "plt.scatter(x_1_test2, x_2_test2, c=y_test2, cmap=cmap)\n",
-    "plt.plot(xx, yy, \"k-\", label=\"Decision boundary\")\n",
-    "plt.title(\"Logistic regression\")\n",
-    "plt.xlabel(\"x_1\")\n",
-    "plt.ylabel(\"x_2\")\n",
-    "plt.legend()\n",
-    "\n",
-    "plt.show()"
-=======
     "fig, ax = plt.subplots()\n",
     "ax.scatter(x_1_test2, x_2_test2, c=y_test2, cmap=cmap)\n",
     "ax.plot(xx, yy, \"k-\", label=\"Decision boundary\")\n",
@@ -1409,7 +1180,6 @@
     "ax.set_xlabel(\"x_1\")\n",
     "ax.set_ylabel(\"x_2\")\n",
     "ax.legend()"
->>>>>>> 816e15af
    ]
   },
   {
@@ -1446,15 +1216,9 @@
    "name": "python3"
   },
   "kernelspec": {
-<<<<<<< HEAD
-   "display_name": "climatematch",
-   "language": "python",
-   "name": "climatematch"
-=======
    "display_name": "Python 3 (ipykernel)",
    "language": "python",
    "name": "python3"
->>>>>>> 816e15af
   },
   "language_info": {
    "codemirror_mode": {
