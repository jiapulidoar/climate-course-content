--- conflicted
+++ resolved
@@ -23,11 +23,7 @@
     "\n",
     "**Content reviewers:** Younkap Nina Duplex, Sloane Garelick, Paul Heubel, Zahra Khodakaramimaghsoud, Peter Ohue, Laura Paccini, Jenna Pearson, Agustina Pesce, Derick Temfack, Peizhen Yang, Cheng Zhang, Chi Zhang, Ohad Zivan\n",
     "\n",
-<<<<<<< HEAD
-    "**Content editors:** Jenna Pearson, Chi Zhang, Ohad Zivan, Paul Heubel\n",
-=======
     "**Content editors:** Paul Heubel, Jenna Pearson, Chi Zhang, Ohad Zivan\n",
->>>>>>> d4db9c84
     "\n",
     "**Production editors:** Wesley Banfield, Paul Heubel, Jenna Pearson, Chi Zhang, Ohad Zivan\n",
     "\n",
@@ -479,11 +475,7 @@
    "source": [
     "<details>\n",
     "<summary> <font color='orangered'>Click here for a description of the plot  </font></summary>\n",
-<<<<<<< HEAD
-    "Histogram plot of the annual maximum daily precipitation in millimeters per day as above. Instead of the normal distribution the fitted general extreme value (GEV) distribution is overlaid in black. Its skewness and the thicker tails improve the data representation. \n",
-=======
     "Histogram plot of the annual maximum daily precipitation in millimeters per day as above. Instead of the normal distribution the fitted generalized extreme value (GEV) distribution is overlaid in black. Its skewness and the thicker tails improve the data representation. \n",
->>>>>>> d4db9c84
     "</details>"
    ]
   },
@@ -616,11 +608,7 @@
    "source": [
     "<details>\n",
     "<summary> <font color='orangered'>Click here for a description of the plot  </font></summary>\n",
-<<<<<<< HEAD
-    "Histogram plot of the annual maximum daily precipitation in millimeters per day as above. Both, the normal distribution and the fitted general extreme value (GEV) distribution are overlaid in red and black, respectively.\n",
-=======
     "Histogram plot of the annual maximum daily precipitation in millimeters per day as above. Both, the normal distribution and the fitted generalized extreme value (GEV) distribution are overlaid in red and black, respectively.\n",
->>>>>>> d4db9c84
     "</details>"
    ]
   },
