--- conflicted
+++ resolved
@@ -6,7 +6,6 @@
     "execution": {}
    },
    "source": [
-<<<<<<< HEAD
     "[![Open In Colab](https://colab.research.google.com/assets/colab-badge.svg)](https://colab.research.google.com/github/ClimateMatchAcademy/course-content/blob/main/tutorials/W1D2_StateoftheClimateOceanandAtmosphereReanalysis/W1D2_Tutorial5.ipynb) &nbsp; <a href=\"https://kaggle.com/kernels/welcome?src=https://raw.githubusercontent.com/ClimateMatchAcademy/course-content/main/tutorials/W1D2_StateoftheClimateOceanandAtmosphereReanalysis/W1D2_Tutorial5.ipynb\" target=\"_parent\"><img src=\"https://kaggle.com/static/images/open-in-kaggle.svg\" alt=\"Open in Kaggle\"/></a>"
    ]
   },
@@ -16,9 +15,7 @@
     "execution": {}
    },
    "source": [
-=======
->>>>>>> 816e15af
-    "# **Tutorial 5: Thermohaline Circulation**\n",
+    "# Tutorial 5: Thermohaline Circulation\n",
     "\n",
     "**Week 1, Day 2: Ocean and Atmospheric Reanalysis**\n",
     "\n",
@@ -39,22 +36,7 @@
     "execution": {}
    },
    "source": [
-<<<<<<< HEAD
     "# Tutorial Objectives\n",
-=======
-    "\n",
-    "![CMIP.png](https://github.com/ClimateMatchAcademy/course-content/blob/main/tutorials/Art/CMIP.png?raw=true)|\n",
-    "-\n"
-   ]
-  },
-  {
-   "cell_type": "markdown",
-   "metadata": {
-    "execution": {}
-   },
-   "source": [
-    "# **Tutorial Objectives**\n",
->>>>>>> 816e15af
     "In the previous tutorial, we discussed how the surface ocean's movement is driven by wind forcing. However, the ocean can also experience movement due to density differences. The large scale ocean movement driven by these density differences is known as the *thermohaline circulation*. The density of ocean water is influenced by temperature (thermo) and salinity (haline), and fluid motion occur in response to pressure gradients caused by these density variations.\n",
     "\n",
     "In this tutorial, we will use ocean surface data for 2014 to 2016 from the [Estimating the Circulation and Climate of the Ocean (ECCO)](https://www.ecco-group.org/) dataset to \n",
@@ -69,11 +51,7 @@
     "execution": {}
    },
    "source": [
-<<<<<<< HEAD
     "# Setup"
-=======
-    "# **Setup**"
->>>>>>> 816e15af
    ]
   },
   {
@@ -121,11 +99,33 @@
     "import cmocean\n",
     "import pooch\n",
     "import os\n",
-<<<<<<< HEAD
-=======
     "import tempfile\n",
->>>>>>> 816e15af
     "import gsw"
+   ]
+  },
+  {
+   "cell_type": "code",
+   "execution_count": null,
+   "metadata": {},
+   "outputs": [],
+   "source": [
+    "# @title Helper functions\n",
+    "\n",
+    "def pooch_load(filelocation=None, filename=None, processor=None):\n",
+    "    shared_location = \"/home/jovyan/shared/Data/tutorials/W1D2_StateoftheClimateOceanandAtmosphereReanalysis\"  # this is different for each day\n",
+    "    user_temp_cache = tempfile.gettempdir()\n",
+    "\n",
+    "    if os.path.exists(os.path.join(shared_location, filename)):\n",
+    "        file = os.path.join(shared_location, filename)\n",
+    "    else:\n",
+    "        file = pooch.retrieve(\n",
+    "            filelocation,\n",
+    "            known_hash=None,\n",
+    "            fname=os.path.join(user_temp_cache, filename),\n",
+    "            processor=processor,\n",
+    "        )\n",
+    "\n",
+    "    return file"
    ]
   },
   {
@@ -134,7 +134,6 @@
    "metadata": {
     "cellView": "form",
     "execution": {},
-<<<<<<< HEAD
     "tags": []
    },
    "outputs": [],
@@ -185,23 +184,12 @@
     "for i in range(len(tab_contents)):\n",
     "  tabs.set_title(i, video_ids[i][0])\n",
     "display(tabs)"
-=======
-    "tags": [
-     "colab"
-    ]
-   },
-   "outputs": [],
-   "source": [
-    "# @title Video 1: Speaker Introduction\n",
-    "# Tech team will add code to format and display the video"
->>>>>>> 816e15af
-   ]
-  },
-  {
-   "cell_type": "code",
-   "execution_count": null,
-   "metadata": {
-<<<<<<< HEAD
+   ]
+  },
+  {
+   "cell_type": "code",
+   "execution_count": null,
+   "metadata": {
     "cellView": "form",
     "execution": {},
     "pycharm": {
@@ -217,44 +205,15 @@
     "# @markdown These are the slides for the videos in all tutorials today\n",
     "from IPython.display import IFrame\n",
     "link_id = \"vdeq6\""
-=======
-    "execution": {},
-    "tags": []
-   },
-   "outputs": [],
-   "source": [
-    "# helper functions\n",
-    "\n",
-    "\n",
-    "def pooch_load(filelocation=None, filename=None, processor=None):\n",
-    "    shared_location = \"/home/jovyan/shared/Data/tutorials/W1D2_StateoftheClimateOceanandAtmosphereReanalysis\"  # this is different for each day\n",
-    "    user_temp_cache = tempfile.gettempdir()\n",
-    "\n",
-    "    if os.path.exists(os.path.join(shared_location, filename)):\n",
-    "        file = os.path.join(shared_location, filename)\n",
-    "    else:\n",
-    "        file = pooch.retrieve(\n",
-    "            filelocation,\n",
-    "            known_hash=None,\n",
-    "            fname=os.path.join(user_temp_cache, filename),\n",
-    "            processor=processor,\n",
-    "        )\n",
-    "\n",
-    "    return file"
->>>>>>> 816e15af
-   ]
-  },
-  {
-   "cell_type": "markdown",
-   "metadata": {
-    "execution": {}
-   },
-   "source": [
-<<<<<<< HEAD
+   ]
+  },
+  {
+   "cell_type": "markdown",
+   "metadata": {
+    "execution": {}
+   },
+   "source": [
     "# Section 1: Plot Surface Temperature and Salinity\n",
-=======
-    "# **Section 1: Plot Surface Temperature and Salinity**\n",
->>>>>>> 816e15af
     "In the slides, we discovered that ocean flows can be driven by density variations in addition to wind-driven circulation. One example of a density-driven flow is the thermohaline circulation. Density in the ocean is influenced by two main factors: \n",
     "1. Salinity (higher salinity leads to greater density) and \n",
     "2. Temperature (lower temperature generally results in higher density),\n",
@@ -274,15 +233,10 @@
    "outputs": [],
    "source": [
     "# import preprocessed ecco data. This data is surface data that is monthly over the period 2014 to 2016.\n",
-<<<<<<< HEAD
-    "url_theta = \"https://osf.io/98ksr/download\"\n",
-    "subset_theta= xr.open_dataset(pooch.retrieve(url_theta, known_hash=None))\n",
-=======
     "filename_theta = \"surface_theta.nc\"\n",
     "url_theta = \"https://osf.io/98ksr/download\"\n",
     "\n",
     "subset_theta = xr.open_dataset(pooch_load(url_theta, filename_theta))\n",
->>>>>>> 816e15af
     "subset_theta"
    ]
   },
@@ -294,15 +248,10 @@
    },
    "outputs": [],
    "source": [
-<<<<<<< HEAD
-    "url_salt = \"https://osf.io/aufs2/download\"\n",
-    "subset_salt= xr.open_dataset(pooch.retrieve(url_salt, known_hash=None))\n",
-=======
     "filename_salt = \"surface_salt.nc\"\n",
     "url_salt = \"https://osf.io/aufs2/download\"\n",
     "\n",
     "subset_salt = xr.open_dataset(pooch_load(url_salt, filename_salt))\n",
->>>>>>> 816e15af
     "subset_salt"
    ]
   },
@@ -315,19 +264,12 @@
    "outputs": [],
    "source": [
     "# make land points NaN (not a number)\n",
-<<<<<<< HEAD
-    "subset_theta=subset_theta.where(subset_theta != 0) # change anywhere that the value is zero to NaN\n",
-    "subset_salt=subset_salt.where(subset_salt != 0) # same\n",
-    "subset_theta=subset_theta.THETA # choose the variable to remove the dimension\n",
-    "subset_salt=subset_salt.SALT"
-=======
     "subset_theta = subset_theta.where(\n",
     "    subset_theta != 0\n",
     ")  # change anywhere that the value is zero to NaN\n",
     "subset_salt = subset_salt.where(subset_salt != 0)  # same\n",
     "subset_theta = subset_theta.THETA  # choose the variable to remove the dimension\n",
     "subset_salt = subset_salt.SALT"
->>>>>>> 816e15af
    ]
   },
   {
@@ -339,11 +281,6 @@
    "outputs": [],
    "source": [
     "# plot Sea Surface Temprature - similar to plots we used in tutorials 2+3\n",
-<<<<<<< HEAD
-    "fig, ax = plt.subplots(subplot_kw={'projection':ccrs.PlateCarree()},figsize=(11,12),dpi=100) #this is from cartopy https://rabernat.github.io/research_computing_2018/maps-with-cartopy.html\n",
-    "p=(subset_theta).plot(vmin=0,cmap=cmocean.cm.thermal,cbar_kwargs={'shrink':0.75,'orientation':'horizontal','extend':'both','pad':0.05,'label': \"degree C\"})\n",
-    "ax.coastlines(color='grey',lw=0.5)\n",
-=======
     "fig, ax = plt.subplots(\n",
     "    subplot_kw={\"projection\": ccrs.PlateCarree()}, figsize=(11, 12), dpi=100\n",
     ")  # this is from cartopy https://rabernat.github.io/research_computing_2018/maps-with-cartopy.html\n",
@@ -360,18 +297,12 @@
     "    ax=ax,\n",
     ")\n",
     "ax.coastlines(color=\"grey\", lw=0.5)\n",
->>>>>>> 816e15af
     "ax.set_xticks([-180, -120, -60, 0, 60, 120, 180], crs=ccrs.PlateCarree())\n",
     "ax.set_yticks([-90, -60, -30, 0, 30, 60, 90], crs=ccrs.PlateCarree())\n",
     "lon_formatter = LongitudeFormatter(zero_direction_label=True)\n",
     "lat_formatter = LatitudeFormatter()\n",
-<<<<<<< HEAD
-    "ax.add_feature(cart.feature.LAND, zorder=100, edgecolor='k')\n",
-    "plt.title('Sea Surface Temperature (2014-2016 mean)')\n",
-=======
     "ax.add_feature(cart.feature.LAND, zorder=100, edgecolor=\"k\")\n",
     "ax.set_title(\"Sea Surface Temperature (2014-2016 mean)\")\n",
->>>>>>> 816e15af
     "fig.tight_layout()"
    ]
   },
@@ -384,11 +315,6 @@
    "outputs": [],
    "source": [
     "# plot Sea Surface Salinity\n",
-<<<<<<< HEAD
-    "fig, ax = plt.subplots(subplot_kw={'projection':ccrs.PlateCarree()},figsize=(11,12),dpi=100) #this is from cartopy https://rabernat.github.io/research_computing_2018/maps-with-cartopy.html\n",
-    "p=(subset_salt).plot(cmap=cmocean.cm.haline,vmin=30,cbar_kwargs={'shrink':0.75,'orientation':'horizontal','extend':'both','pad':0.05,'label': \"psu\"})\n",
-    "ax.coastlines(color='grey',lw=0.5)\n",
-=======
     "fig, ax = plt.subplots(\n",
     "    subplot_kw={\"projection\": ccrs.PlateCarree()}, figsize=(11, 12), dpi=100\n",
     ")  # this is from cartopy https://rabernat.github.io/research_computing_2018/maps-with-cartopy.html\n",
@@ -405,18 +331,12 @@
     "    ax=ax,\n",
     ")\n",
     "ax.coastlines(color=\"grey\", lw=0.5)\n",
->>>>>>> 816e15af
     "ax.set_xticks([-180, -120, -60, 0, 60, 120, 180], crs=ccrs.PlateCarree())\n",
     "ax.set_yticks([-90, -60, -30, 0, 30, 60, 90], crs=ccrs.PlateCarree())\n",
     "lon_formatter = LongitudeFormatter(zero_direction_label=True)\n",
     "lat_formatter = LatitudeFormatter()\n",
-<<<<<<< HEAD
-    "ax.add_feature(cart.feature.LAND, zorder=100, edgecolor='k')\n",
-    "plt.title('Sea Surface Salinity (2014-2016 mean)')\n",
-=======
     "ax.add_feature(cart.feature.LAND, zorder=100, edgecolor=\"k\")\n",
     "ax.set_title(\"Sea Surface Salinity (2014-2016 mean)\")\n",
->>>>>>> 816e15af
     "fig.tight_layout()"
    ]
   },
@@ -426,11 +346,7 @@
     "execution": {}
    },
    "source": [
-<<<<<<< HEAD
     "# Section 2: Calculating Density from Salinity & Temperature\n",
-=======
-    "# **Section 2: Calculating Density from Salinity & Temperature**\n",
->>>>>>> 816e15af
     "The equation relating ocean water density to other water properties is called the ***equation of state***. It is a non-linear function of temperature, salinity, and pressure. This can be expressed as $\\rho=\\rho(T,S,p)$. Here we will show two ways to calculate the density. \n",
     "\n",
     "The first is a *linear approximation* to the equation of state. We will then show how to calculate the full, non-linear equation of state using the `gsw` package"
@@ -442,11 +358,7 @@
     "execution": {}
    },
    "source": [
-<<<<<<< HEAD
     "## Section 2.1: Linearized Equation of State\n",
-=======
-    "## **Section 2.1: Linearized Equation of State**\n",
->>>>>>> 816e15af
     "Here we take the linearized equation of state from equation 1.57 in Vallis' textbook [\"*Atmospheric and Oceanic Fluid Dynamics*\"](https://www.cambridge.org/core/books/atmospheric-and-oceanic-fluid-dynamics/41379BDDC4257CBE11143C466F6428A4)\n",
     "\n",
     "$$ \\rho=\\rho_0[1-\\beta_T(T-T_0)+\\beta_S(S-S_0)+\\beta_p(p-p_0)] $$\n",
@@ -464,13 +376,9 @@
    },
    "outputs": [],
    "source": [
-<<<<<<< HEAD
-    "rho_linear=1027*(1-2E-4*(subset_theta+273.15-283)+7.6E-4*(subset_salt-35))\n",
-=======
     "rho_linear = 1027 * (\n",
     "    1 - 2e-4 * (subset_theta + 273.15 - 283) + 7.6e-4 * (subset_salt - 35)\n",
     ")\n",
->>>>>>> 816e15af
     "rho_linear"
    ]
   },
@@ -483,11 +391,6 @@
    "outputs": [],
    "source": [
     "# plot linearized density\n",
-<<<<<<< HEAD
-    "fig, ax = plt.subplots(subplot_kw={'projection':ccrs.PlateCarree()},figsize=(11,12),dpi=100) #this is from cartopy https://rabernat.github.io/research_computing_2018/maps-with-cartopy.html\n",
-    "p=(rho_linear).plot(cmap=cmocean.cm.dense,vmin=1021, vmax=1029, cbar_kwargs={'shrink':0.75,'orientation':'horizontal','extend':'both','pad':0.05,'label': \"kg/m$^3$\"})\n",
-    "ax.coastlines(color='grey',lw=0.5)\n",
-=======
     "fig, ax = plt.subplots(\n",
     "    subplot_kw={\"projection\": ccrs.PlateCarree()}, figsize=(11, 12), dpi=100\n",
     ")  # this is from cartopy https://rabernat.github.io/research_computing_2018/maps-with-cartopy.html\n",
@@ -505,18 +408,12 @@
     "    ax=ax,\n",
     ")\n",
     "ax.coastlines(color=\"grey\", lw=0.5)\n",
->>>>>>> 816e15af
     "ax.set_xticks([-180, -120, -60, 0, 60, 120, 180], crs=ccrs.PlateCarree())\n",
     "ax.set_yticks([-90, -60, -30, 0, 30, 60, 90], crs=ccrs.PlateCarree())\n",
     "lon_formatter = LongitudeFormatter(zero_direction_label=True)\n",
     "lat_formatter = LatitudeFormatter()\n",
-<<<<<<< HEAD
-    "ax.add_feature(cart.feature.LAND, zorder=100, edgecolor='k')\n",
-    "plt.title('Surface density from linear equation (2014-2016 mean)')\n",
-=======
     "ax.add_feature(cart.feature.LAND, zorder=100, edgecolor=\"k\")\n",
     "ax.set_title(\"Surface density from linear equation (2014-2016 mean)\")\n",
->>>>>>> 816e15af
     "fig.tight_layout()"
    ]
   },
@@ -526,11 +423,7 @@
     "execution": {}
    },
    "source": [
-<<<<<<< HEAD
     "## Section 2.2: Full Nonlinear Equation of State\n",
-=======
-    "## **Section 2.2: Full Nonlinear Equation of State**\n",
->>>>>>> 816e15af
     "The full, non-linear equation of state is more complicated than the linear equation we just used. It contains dozens of equations which are impractical to code in this tutorial. Fortunately packages exist to do this calculation!\n",
     "\n",
     "Here we will compute surface density from the full nonlinear equation in `python` using the `gsw` package which is a Python implementation of the [Thermodynamic Equation of Seawater 2010 (TEOS-10)](https://teos-10.github.io/GSW-Python/)"
@@ -544,15 +437,10 @@
    },
    "outputs": [],
    "source": [
-<<<<<<< HEAD
-    "CT = gsw.CT_from_pt(subset_salt,subset_theta) #get conservative temperature from potential temperature\n",
-    "rho_nonlinear=gsw.rho(subset_salt,CT,0)"
-=======
     "CT = gsw.CT_from_pt(\n",
     "    subset_salt, subset_theta\n",
     ")  # get conservative temperature from potential temperature\n",
     "rho_nonlinear = gsw.rho(subset_salt, CT, 0)"
->>>>>>> 816e15af
    ]
   },
   {
@@ -564,11 +452,6 @@
    "outputs": [],
    "source": [
     "# plot density from full nonlinear equation\n",
-<<<<<<< HEAD
-    "fig, ax = plt.subplots(subplot_kw={'projection':ccrs.PlateCarree()},figsize=(11,12),dpi=100) #this is from cartopy https://rabernat.github.io/research_computing_2018/maps-with-cartopy.html\n",
-    "p=(rho_nonlinear).plot(cmap=cmocean.cm.dense,vmin=1021, vmax=1029, cbar_kwargs={'shrink':0.75,'orientation':'horizontal','extend':'both','pad':0.05,'label': \"kg/m$^3$\"})\n",
-    "ax.coastlines(color='grey',lw=0.5)\n",
-=======
     "fig, ax = plt.subplots(\n",
     "    subplot_kw={\"projection\": ccrs.PlateCarree()}, figsize=(11, 12), dpi=100\n",
     ")  # this is from cartopy https://rabernat.github.io/research_computing_2018/maps-with-cartopy.html\n",
@@ -586,18 +469,12 @@
     "    ax=ax,\n",
     ")\n",
     "ax.coastlines(color=\"grey\", lw=0.5)\n",
->>>>>>> 816e15af
     "ax.set_xticks([-180, -120, -60, 0, 60, 120, 180], crs=ccrs.PlateCarree())\n",
     "ax.set_yticks([-90, -60, -30, 0, 30, 60, 90], crs=ccrs.PlateCarree())\n",
     "lon_formatter = LongitudeFormatter(zero_direction_label=True)\n",
     "lat_formatter = LatitudeFormatter()\n",
-<<<<<<< HEAD
-    "ax.add_feature(cart.feature.LAND, zorder=100, edgecolor='k')\n",
-    "plt.title('Surface density from nonlinear equation (2014-2016 mean)')\n",
-=======
     "ax.add_feature(cart.feature.LAND, zorder=100, edgecolor=\"k\")\n",
     "ax.set_title(\"Surface density from nonlinear equation (2014-2016 mean)\")\n",
->>>>>>> 816e15af
     "fig.tight_layout()"
    ]
   },
@@ -610,11 +487,6 @@
    "outputs": [],
    "source": [
     "# plot difference between linear and non-linear equations of state\n",
-<<<<<<< HEAD
-    "fig, ax = plt.subplots(subplot_kw={'projection':ccrs.PlateCarree()},figsize=(11,12),dpi=100) #this is from cartopy https://rabernat.github.io/research_computing_2018/maps-with-cartopy.html\n",
-    "p=(rho_linear - rho_nonlinear).plot(cmap='coolwarm',vmin=-3, vmax=3, cbar_kwargs={'shrink':0.75,'orientation':'horizontal','extend':'both','pad':0.05,'label': \"kg/m$^3$\"})\n",
-    "ax.coastlines(color='grey',lw=0.5)\n",
-=======
     "fig, ax = plt.subplots(\n",
     "    subplot_kw={\"projection\": ccrs.PlateCarree()}, figsize=(11, 12), dpi=100\n",
     ")  # this is from cartopy https://rabernat.github.io/research_computing_2018/maps-with-cartopy.html\n",
@@ -632,18 +504,12 @@
     "    ax=ax,\n",
     ")\n",
     "ax.coastlines(color=\"grey\", lw=0.5)\n",
->>>>>>> 816e15af
     "ax.set_xticks([-180, -120, -60, 0, 60, 120, 180], crs=ccrs.PlateCarree())\n",
     "ax.set_yticks([-90, -60, -30, 0, 30, 60, 90], crs=ccrs.PlateCarree())\n",
     "lon_formatter = LongitudeFormatter(zero_direction_label=True)\n",
     "lat_formatter = LatitudeFormatter()\n",
-<<<<<<< HEAD
-    "ax.add_feature(cart.feature.LAND, zorder=100, edgecolor='k')\n",
-    "plt.title('Linear minus non-linear equation of state (2014-2016 mean)')\n",
-=======
     "ax.add_feature(cart.feature.LAND, zorder=100, edgecolor=\"k\")\n",
     "ax.set_title(\"Linear minus non-linear equation of state (2014-2016 mean)\")\n",
->>>>>>> 816e15af
     "fig.tight_layout()"
    ]
   },
@@ -666,11 +532,7 @@
     "execution": {}
    },
    "source": [
-<<<<<<< HEAD
     "### Questions 2.2\n",
-=======
-    "### **Questions 2.2**\n",
->>>>>>> 816e15af
     "\n",
     "1. Considering the nonlinear equation of state and TEOS-10, how do changes in ocean salinity and temperature uniquely impact the haline contraction and thermal expansion coefficients, thereby affecting density and ocean currents?\n",
     "2. One place that deep convection, a critical component of thermohaline circulation occurs, is in the North Atlantic Ocean to the south of Greenland. Based on the density maps you made, does it make sense that this would be an ideal location for a deepwater mass to form?"
@@ -698,11 +560,7 @@
     "execution": {}
    },
    "source": [
-<<<<<<< HEAD
     "# Summary\n",
-=======
-    "# **Summary**\n",
->>>>>>> 816e15af
     "\n",
     "In this tutorial, you explored sea surface salinity and temperature data from 2014 to 2016, and how those contribute to surface density patterns through the equation of state. You also compared the linear and non-linear equation of state and analyzed their differences."
    ]
@@ -713,11 +571,7 @@
     "execution": {}
    },
    "source": [
-<<<<<<< HEAD
     "# Resources\n",
-=======
-    "# **Resources**\n",
->>>>>>> 816e15af
     "\n",
     "Data for this tutorial can be accessed [here](https://www.ecco-group.org/)."
    ]
@@ -737,15 +591,9 @@
    "name": "python3"
   },
   "kernelspec": {
-<<<<<<< HEAD
-   "display_name": "climatematch",
-   "language": "python",
-   "name": "climatematch"
-=======
    "display_name": "Python 3 (ipykernel)",
    "language": "python",
    "name": "python3"
->>>>>>> 816e15af
   },
   "language_info": {
    "codemirror_mode": {
@@ -757,11 +605,7 @@
    "name": "python",
    "nbconvert_exporter": "python",
    "pygments_lexer": "ipython3",
-<<<<<<< HEAD
-   "version": "3.10.11"
-=======
-   "version": "3.10.12"
->>>>>>> 816e15af
+   "version": "3.10.8"
   }
  },
  "nbformat": 4,
