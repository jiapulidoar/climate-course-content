--- conflicted
+++ resolved
@@ -3,7 +3,6 @@
   {
    "cell_type": "markdown",
    "metadata": {
-<<<<<<< HEAD
     "execution": {}
    },
    "source": [
@@ -13,13 +12,11 @@
   {
    "cell_type": "markdown",
    "metadata": {
-=======
->>>>>>> 816e15af
     "execution": {},
     "tags": []
    },
    "source": [
-    "# **Tutorial 4: Oceanic Wind-driven Circulation**\n",
+    "# Tutorial 4: Oceanic Wind-driven Circulation\n",
     "\n",
     "**Week 1, Day 2: Ocean and Atmospheric Reanalysis**\n",
     "\n",
@@ -40,22 +37,7 @@
     "execution": {}
    },
    "source": [
-<<<<<<< HEAD
     "# Tutorial Objectives\n",
-=======
-    "\n",
-    "![CMIP.png](https://github.com/ClimateMatchAcademy/course-content/blob/main/tutorials/Art/CMIP.png?raw=true)|\n",
-    "-\n"
-   ]
-  },
-  {
-   "cell_type": "markdown",
-   "metadata": {
-    "execution": {}
-   },
-   "source": [
-    "# **Tutorial Objectives**\n",
->>>>>>> 816e15af
     "\n",
     "The ocean's motion is driven by radiation from the sun, winds, and various sources & sinks of fresh water  (precipitation, rivers, melting and freezing ice). In the previous tutorial, you quantified the surface winds around the world. The surface winds drags on the surface of the ocean which results in ocean transport, known as Ekman transport.\n",
     "\n",
@@ -75,11 +57,7 @@
     "tags": []
    },
    "source": [
-<<<<<<< HEAD
     "# Setup"
-=======
-    "# **Setup**"
->>>>>>> 816e15af
    ]
   },
   {
@@ -106,32 +84,44 @@
    },
    "outputs": [],
    "source": [
-<<<<<<< HEAD
-    "#from intake import open_catalog\n",
-=======
     "# from intake import open_catalog\n",
->>>>>>> 816e15af
     "import matplotlib.pyplot as plt\n",
     "import matplotlib\n",
     "import os\n",
     "import pooch\n",
-<<<<<<< HEAD
-    "\n",
-=======
     "import tempfile\n",
->>>>>>> 816e15af
     "import numpy as np\n",
     "import xarray as xr\n",
     "import warnings\n",
     "from cartopy import crs as ccrs, feature as cfeature\n",
-<<<<<<< HEAD
-    "#  suppress warnings issued by Cartopy when downloading data files\n",
-    "warnings.filterwarnings('ignore')"
-=======
     "\n",
     "#  suppress warnings issued by Cartopy when downloading data files\n",
     "warnings.filterwarnings(\"ignore\")"
->>>>>>> 816e15af
+   ]
+  },
+  {
+   "cell_type": "code",
+   "execution_count": null,
+   "metadata": {},
+   "outputs": [],
+   "source": [
+    "# @title Helper functions\n",
+    "\n",
+    "def pooch_load(filelocation=None, filename=None, processor=None):\n",
+    "    shared_location = \"/home/jovyan/shared/Data/tutorials/W1D2_StateoftheClimateOceanandAtmosphereReanalysis\"  # this is different for each day\n",
+    "    user_temp_cache = tempfile.gettempdir()\n",
+    "\n",
+    "    if os.path.exists(os.path.join(shared_location, filename)):\n",
+    "        file = os.path.join(shared_location, filename)\n",
+    "    else:\n",
+    "        file = pooch.retrieve(\n",
+    "            filelocation,\n",
+    "            known_hash=None,\n",
+    "            fname=os.path.join(user_temp_cache, filename),\n",
+    "            processor=processor,\n",
+    "        )\n",
+    "\n",
+    "    return file"
    ]
   },
   {
@@ -140,7 +130,6 @@
    "metadata": {
     "cellView": "form",
     "execution": {},
-<<<<<<< HEAD
     "tags": []
    },
    "outputs": [],
@@ -191,23 +180,12 @@
     "for i in range(len(tab_contents)):\n",
     "  tabs.set_title(i, video_ids[i][0])\n",
     "display(tabs)"
-=======
-    "tags": [
-     "colab"
-    ]
-   },
-   "outputs": [],
-   "source": [
-    "# @title Video 1: Speaker Introduction\n",
-    "# Tech team will add code to format and display the video"
->>>>>>> 816e15af
-   ]
-  },
-  {
-   "cell_type": "code",
-   "execution_count": null,
-   "metadata": {
-<<<<<<< HEAD
+   ]
+  },
+  {
+   "cell_type": "code",
+   "execution_count": null,
+   "metadata": {
     "cellView": "form",
     "execution": {},
     "pycharm": {
@@ -223,44 +201,15 @@
     "# @markdown These are the slides for the videos in all tutorials today\n",
     "from IPython.display import IFrame\n",
     "link_id = \"f8c5r\""
-=======
-    "execution": {},
-    "tags": []
-   },
-   "outputs": [],
-   "source": [
-    "# helper functions\n",
-    "\n",
-    "\n",
-    "def pooch_load(filelocation=None, filename=None, processor=None):\n",
-    "    shared_location = \"/home/jovyan/shared/Data/tutorials/W1D2_StateoftheClimateOceanandAtmosphereReanalysis\"  # this is different for each day\n",
-    "    user_temp_cache = tempfile.gettempdir()\n",
-    "\n",
-    "    if os.path.exists(os.path.join(shared_location, filename)):\n",
-    "        file = os.path.join(shared_location, filename)\n",
-    "    else:\n",
-    "        file = pooch.retrieve(\n",
-    "            filelocation,\n",
-    "            known_hash=None,\n",
-    "            fname=os.path.join(user_temp_cache, filename),\n",
-    "            processor=processor,\n",
-    "        )\n",
-    "\n",
-    "    return file"
->>>>>>> 816e15af
-   ]
-  },
-  {
-   "cell_type": "markdown",
-   "metadata": {
-    "execution": {}
-   },
-   "source": [
-<<<<<<< HEAD
+   ]
+  },
+  {
+   "cell_type": "markdown",
+   "metadata": {
+    "execution": {}
+   },
+   "source": [
     "# Section 1: Load Ocean & Atmosphere Reanalysis Data"
-=======
-    "# **Section 1: Load Ocean & Atmosphere Reanalysis Data**"
->>>>>>> 816e15af
    ]
   },
   {
@@ -286,15 +235,9 @@
    "source": [
     "# load data: atmospheric 10m wind from ECCO\n",
     "# wind in east/west direction labeled here as 'u'\n",
-<<<<<<< HEAD
-    "fname_atm_wind_u = 'wind_evel_monthly_2016.nc'\n",
-    "url_atm_wind_u = \"https://osf.io/ke9yp/download\"\n",
-    "atm_wind_u = xr.open_dataarray(pooch.retrieve(url_atm_wind_u, known_hash=None, fname=fname_atm_wind_u))\n",
-=======
     "fname_atm_wind_u = \"wind_evel_monthly_2016.nc\"\n",
     "url_atm_wind_u = \"https://osf.io/ke9yp/download\"\n",
     "atm_wind_u = xr.open_dataarray(pooch_load(url_atm_wind_u, fname_atm_wind_u))\n",
->>>>>>> 816e15af
     "atm_wind_u"
    ]
   },
@@ -307,15 +250,9 @@
    "outputs": [],
    "source": [
     "# wind in north/south direction labeled here as 'v'\n",
-<<<<<<< HEAD
-    "fname_atm_wind_v = 'wind_nvel_monthly_2016.nc'\n",
-    "url_atm_wind_v = \"https://osf.io/9zkgd/download\"\n",
-    "atm_wind_v = xr.open_dataarray(pooch.retrieve(url_atm_wind_v, known_hash=None, fname=fname_atm_wind_v))\n",
-=======
     "fname_atm_wind_v = \"wind_nvel_monthly_2016.nc\"\n",
     "url_atm_wind_v = \"https://osf.io/9zkgd/download\"\n",
     "atm_wind_v = xr.open_dataarray(pooch_load(url_atm_wind_v, fname_atm_wind_v))\n",
->>>>>>> 816e15af
     "atm_wind_v"
    ]
   },
@@ -329,17 +266,11 @@
    "source": [
     "# load data: oceanic surface current from ECCO\n",
     "# current in east/west direction labeled here as 'u'\n",
-<<<<<<< HEAD
-    "fname_ocn_surface_current_u = 'evel_monthly_2016.nc'\n",
-    "url_ocn_surface_current_u = \"https://osf.io/ndx5a/download\"\n",
-    "ocn_surface_current_u = xr.open_dataarray(pooch.retrieve(url_ocn_surface_current_u, known_hash=None, fname=fname_ocn_surface_current_u))\n",
-=======
     "fname_ocn_surface_current_u = \"evel_monthly_2016.nc\"\n",
     "url_ocn_surface_current_u = \"https://osf.io/ndx5a/download\"\n",
     "ocn_surface_current_u = xr.open_dataarray(\n",
     "    pooch_load(url_ocn_surface_current_u, fname_ocn_surface_current_u)\n",
     ")\n",
->>>>>>> 816e15af
     "ocn_surface_current_u"
    ]
   },
@@ -352,17 +283,11 @@
    "outputs": [],
    "source": [
     "# current in east/west direction labeled here as 'v'\n",
-<<<<<<< HEAD
-    "fname_ocn_surface_current_v = 'nvel_monthly_2016.nc'\n",
-    "url_ocn_surface_current_v = \"https://osf.io/qa9ex/download\"\n",
-    "ocn_surface_current_v = xr.open_dataarray(pooch.retrieve(url_ocn_surface_current_v, known_hash=None, fname=fname_ocn_surface_current_v))\n",
-=======
     "fname_ocn_surface_current_v = \"nvel_monthly_2016.nc\"\n",
     "url_ocn_surface_current_v = \"https://osf.io/qa9ex/download\"\n",
     "ocn_surface_current_v = xr.open_dataarray(\n",
     "    pooch_load(url_ocn_surface_current_v, fname_ocn_surface_current_v)\n",
     ")\n",
->>>>>>> 816e15af
     "ocn_surface_current_v"
    ]
   },
@@ -372,11 +297,7 @@
     "execution": {}
    },
    "source": [
-<<<<<<< HEAD
     "## Section 1.1: Exploring the Reanalysis Data\n",
-=======
-    "## **Section 1.1: Exploring the Reanalysis Data**\n",
->>>>>>> 816e15af
     "\n",
     "Let's examine the time (or temporal/output) frequency, which descibes the rate at which the reanalysis data is provided, for one of the ECCO variables (*atm_wind_u*). \n",
     "\n",
@@ -400,11 +321,7 @@
     "execution": {}
    },
    "source": [
-<<<<<<< HEAD
     "### Questions 1.1\n",
-=======
-    "## **Questions 1.1**\n",
->>>>>>> 816e15af
     "1. Why do you think the atmospheric reanalysis dataset from the previous tutorial (ERA5) has higher output frequency (hourly) than the ECCO ocean reanalysis dataset (daily)?\n",
     "2. What can you infer about the role of these two systems at different timescales in the climate system?"
    ]
@@ -432,11 +349,7 @@
     "tags": []
    },
    "source": [
-<<<<<<< HEAD
     "# Section 2: Plotting the Annual Mean of Global Surface Wind Stress\n",
-=======
-    "# **Section 2: Plotting the Annual Mean of Global Surface Wind Stress**\n",
->>>>>>> 816e15af
     "\n",
     "In this section you will create global maps displaying the annual mean of atmospheric 10m winds.\n",
     "\n",
@@ -452,11 +365,7 @@
    "outputs": [],
    "source": [
     "# compute the annual mean of atm_wind_u\n",
-<<<<<<< HEAD
-    "atm_wind_u_an_mean = atm_wind_u.mean(dim='time')\n",
-=======
     "atm_wind_u_an_mean = atm_wind_u.mean(dim=\"time\")\n",
->>>>>>> 816e15af
     "atm_wind_u_an_mean"
    ]
   },
@@ -469,11 +378,7 @@
    "outputs": [],
    "source": [
     "# take the annual mean of atm_wind_stress_v\n",
-<<<<<<< HEAD
-    "atm_wind_v_an_mean = atm_wind_v.mean(dim='time')\n",
-=======
     "atm_wind_v_an_mean = atm_wind_v.mean(dim=\"time\")\n",
->>>>>>> 816e15af
     "atm_wind_v_an_mean"
    ]
   },
@@ -506,17 +411,11 @@
    },
    "outputs": [],
    "source": [
-<<<<<<< HEAD
-    "fname_surface_temp = 'surface_theta.nc'\n",
-    "url_fname_surface_temp = \"https://osf.io/98ksr/download\"\n",
-    "ocn_surface_temp = xr.open_dataarray(pooch.retrieve(url_fname_surface_temp, known_hash=None, fname=fname_surface_temp))\n",
-=======
     "fname_surface_temp = \"surface_theta.nc\"\n",
     "url_fname_surface_temp = \"https://osf.io/98ksr/download\"\n",
     "ocn_surface_temp = xr.open_dataarray(\n",
     "    pooch.retrieve(url_fname_surface_temp, known_hash=None, fname=fname_surface_temp)\n",
     ")\n",
->>>>>>> 816e15af
     "ocn_surface_temp"
    ]
   },
@@ -533,11 +432,7 @@
     "lat = atm_wind_u_an_mean.latitude\n",
     "\n",
     "# calculate magnitude of total velocity\n",
-<<<<<<< HEAD
-    "mag = (atm_wind_u_an_mean**2 + atm_wind_v_an_mean**2)**0.5\n",
-=======
     "mag = (atm_wind_u_an_mean**2 + atm_wind_v_an_mean**2) ** 0.5\n",
->>>>>>> 816e15af
     "\n",
     "# coarsen the grid so the arrows are distinguishable by only selecting\n",
     "# some longitudes and latitudes defined by sampling_x and sampling_y.\n",
@@ -545,20 +440,6 @@
     "sly = slice(None, None, 20)\n",
     "sl2d = (sly, slx)\n",
     "\n",
-<<<<<<< HEAD
-    "fig = plt.figure(figsize=(12, 6))\n",
-    "ax = plt.axes(projection=ccrs.Robinson(central_longitude=180))\n",
-    "\n",
-    "c = plt.contourf(lon,lat,ocn_surface_temp, alpha = 0.5)\n",
-    "\n",
-    "# plot quiver arrows indicating vector direction (winds are in blue, alpha is for opacity)\n",
-    "q = ax.quiver(lon[slx],lat[sly],atm_wind_u_an_mean[sl2d],atm_wind_v_an_mean[sl2d],\n",
-    "          color='b', alpha=0.5)\n",
-    "\n",
-    "plt.quiverkey(q, 175, 95, 5, '5 m/s', coordinates='data')\n",
-    "\n",
-    "plt.colorbar(c,label = 'Sea Surface Temperature (degC)')"
-=======
     "fig, ax = plt.subplots(\n",
     "    figsize=(12, 6), subplot_kw={\"projection\": ccrs.Robinson(central_longitude=180)}\n",
     ")\n",
@@ -578,7 +459,6 @@
     "ax.quiverkey(q, 175, 95, 5, \"5 m/s\", coordinates=\"data\")\n",
     "\n",
     "fig.colorbar(c, label=\"Sea Surface Temperature (degC)\")"
->>>>>>> 816e15af
    ]
   },
   {
@@ -609,11 +489,7 @@
    "outputs": [],
    "source": [
     "# take the annual mean of ocn_surface_current_u\n",
-<<<<<<< HEAD
-    "ocn_surface_current_u_an_mean = ocn_surface_current_u.mean(dim='time')\n",
-=======
     "ocn_surface_current_u_an_mean = ocn_surface_current_u.mean(dim=\"time\")\n",
->>>>>>> 816e15af
     "ocn_surface_current_u_an_mean"
    ]
   },
@@ -626,11 +502,7 @@
    "outputs": [],
    "source": [
     "# take the annual mean of ocn_surface_current_v\n",
-<<<<<<< HEAD
-    "ocn_surface_current_v_an_mean = ocn_surface_current_v.mean(dim='time')\n",
-=======
     "ocn_surface_current_v_an_mean = ocn_surface_current_v.mean(dim=\"time\")\n",
->>>>>>> 816e15af
     "ocn_surface_current_v_an_mean"
    ]
   },
@@ -656,11 +528,7 @@
     "lat = atm_wind_u_an_mean.latitude\n",
     "\n",
     "# calculate magnitude of total velocity\n",
-<<<<<<< HEAD
-    "mag = (atm_wind_u_an_mean**2 + atm_wind_v_an_mean**2)**0.5\n",
-=======
     "mag = (atm_wind_u_an_mean**2 + atm_wind_v_an_mean**2) ** 0.5\n",
->>>>>>> 816e15af
     "\n",
     "# coarsen the grid so the arrows are distinguishable by only selecting\n",
     "# some longitudes and latitudes defined by sampling_x and sampling_y.\n",
@@ -668,25 +536,6 @@
     "sly = slice(None, None, 20)\n",
     "sl2d = (sly, slx)\n",
     "\n",
-<<<<<<< HEAD
-    "#fig, ax = plt.subplots(**kwargs)\n",
-    "fig = plt.figure(figsize=(12, 6))\n",
-    "ax = plt.axes(projection=ccrs.Robinson(central_longitude=180))\n",
-    "\n",
-    "c = plt.contourf(lon,lat,ocn_surface_temp, alpha=0.5)\n",
-    "\n",
-    "# plot quiver arrows indicating vector direction (winds are in blue, alpha is for opacity)\n",
-    "q1 = ax.quiver(lon[slx],lat[sly],atm_wind_u_an_mean[sl2d],atm_wind_v_an_mean[sl2d],color='b', alpha=0.5)\n",
-    "\n",
-    "# plot quiver arrows indicating vector direction (ocean currents are in red, alpha is for opacity)\n",
-    "q2 = ax.quiver(lon[slx],lat[sly],ocn_surface_current_u_an_mean[sl2d],ocn_surface_current_v_an_mean[sl2d],color='r', alpha=0.5)\n",
-    "\n",
-    "plt.quiverkey(q1, 175, 95, 5, '5 m/s', coordinates='data')\n",
-    "\n",
-    "plt.quiverkey(q2, 150, 95, .05, '5 cm/s', coordinates='data')\n",
-    "\n",
-    "plt.colorbar(c,label = 'Sea Surface Temperature (degC)')"
-=======
     "# fig, ax = plt.subplots(**kwargs)\n",
     "fig, ax = plt.subplots(\n",
     "    figsize=(12, 6), subplot_kw={\"projection\": ccrs.Robinson(central_longitude=180)}\n",
@@ -719,20 +568,15 @@
     "ax.quiverkey(q2, 150, 95, 0.05, \"5 cm/s\", coordinates=\"data\")\n",
     "\n",
     "fig.colorbar(c, label=\"Sea Surface Temperature (degC)\")"
->>>>>>> 816e15af
-   ]
-  },
-  {
-   "cell_type": "markdown",
-   "metadata": {
-    "execution": {}
-   },
-   "source": [
-<<<<<<< HEAD
+   ]
+  },
+  {
+   "cell_type": "markdown",
+   "metadata": {
+    "execution": {}
+   },
+   "source": [
     "## Questions 3\n",
-=======
-    "### **Questions 3**\n",
->>>>>>> 816e15af
     "\n",
     "You may notice that the surface currents (red) are typically not aligned with the wind direction (blue). In fact, the surface ocean currents flow at an angle of approximately 45 degrees to the wind direction! \n",
     "\n",
@@ -764,11 +608,7 @@
     "execution": {}
    },
    "source": [
-<<<<<<< HEAD
     "# Summary\n"
-=======
-    "# **Summary**\n"
->>>>>>> 816e15af
    ]
   },
   {
@@ -790,11 +630,7 @@
     "execution": {}
    },
    "source": [
-<<<<<<< HEAD
     "# Resources\n",
-=======
-    "# **Resources**\n",
->>>>>>> 816e15af
     "\n",
     "Data for this tutorial can be accessed [here](https://www.ecco-group.org/)."
    ]
@@ -814,15 +650,9 @@
    "name": "python3"
   },
   "kernelspec": {
-<<<<<<< HEAD
-   "display_name": "climatematch",
-   "language": "python",
-   "name": "climatematch"
-=======
    "display_name": "Python 3 (ipykernel)",
    "language": "python",
    "name": "python3"
->>>>>>> 816e15af
   },
   "language_info": {
    "codemirror_mode": {
@@ -834,11 +664,7 @@
    "name": "python",
    "nbconvert_exporter": "python",
    "pygments_lexer": "ipython3",
-<<<<<<< HEAD
-   "version": "3.10.11"
-=======
-   "version": "3.10.12"
->>>>>>> 816e15af
+   "version": "3.10.8"
   },
   "toc-autonumbering": true
  },
