{
 "cells": [
  {
<<<<<<< HEAD
   "cell_type": "markdown",
   "id": "1d9fb79f",
=======
   "attachments": {},
   "cell_type": "markdown",
>>>>>>> 816e15af
   "metadata": {
    "execution": {}
   },
   "source": [
<<<<<<< HEAD
    "[![Open In Colab](https://colab.research.google.com/assets/colab-badge.svg)](https://colab.research.google.com/github/ClimateMatchAcademy/course-content/blob/main/tutorials/W2D3_FutureClimate-IPCCII&IIISocio-EconomicBasis/W2D3_Tutorial2.ipynb) &nbsp; <a href=\"https://kaggle.com/kernels/welcome?src=https://raw.githubusercontent.com/ClimateMatchAcademy/course-content/main/tutorials/W2D3_FutureClimate-IPCCII&IIISocio-EconomicBasis/W2D3_Tutorial2.ipynb\" target=\"_parent\"><img src=\"https://kaggle.com/static/images/open-in-kaggle.svg\" alt=\"Open in Kaggle\"/></a>"
=======
    "[![Open In Colab](https://colab.research.google.com/assets/colab-badge.svg)](https://colab.research.google.com/github/ClimateMatchAcademy/course-content/blob/main/tutorials/W2D3_FutureClimate-IPCCII&IIISocio-EconomicBasis/W2D3_Tutorial2.ipynb) &nbsp; <a href=\"https://kaggle.com/kernels/welcome?src=https://raw.githubusercontent.com/{ORG}/course-content/main/tutorials/W2D3_FutureClimate-IPCCII&IIISocio-EconomicBasis/W2D3_Tutorial2.ipynb\" target=\"_parent\"><img src=\"https://kaggle.com/static/images/open-in-kaggle.svg\" alt=\"Open in Kaggle\"/></a>"
>>>>>>> 816e15af
   ]
  },
  {
   "attachments": {},
   "cell_type": "markdown",
   "metadata": {
    "execution": {}
   },
   "source": [
    "# **Tutorial 2: Transition Goals and Integrated Assessment Models**\n",
    "\n",
    "**Week 2, Day 3: IPCC Socio-economic Basis**\n",
    "\n",
    "**Content creators:** Maximilian Puelma Touzel\n",
    "\n",
    "**Content reviewers:** Peter Ohue, Derick Temfack, Zahra Khodakaramimaghsoud, Peizhen Yang, Younkap Nina DuplexLaura Paccini, Sloane Garelick, Abigail Bodner, Manisha Sinha, Agustina Pesce, Dionessa Biton, Cheng Zhang, Jenna Pearson, Chi Zhang, Ohad Zivan\n",
    "\n",
    "**Content editors:** Jenna Pearson, Chi Zhang, Ohad Zivan\n",
    "\n",
    "**Production editors:** Wesley Banfield, Jenna Pearson, Chi Zhang, Ohad Zivan\n",
    "\n",
<<<<<<< HEAD
    "**Our 2023 Sponsors:** NASA TOPS"
=======
    "**Our 2023 Sponsors:** NASA TOPS and Google DeepMind"
>>>>>>> 816e15af
   ]
  },
  {
   "attachments": {},
   "cell_type": "markdown",
   "metadata": {
    "execution": {}
   },
   "source": [
    "# **Tutorial Objectives**\n",
    "\n",
    "In this tutorial, you will learn about the Dynamic Integrated Climate-Economy (DICE) model, a cornerstone in the history of climate economics. This is one the first Integrated Assessment Models (IAMs), a class of models that combine climatology, economics, and social science, reflecting the intertwined nature of these domains in addressing climate change.\n",
    "\n",
    "You will explore the inner workings of the DICE model, starting with the foundational principles of economics: *utility* and *welfare* functions. You will also learn how these functions aggregate and weight the satisfaction derived from consumption across different societal groups. You will also learn how the these functions incorporate uncertain future utility into decision-making through *discount rates*. Valuing future states of the world allows the DICE model to place a value on its projections of future scenarios.\n",
    "\n",
    "Later in the tutorial you will learn about damage functions, which combine climatological and economic knowledge to estimate how climate changes will affect economic productivity and the resultant well-being of society.\n",
    "\n",
    "Finally, you will diagnose optimal planning within the DICE model, determining the best strategies for savings and emissions reduction rates (where _best_ is with respect to a chosen utility and welfare function). \n",
    "\n",
    "The overall objective of this tutorial is to provide a technical understanding of how parameters related to the distribution of value in society impact the optimal climate policy within a relatively simple IAM."
   ]
  },
  {
   "attachments": {},
   "cell_type": "markdown",
   "metadata": {
    "execution": {}
   },
   "source": [
    "# **Setup**"
   ]
  },
  {
   "cell_type": "code",
   "execution_count": null,
   "metadata": {
    "execution": {},
    "executionInfo": {
     "elapsed": 1460,
     "status": "ok",
     "timestamp": 1682429063027,
     "user": {
      "displayName": "Maximilian Puelma Touzel",
      "userId": "09308600515315501700"
     },
     "user_tz": 240
    },
    "tags": []
   },
   "outputs": [],
   "source": [
    "# imports\n",
    "from IPython.display import display, HTML\n",
    "import seaborn as sns\n",
<<<<<<< HEAD
    "import matplotlib.pyplot as pl\n",
=======
    "import matplotlib.pyplot as plt\n",
>>>>>>> 816e15af
    "import pandas as pd\n",
    "import numpy as np\n",
    "import dicelib  # https://github.com/mptouzel/PyDICE"
   ]
  },
  {
   "cell_type": "code",
   "execution_count": null,
   "metadata": {
    "cellView": "form",
    "execution": {}
   },
   "outputs": [],
   "source": [
    "# @title Figure settings\n",
    "import ipywidgets as widgets  # interactive display\n",
    "\n",
<<<<<<< HEAD
    "%config InlineBackend.figure_format = 'retina'\n",
=======
>>>>>>> 816e15af
    "plt.style.use(\n",
    "    \"https://raw.githubusercontent.com/ClimateMatchAcademy/course-content/main/cma.mplstyle\"\n",
    ")\n",
    "\n",
    "%matplotlib inline\n",
    "sns.set_style(\"ticks\", {\"axes.grid\": False})\n",
    "params = {\"lines.linewidth\": \"3\"}\n",
<<<<<<< HEAD
    "pl.rcParams.update(params)\n",
=======
    "plt.rcParams.update(params)\n",
>>>>>>> 816e15af
    "display(HTML(\"<style>.container { width:100% !important; }</style>\"))"
   ]
  },
  {
   "cell_type": "code",
   "execution_count": null,
   "metadata": {
    "cellView": "form",
    "code_folding": [
     0
    ],
    "execution": {},
    "tags": []
   },
   "outputs": [],
   "source": [
    "# @title Helper functions\n",
    "\n",
    "\n",
    "def plot_future_returns(gamma, random_seed):\n",
<<<<<<< HEAD
    "    fig, ax = pl.subplots(1, 2, figsize=(8, 4))\n",
=======
    "    fig, ax = plt.subplots(1, 2, figsize=(8, 4))\n",
>>>>>>> 816e15af
    "    np.random.seed(random_seed)\n",
    "    undiscounted_utility_time_series = np.random.rand(time_steps)\n",
    "    ax[0].plot(undiscounted_utility_time_series)\n",
    "\n",
    "    discounted_utility_time_series = undiscounted_utility_time_series * np.power(\n",
    "        gamma, np.arange(time_steps)\n",
    "    )\n",
    "    ax[0].plot(discounted_utility_time_series)\n",
    "\n",
    "    cumulsum_discounted_utility_time_series = np.cumsum(discounted_utility_time_series)\n",
    "    ax[1].plot(\n",
    "        cumulsum_discounted_utility_time_series * (1 - gamma),\n",
    "        color=\"C1\",\n",
    "        label=r\"discounted on $1/(1-\\gamma)=$\"\n",
    "        + \"\\n\"\n",
    "        + r\"$\"\n",
    "        + str(round(1 / (1 - gamma)))\n",
    "        + \"$-step horizon\",\n",
    "    )\n",
    "    cumulsum_undiscounted_utility_time_series = np.cumsum(\n",
    "        undiscounted_utility_time_series\n",
    "    )\n",
    "    ax[1].plot(\n",
    "        cumulsum_undiscounted_utility_time_series\n",
    "        / cumulsum_undiscounted_utility_time_series[-1],\n",
    "        label=\"undiscounted\",\n",
    "        color=\"C0\",\n",
    "    )\n",
    "    ax[1].axvline(1 / (1 - gamma), ls=\"--\", color=\"k\")\n",
    "\n",
    "    ax[0].set_ylabel(\"utility at step t\")\n",
    "    ax[0].set_xlim(0, time_steps)\n",
    "    ax[0].set_xlabel(\"time steps into the future\")\n",
    "    ax[1].legend(frameon=False)\n",
    "    ax[1].set_ylabel(\"future return (normalized)\")\n",
    "    ax[1].set_xlabel(\"time steps into the future\")\n",
    "    ax[1].set_xlim(0, time_steps)\n",
    "    fig.tight_layout()"
   ]
  },
  {
   "cell_type": "code",
   "execution_count": null,
   "metadata": {
    "cellView": "form",
    "execution": {}
   },
   "outputs": [],
   "source": [
    "# @title Video 1: Title\n",
    "# Tech team will add code to format and display the video"
   ]
  },
  {
   "attachments": {},
   "cell_type": "markdown",
   "metadata": {
    "execution": {}
   },
   "source": [
    "# **Section 1: Background on IAM Economics and the DICE Model**"
   ]
  },
  {
   "attachments": {},
   "cell_type": "markdown",
   "metadata": {
    "execution": {}
   },
   "source": [
    "The [Dynamic Integrated Climate-Economy (DICE)](https://www3.nd.edu/~nmark/Climate/DICE-simplified_2019.pdf) was the first prominent Integrated Assessment Model (IAM), a class of models economists use to inform policy decisions. Recall that IAMs couple a climate model to an economic model, allowing us to evaluate the two-way coupling between economic productivity and climate change severity. DICE is too idealized to be predictive, like `world3`, but DICE is still useful as a sandbox for exploring climate policy ideas, which is how we will use it here.\n",
    "\n",
    "Let's begin with a brief description of IAMs and the DICE model:\n",
    "\n",
    "- DICE is a fully aggregated (i.e., non-spatial) model, but otherwise contains the essence of many key components of more complex IAMs. \n",
    "- Unlike `world3`, which we encountered in Tutorial 1, the world models used in IAMs usually have *exogeneous* (externally set) times series for variables, in addition to fixed world system parameters. These exogeneous variables are assumed to be under our society's control (e.g. mitigation). \n",
    "- IAMs come equipped with an objective function (a formula that calculates the quantity to be optimized). This function returns the value of a projected future obtained from running the world model under a given climate policy. This value is defined by time series of these exogeneous variables. In this sense, the objective function is what defines \"good\" in \"good climate policy\". \n",
    "- The computation in an IAM is then an optimization of this objective as a function of the time series of these exogeneous variables over some fixed time window. In DICE, there are two exogeneous parameters:\n",
    "    - **$\\mu(t)$**: time-dependent mitigation rate (i.e. emissions reduction), which limits warming-caused damages\n",
    "    - **$S(t)$**: savings rate, which drives capital investment \n",
    "- The choices for the standard values of the parameters used in the DICE models have been critisized, and updated versions have been analyzed and proposed ([Hansel et al. 2020](https://www.nature.com/articles/s41558-020-0833-x);[Barrage & Nordhaus 2023](https://www.nber.org/papers/w31112)). Here, we look at the standard DICE2016 version of the model.\n",
    "\n",
    "All DICE models (and most IAMs) are based on *Neo-classical economics* (also referred to as \"establishment economics\"). This is an approach to economics that makes particular assumptions. For example, it is assumed that production, consumption, and valuation of goods and services are driven solely by the supply and demand model. To understand this approach and how it is used in the DICE model, it is important to begin with a brief overview of some fundamental concepts. One such concept is **utility** (i.e. economic value), which is not only central to economics but also to decision theory as a whole, which is a research field that mathematically formalizes the activity of *planning* (planning here means selecting strategies based on how they are expected to play out given a model that takes those strategies and projects forward into the future)."
   ]
  },
  {
   "attachments": {},
   "cell_type": "markdown",
   "metadata": {
    "execution": {}
   },
   "source": [
    "## **Section 1.1: Utility**"
   ]
  },
  {
   "attachments": {},
   "cell_type": "markdown",
   "metadata": {
    "execution": {}
   },
   "source": [
    "**Utility**, or economic value, is the total degree of satisfaction someone gets from using a product or service. In the context of socioeconomic climate impacts, utility of a state of the world for an individual is quantified by the consumption conferred (i.e. capital consumed; you can think of money as a placeholder for capital). \n",
    "\n",
    "Reducing value to consumption may seem restrictive, and it is, but it's how most economists see the world (not all! c.f. [Hüttel, Balderjahn, & Hoffmann,*Welfare Beyond Consumption: The Benefits of Having Less* Ecological Economics (2020)](https://www.sciencedirect.com/science/article/abs/pii/S0921800919318683)). That said, economists don't think utility is identical to consumption. Let's work through the assumptions in a standard presentation of the economics that links the two."
   ]
  },
  {
   "attachments": {},
   "cell_type": "markdown",
   "metadata": {
    "execution": {}
   },
   "source": [
    "### **Section 1.1.1: Utilities at Different Levels of Consumption**\n",
    "It's natural that the utility of consumption is relative to the level of consumption. A crude illustration here is that the value of a meal is higher to those who haven't eaten recently than for those who have. Thus, we assume units of consumption at low values confer more utility than those at high values. In other words:\n",
    "\n",
    "- **A unit of consumption has less value to an individual, the more that individual tends to consume overall**\n",
    "\n",
    "The one parameter for the utility function is **elasticity** ($\\alpha$), which is the measure of a variable's sensitivity to change in another variable, in this case, how utility changes with consumption. \n",
    "\n",
    "We can plot the utility function for different values of elasticity to assess how the sensitivity of utility to changes in comsumption varies with different elasticity values."
   ]
  },
  {
   "cell_type": "code",
   "execution_count": null,
   "metadata": {
    "execution": {},
    "executionInfo": {
     "elapsed": 2277,
     "status": "ok",
     "timestamp": 1682429066684,
     "user": {
      "displayName": "Maximilian Puelma Touzel",
      "userId": "09308600515315501700"
     },
     "user_tz": 240
    },
    "tags": []
   },
   "outputs": [],
   "source": [
<<<<<<< HEAD
    "fig, ax = pl.subplots()\n",
=======
    "fig, ax = plt.subplots()\n",
>>>>>>> 816e15af
    "c = np.linspace(0, 10, 1000)\n",
    "for alpha in [0, 0.1, 0.5, 1.0, 1.45]:\n",
    "    if alpha == 1:\n",
    "        ax.plot(c, np.log(1 + c), label=r\"$\\alpha=\" + str(alpha) + \"$\")\n",
    "    elif alpha == 1.45:\n",
    "        ax.plot(\n",
    "            c,\n",
    "            ((c + 1) ** (1 - alpha) - 1) / (1 - alpha),\n",
    "            label=r\"$\\alpha=\" + str(alpha) + \"$(DICE)\",\n",
    "        )\n",
    "    else:\n",
    "        ax.plot(\n",
    "            c,\n",
    "            ((c + 1) ** (1 - alpha) - 1) / (1 - alpha),\n",
    "            label=r\"$\\alpha=\" + str(alpha) + \"$\",\n",
    "        )\n",
    "\n",
    "ax.plot([0, 10], [0, 10], \"k--\")\n",
    "ax.legend(frameon=False)\n",
    "ax.set_xlabel(\"consumption, c\")\n",
    "ax.set_ylabel(\"utility, u(c)\")"
   ]
  },
  {
   "attachments": {},
   "cell_type": "markdown",
   "metadata": {
    "execution": {}
   },
   "source": [
    "The plot you just made shows the relationship between consumption and utility for four different values of elasticity. For all values of elasticity, as consumption increases, the utility also increases, as we discussed above. However, let's make some observations about how changes in elasticity affect this relationship. For lower elasticity values (i.e. $\\alpha$ = 1 shown in blue) an increase in consumption results in a stronger increase in utility. In constrast, for high elasticity values (i.e. $\\alpha$ = 1.45 shown in red), such as what is used in the DICE model, an increase in consumption results in only a smaller increase in utility."
   ]
  },
  {
   "attachments": {},
   "cell_type": "markdown",
   "metadata": {
    "execution": {}
   },
   "source": [
    "#### **Questions 1.1.1**\n",
    "1. What do you think the function looks like for $\\alpha=0$?"
   ]
  },
  {
   "cell_type": "code",
   "execution_count": null,
   "metadata": {
    "execution": {}
   },
   "outputs": [],
   "source": [
    "# to_remove explanation\n",
    "\"\"\"\n",
    "1. Plug alpha=0 into (c+1)**(1-alpha)-1)/(1-alpha). Since alpha is zero, the expression becomes c. Therefore, the plot for alpha = 0 would fall on the 1:1 line shown in the dashed black line in the plot above.\n",
    "\"\"\";"
   ]
  },
  {
   "attachments": {},
   "cell_type": "markdown",
   "metadata": {
    "execution": {}
   },
   "source": [
    "### **Section 1.1.2: Utilities Over a Population**\n",
    "In the case that individuals are of the same type, i.e. a population of such individuals, we assume that \n",
    "* **Utilities of individuals of the same type sum**"
   ]
  },
  {
   "attachments": {},
   "cell_type": "markdown",
   "metadata": {
    "execution": {}
   },
   "source": [
    "### **Section 1.1.3: Utilities Over Time**\n",
    "Since our actions now affect those in the future (the socalled *intertemporal choice problem*), we can't decide what is best to do at each time point by looking only at how it affects the world at that time. We need to incorporate utilities from the future into our value definition to know what is best to do now. How should we combine these? \n",
    "\n",
    "Economists and decision theorists generally operate under the assumption that the value of a unit of utility decreases as it is received further into the future. This assumption is based on the recognition of the inherent uncertainty surrounding future events and the finite probability that they may not materialize. In other words:\n",
    "* **Utilities in the near future are valued more than those in the far future**\n",
    "\n",
    "This devaluation of the future is called *temporal discounting*. You can imagine that there is a lot of debate about how and even whether to do this in climate policy design! \n",
    "\n",
    "The standard approach to incorporate temporal discounting into the model is to multiply the utilities of future benefits and costs by a **discount factor** ($\\gamma$ ('gamma'), which is a number just less than 1, e.g. 0.95). The discount factor is raised to the power of time (in years) into the future to give the discount rate at that future time: \n",
    "- after 1 year $(0.95)^1=0.95$\n",
    "- after 2 years $(0.95)^2=0.90$\n",
    "- after 10 years $(0.95)$<sup>10</sup>$=0.60$\n",
    "\n",
    "The _return_ is the sum of future utilities, which is taken as the value of that future projection. If these utilies are discounted, their sum is called the _discounted return_. The following code will show an illustration of the effect of temporal discounting on future utilities and the return up to a given number of time steps into the future for a discount factor of $\\gamma$ = 0.95."
   ]
  },
  {
   "cell_type": "code",
   "execution_count": null,
   "metadata": {
    "execution": {},
    "tags": []
   },
   "outputs": [],
   "source": [
    "time_steps = 300\n",
    "gamma = 0.95\n",
    "random_seed = 1\n",
    "plot_future_returns(gamma, random_seed)"
   ]
  },
  {
   "attachments": {},
   "cell_type": "markdown",
   "metadata": {
    "execution": {}
   },
   "source": [
    "In both plots, the blue lines are undiscounted case (i.e. without the effect of temporal discounting) and the orange lines are the discounted case (i.e. including the effect of temporal discounting). \n",
    "\n",
    "The figure on the left shows utility at each time step. In both the undiscounted scenario (blue) and the discounted scenario (orange), projected utilities are variable and uncertain. Notice that in the unsidcounted case, the average size of these utilities stays the same. In contrast, in the discounted case the typical size of utility rapidly decreases to zero, reflecting the effect of temporal discounting (i.e. the devaluation of utilities in the far future). \n",
    "\n",
    "The figure on the right shows changes in return (i.e. the cumulative sum of future utilities) over time. The black dashed line shows the effective time horizon beyond which rewards are ignored in the discounted case for this chosen value of the discount factor, $\\gamma$ (this time is set by the natural convention of when the return gets to a fraction ($1-1/e\\approx0.64$) of the final value). Beyond the time horizon, the future discounted return (orange) reaches saturation, and no additional utility from further time steps contributes to the overall value. In contrast, in the undiscounted case (blue), all future times are equally important, and the return grows linearly with the maximum time considered for computing utilities. "
   ]
  },
  {
   "attachments": {},
   "cell_type": "markdown",
   "metadata": {
    "execution": {}
   },
   "source": [
    "# **Section 2: Damage Functions**"
   ]
  },
  {
   "attachments": {},
   "cell_type": "markdown",
   "metadata": {
    "execution": {}
   },
   "source": [
    "Now that we have familiarized ourselves with some of the main components of IAMs and the DICE model, we can begin to explore another important component: the **damage function**. The damage function is a central model component that connects climate and socio-economic processes in integrated assessment models.\n",
    "\n",
    "Damage functions are the objects in IAMs that dictate how changes in temperature affect production (e.g. through direct weather-related damages). They play a crucial role in determining the model's projections.\n",
    "\n",
    "The standard form is a deterministic continuous function that maps changes in temperature, $\\Delta T$, to the fraction of productivity that is destroyed by climate change every year, $\\Omega$. The standard parametrization is a quadratic dependence \n",
    "$$\\Omega=a \\times (\\Delta T)^2$$\n",
    "where $a$ is some small constant (e.g. 0.001) whose value is set by regression of GDP and temperature over geographic and historical variation. Let's plot this function. "
   ]
  },
  {
   "cell_type": "code",
   "execution_count": null,
   "metadata": {
    "execution": {},
    "executionInfo": {
     "elapsed": 805,
     "status": "ok",
     "timestamp": 1682429069667,
     "user": {
      "displayName": "Maximilian Puelma Touzel",
      "userId": "09308600515315501700"
     },
     "user_tz": 240
    },
    "tags": []
   },
   "outputs": [],
   "source": [
<<<<<<< HEAD
    "fig, ax = pl.subplots()\n",
=======
    "fig, ax = plt.subplots()\n",
>>>>>>> 816e15af
    "T = np.linspace(0, 4, 1000)\n",
    "a1DICE = 0.00236\n",
    "a2 = 2.00\n",
    "for a1 in [a1DICE, 1e-2, 1e-1]:\n",
    "    ax.plot(\n",
    "        T,\n",
    "        a1 * (T**a2),\n",
    "        label=r\"$a_1=\" + str(a1) + \"$\" + (\"(DICE2023)\" if a1 == a1DICE else \"\"),\n",
    "    )\n",
    "ax.legend(frameon=False)\n",
    "ax.set_xlabel(\"temperature change, $\\Delta T$\")\n",
    "ax.set_ylabel(\"fraction productivity destroyed\")\n",
    "ax.set_ylim(0, 0.5)"
   ]
  },
  {
   "attachments": {},
   "cell_type": "markdown",
   "metadata": {
    "execution": {}
   },
   "source": [
    "Observe how larger temperature changes lead to a larger fraction of productivity destroyed due to the damages caused by that temperature. The damage at a given temperature scales linearly with the parameter $a_1$, and exponentially with the parameters $a_2$."
   ]
  },
  {
   "attachments": {},
   "cell_type": "markdown",
   "metadata": {
    "execution": {}
   },
   "source": [
    "There are at least two fundamental problems with damage functions (for more see [*The appallingly bad neoclassical economics of climate change* by S. Keen in *Globalizations* (2020)](https://www.tandfonline.com/doi/full/10.1080/14747731.2020.1807856)):\n",
    "1. As mathematical model objects, they are likely too simple to be useful predictors in characterizing climate damages in sufficient complexity. \n",
    "2. They arise from a poorly validated model-fitting procedure. In particular, it relies on ad hoc functional forms and the relevance of historical and geographical variability to future variability."
   ]
  },
  {
   "attachments": {},
   "cell_type": "markdown",
   "metadata": {
    "execution": {}
   },
   "source": [
    "## **Questions 2**\n",
    "1. Pick an assumption that is made about the relationship between temperature and economic damage in arriving at a conventional damage function (e.g. that it is: _deterministic_, _continuous_, _constant in time_, _functional_ (instead of dynamical), ...) and explain why you think that assumption might be unrealistic for a specific sector of the economy or a specific region of the planet.\n",
    "2. Can you think of a specific way that temperature variation might cause variation in GDP that could have been significant in structuring the historical and/or geographical covariation of the two variables? How about a causal relationship that will not have been significant in historical or geographic variation up to now, but is likely to be significant as temperatures continue to rise and we experience more extreme climates? "
   ]
  },
  {
   "cell_type": "code",
   "execution_count": null,
   "metadata": {
    "execution": {}
   },
   "outputs": [],
   "source": [
    "# to_remove explanation\n",
    "\n",
    "\"\"\"\n",
    "1. You can consider a few reasons such as nonlinearity, regional differences, socioeconomic factors, and non-monetary damages. In particular, one could imagine subway systems being minimally affected until the sea level rises to the level of entrances to the subway at which point the subway is completely flooded.\n",
    "2. Significant in past and future: reduced worker productivity; Significant only in future: Heat-induced crop failures\n",
    "\"\"\";"
   ]
  },
  {
   "attachments": {},
   "cell_type": "markdown",
   "metadata": {
    "execution": {}
   },
   "source": [
    "Despite these problems highlighting a pressing need to improve how we formulate climate damages, damage functions allow economists within the neoclassical paradigm to start seriously considering the damaging effects of climate change. After a few decades of economists using overly optimistic damage functions that downplayed the damaging effects of climate change, current research on damage functions is striving to incorporate more realism and better estimation.\n",
    "\n",
    "For more contemporary damage functions see [van der Wijst et al. *Nat. Clim. Change* (2023)](https://www.nature.com/articles/s41558-023-01636-1). Note that even this modern publication is hindered by the [McNamara Fallacy](https://en.wikipedia.org/wiki/McNamara_fallacy) of leaving out things that are hard to measure. The authors state: \"The climate change impacts did not include potential losses originated in ecosystems or in the health sector. This is motivated by the difficulty in addressing the non-market dimension of those impacts with a ‘market-transaction-based’ model such as CGE. Also, catastrophic events were not considered, even though some ‘extremes’ (riverine floods) were included.\""
   ]
  },
  {
   "attachments": {},
   "cell_type": "markdown",
   "metadata": {
    "execution": {}
   },
   "source": [
    "## **Section 2.1: IAM Model Summary** \n",
    "\n",
    "We've now explored both the utility function and damage function components of IAMs.  Before we move on to actually running the DICE model, let's summarize what we've learned so far about IAMs, specifically regarding the economy and climate models:\n",
    "\n",
    "The economy model in most IAMs is a capital accumulation model. \n",
    "- Capital ($K$) combines with a laboring population and technology to generate productivity ($Y$) that is hindered by climate damage. \n",
    "- A savings rate, $S$, drives capital accumulation, while the rest is consumed. Welfare is determined by consumption.\n",
    "- Climate action is formulated by a mitigation rate, $\\mu$, which along with the savings rate, $S$, are the two exogeneous control parameters in the model and are used to maximize welfare.\n",
    "\n",
    "The climate model in DICE interacts with the economy model via the following equation: \n",
    "$$E_\\mathrm{ind}=(1-\\mu)\\sigma Y,$$ \n",
    "- Productivity ($Y$) generates industrial emissions ($E_\\mathrm{ind}$), where the $1-\\mu$ factor accounts for a reduction of the carbon intensity of production, $\\sigma$, via supply-side mitigation measures (e.g. increased efficiency). \n",
    "- The productivity $Y$ rather than output production ($Q$) is used here because damages aren't included. \n",
    "- Damages aren't included because the emissions produced in the process of capital production occur before climate change has a chance to inflict damage on the produced output. \n",
    "- These industrial emissions combine with natural emissions to drive the temperature changes appearing in the damage function, closing the economy-climate loop. "
   ]
  },
  {
   "attachments": {},
   "cell_type": "markdown",
   "metadata": {
    "execution": {}
   },
   "source": [
    "## **Section 2.2: Optimal Planning**\n",
    "The goal of the model is to maximize the overall value of a projected future, $V$, within the bounds of mitigation rate, $\\mu$, and savings rate, $S$, time courses (while considering constraints on $\\mu$ and $S$). This approach is known as **optimal planning**. But why does this \"sweet spot\" in which overall value is maximized exist? Increasing savings boosts investment and productivity, but higher production leads to higher emissions, resulting in increased temperature and damages that reduce production. Mitigation costs counterbalance this effect, creating a trade-off. As a result, there typically exists a meaningful joint time series of $\\mu_t$ and $S_t$ that maximizes $V$. Due to the discount factor $\\gamma$, $V$ depends on the future consumption sequence (non-invested production) within a few multiples of the time horizon, approximately $1/(1-\\gamma)$ time steps into the future."
   ]
  },
  {
   "attachments": {},
   "cell_type": "markdown",
   "metadata": {
    "execution": {}
   },
   "source": [
    "We gone over many variables so far in this tutorial. Here is a list of variables used fore easier reference:\n",
    "- $K$ capital\n",
    "- $Y$ productivity\n",
    "- $S$ savings rate\n",
    "- $\\mu$ mitigation rate\n",
    "- $E$ emissions\n",
    "- $\\sigma$ carbon intensity of production\n",
    "- $Q$ production\n",
    "- $\\gamma$ discount factor\n",
    "- $V$ value\n",
    "\n",
    "If you'd like to explore the mathematical equations behind these models in more detail, please refer to the information in the \"Further Reading\" section for this day."
   ]
  },
  {
   "attachments": {},
   "cell_type": "markdown",
   "metadata": {
    "execution": {}
   },
   "source": [
    "# **Section 3: DICE Simulations**\n"
   ]
  },
  {
   "attachments": {},
   "cell_type": "markdown",
   "metadata": {
    "execution": {}
   },
   "source": [
    "Now, let's move to the DICE model that gives us some control over our emissions and consumption to see the effect of varying the parameters arising from the above design choices.\n",
    "\n",
    "I've forked an existing `Python` implementation of the [DICE2016 model](https://github.com/hazem2410/PyDICE) and refactored it into a class (defined in [`dicelib.py`](https://github.com/mptouzel/PyDICE/blob/master/dicelib.py)) and made a few other changes to make it easier to vary parameters. We'll use that [forked version](https://github.com/mptouzel/PyDICE/) in this tutorial.\n",
    "Note that the DICE model was recently updated ([DICE2023](https://www.nber.org/papers/w31112)).\n",
    "\n",
    "The model equations are described in a [document](https://github.com/hazem2410/PyDICE/blob/master/PyDICE2016.pdf) associated with the exising `Python` implementation."
   ]
  },
  {
   "attachments": {},
   "cell_type": "markdown",
   "metadata": {
    "execution": {}
   },
   "source": [
    "## **Section 3.1: Case 1 Standard Run**"
   ]
  },
  {
   "attachments": {},
   "cell_type": "markdown",
   "metadata": {
    "execution": {}
   },
   "source": [
    "Let's run the standard run of the DICE model:"
   ]
  },
  {
   "cell_type": "code",
   "execution_count": null,
   "metadata": {
    "execution": {},
    "executionInfo": {
     "elapsed": 72615,
     "status": "ok",
     "timestamp": 1682429142278,
     "user": {
      "displayName": "Maximilian Puelma Touzel",
      "userId": "09308600515315501700"
     },
     "user_tz": 240
    },
    "tags": []
   },
   "outputs": [],
   "source": [
    "dice_std = dicelib.DICE()  # create an instance of the model\n",
    "dice_std.init_parameters()\n",
    "dice_std.init_variables()\n",
    "controls_start_std, controls_bounds_std = dice_std.get_control_bounds_and_startvalue()\n",
    "dice_std.optimize_controls(controls_start_std, controls_bounds_std);"
   ]
  },
  {
   "attachments": {},
   "cell_type": "markdown",
   "metadata": {
    "execution": {}
   },
   "source": [
    "Before assessing the results, let's first check that the optimal control solution is within the bounds we set. To do so, let's assess the mitigation rate and savings rate:"
   ]
  },
  {
   "cell_type": "code",
   "execution_count": null,
   "metadata": {
    "execution": {},
    "executionInfo": {
     "elapsed": 757,
     "status": "ok",
     "timestamp": 1682429143004,
     "user": {
      "displayName": "Maximilian Puelma Touzel",
      "userId": "09308600515315501700"
     },
     "user_tz": 240
    },
    "tags": []
   },
   "outputs": [],
   "source": [
<<<<<<< HEAD
    "fig, ax = pl.subplots(1, 2)\n",
=======
    "fig, ax = plt.subplots(1, 2)\n",
>>>>>>> 816e15af
    "max_year = 2100\n",
    "TT = dice_std.TT\n",
    "NT = dice_std.NT\n",
    "upp, low = zip(*controls_bounds_std[:NT])\n",
    "ax[0].plot(TT, dice_std.optimal_controls[:NT], label=\"optimal\")\n",
    "ax[0].plot(TT, upp, \"k--\", label=\"bounds\")\n",
    "ax[0].plot(TT, low, \"k--\")\n",
    "ax[0].set_ylabel(\"mitigation rate\")\n",
    "ax[0].set_xlim(2000, max_year)\n",
    "ax[0].legend(frameon=False)\n",
    "upp, low = zip(*controls_bounds_std[NT:])\n",
    "ax[1].plot(TT, dice_std.optimal_controls[NT:])\n",
    "ax[1].plot(TT, upp, \"k--\")\n",
    "ax[1].plot(TT, low, \"k--\")\n",
    "ax[1].set_ylabel(\"savings rate\")\n",
    "ax[1].set_xlabel(\"year\")\n",
    "ax[1].set_xlim(2000, max_year)\n",
    "\n",
    "fig.tight_layout()"
   ]
  },
  {
   "attachments": {},
   "cell_type": "markdown",
   "metadata": {
    "execution": {}
   },
   "source": [
    "### **Coding Exercise 3.1**\n",
    "1. Please change `max_year` to 2500 in the cell above to see what happens after 2100. What does the mitigation rate do?"
   ]
  },
  {
   "cell_type": "markdown",
   "metadata": {
    "colab_type": "text",
    "execution": {}
   },
   "source": [
    "```python\n",
<<<<<<< HEAD
    "fig,ax=pl.subplots(1,2)\n",
    "max_year=2500\n",
    "TT=dice_std.TT\n",
    "NT=dice_std.NT\n",
    "upp,low=zip(*controls_bounds_std[:NT])\n",
    "ax[0].plot(TT,dice_std.optimal_controls[:NT],label='optimal')\n",
    "ax[0].plot(TT, upp,'k--',label='bounds')\n",
    "ax[0].plot(TT,low,'k--')\n",
    "ax[0].set_ylabel('mitigation rate')\n",
    "ax[0].set_xlim(2000,max_year)\n",
    "ax[0].legend(frameon=False)\n",
    "upp,low=zip(*controls_bounds_std[NT:])\n",
    "ax[1].plot(TT,dice_std.optimal_controls[NT:])\n",
    "ax[1].plot(TT,upp,'k--')\n",
    "ax[1].plot(TT,low,'k--')\n",
    "ax[1].set_ylabel('savings rate')\n",
    "ax[1].set_xlabel('year')\n",
    "ax[1].set_xlim(2000,max_year)\n",
=======
    "fig, ax = plt.subplots(1, 2)\n",
    "max_year = ...\n",
    "TT = dice_std.TT\n",
    "NT = dice_std.NT\n",
    "upp, low = zip(*controls_bounds_std[:NT])\n",
    "ax[0].plot(TT, dice_std.optimal_controls[:NT], label=\"optimal\")\n",
    "ax[0].plot(TT, upp, \"k--\", label=\"bounds\")\n",
    "ax[0].plot(TT, low, \"k--\")\n",
    "ax[0].set_ylabel(\"mitigation rate\")\n",
    "# Set limits\n",
    "_ = ...\n",
    "ax[0].legend(frameon=False)\n",
    "upp, low = zip(*controls_bounds_std[NT:])\n",
    "ax[1].plot(TT, dice_std.optimal_controls[NT:])\n",
    "ax[1].plot(TT, upp, \"k--\")\n",
    "ax[1].plot(TT, low, \"k--\")\n",
    "ax[1].set_ylabel(\"savings rate\")\n",
    "ax[1].set_xlabel(\"year\")\n",
    "# Set limits\n",
    "_ = ...\n",
>>>>>>> 816e15af
    "\n",
    "fig.tight_layout()\n",
    "\n",
    "```"
   ]
  },
  {
   "cell_type": "code",
   "execution_count": null,
   "metadata": {
    "execution": {}
   },
   "outputs": [],
   "source": [
    "# to_remove solution\n",
<<<<<<< HEAD
    "fig, ax = pl.subplots(1, 2)\n",
=======
    "fig, ax = plt.subplots(1, 2)\n",
>>>>>>> 816e15af
    "max_year = 2500\n",
    "TT = dice_std.TT\n",
    "NT = dice_std.NT\n",
    "upp, low = zip(*controls_bounds_std[:NT])\n",
    "ax[0].plot(TT, dice_std.optimal_controls[:NT], label=\"optimal\")\n",
    "ax[0].plot(TT, upp, \"k--\", label=\"bounds\")\n",
    "ax[0].plot(TT, low, \"k--\")\n",
    "ax[0].set_ylabel(\"mitigation rate\")\n",
<<<<<<< HEAD
    "ax[0].set_xlim(2000, max_year)\n",
=======
    "# Set limits\n",
    "_ = ax[0].set_xlim(2000, max_year)\n",
>>>>>>> 816e15af
    "ax[0].legend(frameon=False)\n",
    "upp, low = zip(*controls_bounds_std[NT:])\n",
    "ax[1].plot(TT, dice_std.optimal_controls[NT:])\n",
    "ax[1].plot(TT, upp, \"k--\")\n",
    "ax[1].plot(TT, low, \"k--\")\n",
    "ax[1].set_ylabel(\"savings rate\")\n",
    "ax[1].set_xlabel(\"year\")\n",
<<<<<<< HEAD
    "ax[1].set_xlim(2000, max_year)\n",
=======
    "# Set limits\n",
    "_ = ax[1].set_xlim(2000, max_year)\n",
>>>>>>> 816e15af
    "\n",
    "fig.tight_layout()"
   ]
  },
  {
   "cell_type": "code",
   "execution_count": null,
   "metadata": {
    "execution": {}
   },
   "outputs": [],
   "source": [
    "# to_remove explanation\n",
    "\n",
    "\"\"\"\n",
    "After 2100, the mitigation rate stops increasing and remains constant at a value of 1 until ~2140 at which point there is a rapid increase in mitigation rate followed by an immediate plateau at a value that exceeds 1. This occurs because the model incorporates the effects of negative emission technologies.\n",
    "\n",
    "\"\"\";"
   ]
  },
  {
   "attachments": {},
   "cell_type": "markdown",
   "metadata": {
    "execution": {}
   },
   "source": [
    "\n",
    "The model incorporates the effects of negative emission technologies by allowing the mitigation rate (via the bounds) to exceed 1 around the year 2140. It is worth noting that the solution explicitly utilizes this feature and would do so even before 2100 if permitted. The decision to include this behavior was made by the modellers who realized that it enabled feasible solutions for the higher forcing SSP scenarios that were previously unattainable.\n",
    "\n",
    "At the time, there was a lively debate surrounding this decision, although it was largely in favor of allowing mitigation rates greater than 1. As a result, such rates have become a standard feature in many models for high forcing regimes. However, it is important to acknowledge that there have been arguments against this practice, as discussed in [Anderson & Peters, 2006](https://DOI:10.1126/science.aah45).\n",
    "\n",
    "In the final two tutorials, we will explore sociological aspects such as these.\n",
    "\n",
    "Now, let's examine the remaining variables of the DICE model:"
   ]
  },
  {
   "cell_type": "code",
   "execution_count": null,
   "metadata": {
    "execution": {},
    "executionInfo": {
     "elapsed": 1122,
     "status": "ok",
     "timestamp": 1682429144121,
     "user": {
      "displayName": "Maximilian Puelma Touzel",
      "userId": "09308600515315501700"
     },
     "user_tz": 240
    },
    "tags": []
   },
   "outputs": [],
   "source": [
    "dice_std.roll_out(dice_std.optimal_controls)\n",
    "dice_std.plot_run(\"standard run\")"
   ]
  },
  {
   "attachments": {},
   "cell_type": "markdown",
   "metadata": {
    "execution": {}
   },
   "source": [
    "In this plot, the mitigation rate we looked at earlier is now referred to as the \"Em rate\" (orange line), which closely follows the patter of the carbon price (green line). Similarly, the rate of CO2 emissions (gray line) aligns with the industrial emissions (red line). Cumulative emissions (pink line) reach their peak around 2090, considering that negative emission technologies (NETs) are not employed until 2140."
   ]
  },
  {
   "attachments": {},
   "cell_type": "markdown",
   "metadata": {
    "execution": {}
   },
   "source": [
    "## **Section 3.2: Case 2 Damage Functions**"
   ]
  },
  {
   "attachments": {},
   "cell_type": "markdown",
   "metadata": {
    "execution": {}
   },
   "source": [
    "The rate at which we increase our mitigation efforts in the standard scenario depends on the projected damage caused by climate change (brown line in the plot above), which is determined by the parameters of the damage function. The question is, how responsive is our response to these parameters?"
   ]
  },
  {
   "attachments": {},
   "cell_type": "markdown",
   "metadata": {
    "execution": {}
   },
   "source": [
    "### **Coding Exercise 3.2**\n",
    "Change the strength of the nonlinearity in the damage function by changing the exponent from 2 to 3."
   ]
  },
  {
   "cell_type": "markdown",
   "metadata": {
    "colab_type": "text",
    "execution": {}
   },
   "source": [
    "```python\n",
<<<<<<< HEAD
    "for a3 in [2,3]:\n",
    "    dice = dicelib.DICE()\n",
    "    dice.init_parameters(a3=a3)\n",
    "    dice.init_variables()\n",
    "    controls_start,controls_bounds=dice.get_control_bounds_and_startvalue()\n",
    "    dice.optimize_controls(controls_start,controls_bounds)\n",
    "    dice.roll_out(dice.optimal_controls)\n",
    "    dice.plot_run('damage function exponent, a3='+str(a3))\n",
=======
    "for a3 in [2, 3]:\n",
    "    dice = dicelib.DICE()\n",
    "    dice.init_parameters(a3=a3)\n",
    "    dice.init_variables()\n",
    "    controls_start, controls_bounds = dice.get_control_bounds_and_startvalue()\n",
    "    dice.optimize_controls(controls_start, controls_bounds)\n",
    "    dice.roll_out(dice.optimal_controls)\n",
    "    dice.plot_run(\"damage function exponent, a3=\" + str(a3))\n",
>>>>>>> 816e15af
    "\n",
    "```"
   ]
  },
  {
   "cell_type": "code",
   "execution_count": null,
   "metadata": {
    "execution": {},
    "executionInfo": {
     "elapsed": 144928,
     "status": "ok",
     "timestamp": 1682429289045,
     "user": {
      "displayName": "Maximilian Puelma Touzel",
      "userId": "09308600515315501700"
     },
     "user_tz": 240
    },
    "tags": []
   },
   "outputs": [],
   "source": [
    "# to_remove solution\n",
    "for a3 in [2, 3]:\n",
    "    dice = dicelib.DICE()\n",
    "    dice.init_parameters(a3=a3)\n",
    "    dice.init_variables()\n",
    "    controls_start, controls_bounds = dice.get_control_bounds_and_startvalue()\n",
    "    dice.optimize_controls(controls_start, controls_bounds)\n",
    "    dice.roll_out(dice.optimal_controls)\n",
    "    dice.plot_run(\"damage function exponent, a3=\" + str(a3))"
   ]
  },
  {
   "attachments": {},
   "cell_type": "markdown",
   "metadata": {
    "execution": {}
   },
   "source": [
    "### **Questions 3.2**\n",
    "1. What are the main differences between these two projections?"
   ]
  },
  {
   "cell_type": "code",
   "execution_count": null,
   "metadata": {
    "execution": {}
   },
   "outputs": [],
   "source": [
    "# to_remove explanation\n",
    "\n",
    "\"\"\"\n",
    "1.The carbon price and the mitigation rate reach their peaks much earlier in the second scenario and the industrial emission and damages also reach the low plateau earlier.\n",
    "\"\"\";"
   ]
  },
  {
   "attachments": {},
   "cell_type": "markdown",
   "metadata": {
    "execution": {}
   },
   "source": [
    "IAMs model climate damages as affecting productivity only in the year in which they occur. What if the negative effects on productivity persist into the future? A persistence time can be added to damages such that damage incurred in one year can continue affecting productivity into following years (c.f. [Schultes et al. *Environ. Res. Lett.* (2021)](https://iopscience.iop.org/article/10.1088/1748-9326/ac27ce/pdf); [Hansel et al. *Nat. Clim. Change* (2020)](https://eprints.lse.ac.uk/105699/1/Climate_economics_support_for_the_UN_climate_targets_2.pdf)). These effects are not negligible, but are absent from current IAMs used by the IPCC."
   ]
  },
  {
   "attachments": {},
   "cell_type": "markdown",
   "metadata": {
    "execution": {}
   },
   "source": [
    "## **Section 3.3: Case 3 Discount Rate**"
   ]
  },
  {
   "attachments": {},
   "cell_type": "markdown",
   "metadata": {
    "execution": {}
   },
   "source": [
    "The value definition includes exponential temporal discounting (i.e. devaluation of utilities over time) at a rate of r = 1.5% per year so that utility obtained $t$ years into the future is scaled down by $1/(1+r)^t$. What if we set this rate lower so that we don't down scale as quickly (i.e. utilities have more value for longer) and incorporate more in the value definition of what happens in the future when we make decisions?"
   ]
  },
  {
   "attachments": {},
   "cell_type": "markdown",
   "metadata": {
    "execution": {}
   },
   "source": [
    "### **Coding Exercise 3.3**\n",
    "Change the discount rate from 1.5% to 0.5% (c.f. [Arrow et al. *Science* (2013)](https://www.science.org/doi/10.1126/science.1235665))."
   ]
  },
  {
   "cell_type": "markdown",
   "metadata": {
    "colab_type": "text",
    "execution": {}
   },
   "source": [
    "```python\n",
    "for prstp in [0.015, 0.005]:\n",
    "    dice = dicelib.DICE()\n",
    "    dice.init_parameters(prstp=prstp)\n",
    "    dice.init_variables()\n",
<<<<<<< HEAD
    "    controls_start,controls_bounds=dice.get_control_bounds_and_startvalue()\n",
    "    dice.optimize_controls(controls_start,controls_bounds)\n",
    "    dice.roll_out(dice.optimal_controls)\n",
    "    dice.plot_run('discount rate, r='+str(prstp))\n",
=======
    "    controls_start, controls_bounds = dice.get_control_bounds_and_startvalue()\n",
    "    dice.optimize_controls(controls_start, controls_bounds)\n",
    "    dice.roll_out(dice.optimal_controls)\n",
    "    dice.plot_run(\"discount rate, r=\" + str(prstp))\n",
>>>>>>> 816e15af
    "\n",
    "```"
   ]
  },
  {
   "cell_type": "code",
   "execution_count": null,
   "metadata": {
    "execution": {},
    "executionInfo": {
     "elapsed": 148005,
     "status": "ok",
     "timestamp": 1682429437045,
     "user": {
      "displayName": "Maximilian Puelma Touzel",
      "userId": "09308600515315501700"
     },
     "user_tz": 240
    },
    "tags": []
   },
   "outputs": [],
   "source": [
    "# to_remove solution\n",
    "for prstp in [0.015, 0.005]:\n",
    "    dice = dicelib.DICE()\n",
    "    dice.init_parameters(prstp=prstp)\n",
    "    dice.init_variables()\n",
    "    controls_start, controls_bounds = dice.get_control_bounds_and_startvalue()\n",
    "    dice.optimize_controls(controls_start, controls_bounds)\n",
    "    dice.roll_out(dice.optimal_controls)\n",
    "    dice.plot_run(\"discount rate, r=\" + str(prstp))"
   ]
  },
  {
   "attachments": {},
   "cell_type": "markdown",
   "metadata": {
    "execution": {}
   },
   "source": [
    "### **Questions 3.3**\n",
    "1. How are the differences in these two sets of projections consistent with the change in the discount rate? "
   ]
  },
  {
   "cell_type": "code",
   "execution_count": null,
   "metadata": {
    "execution": {}
   },
   "outputs": [],
   "source": [
    "# to_remove explanation\n",
    "\n",
    "\"\"\"\n",
    "1. As the discount rate decreases, carbon price, mitigation rate, industrial emissions, and damages reach their peaks sooner.\n",
    "\"\"\";"
   ]
  },
  {
   "attachments": {},
   "cell_type": "markdown",
   "metadata": {
    "execution": {}
   },
   "source": [
    "## **Section 3.4: Case 4 the Utility Function**"
   ]
  },
  {
   "attachments": {},
   "cell_type": "markdown",
   "metadata": {
    "execution": {}
   },
   "source": [
    "These models use an elasticity of consumption when defining the utility function that serves as the basis for the value definition. Recall that elasticity describes the sensitivity of utility to changes in comsumption. Here, the elasticity parameter is the exponent called `elasmu`."
   ]
  },
  {
   "attachments": {},
   "cell_type": "markdown",
   "metadata": {
    "execution": {}
   },
   "source": [
    "Let's vary this elasticity exponent:"
   ]
  },
  {
   "cell_type": "code",
   "execution_count": null,
   "metadata": {
    "execution": {},
    "executionInfo": {
     "elapsed": 117793,
     "status": "ok",
     "timestamp": 1682429554834,
     "user": {
      "displayName": "Maximilian Puelma Touzel",
      "userId": "09308600515315501700"
     },
     "user_tz": 240
    },
    "tags": []
   },
   "outputs": [],
   "source": [
    "for elasmu in [1.45, 2.0]:\n",
    "    dice = dicelib.DICE()\n",
    "    dice.init_parameters(elasmu=elasmu)\n",
    "    dice.init_variables()\n",
    "    controls_start, controls_bounds = dice.get_control_bounds_and_startvalue()\n",
    "    dice.optimize_controls(controls_start, controls_bounds)\n",
    "    dice.roll_out(dice.optimal_controls)\n",
    "    dice.plot_run(\"elasticity exponent, elasmu=\" + str(elasmu))"
   ]
  },
  {
   "attachments": {},
   "cell_type": "markdown",
   "metadata": {
    "execution": {}
   },
   "source": [
    "### **Questions 3.4**\n",
    "1. How are the differences in these two sets of projections consistent with the change in the elasticity? "
   ]
  },
  {
   "cell_type": "code",
   "execution_count": null,
   "metadata": {
    "execution": {}
   },
   "outputs": [],
   "source": [
    "# to_remove explanation\n",
    "\n",
    "\"\"\"\n",
    "As the elasticity exponent increase, we also observe an increased and slightly delayed peak value of damages and industrial emissions, while the emission rate and carbon price decrease.\n",
    "\"\"\";"
   ]
  },
  {
   "attachments": {},
   "cell_type": "markdown",
   "metadata": {
    "execution": {}
   },
   "source": [
    "# **Summary**\n",
    "In this tutorial, you've gained a foundational understanding of the DICE model, a basic Integrated Assessment Model in climate economics. You've learned how utility and welfare functions quantify societal satisfaction and balance the needs of different groups and near and far futures. You now understand the role of damage functions in relating climatic changes to economic impacts, giving you insight into the economic implications of climate change. Lastly, you've explored how the DICE model navigates the challenges of economic growth and climate mitigation through optimal planning. These insights equip you to participate more effectively in dialogues and decisions about our climate future."
   ]
  },
  {
   "attachments": {},
   "cell_type": "markdown",
   "metadata": {
    "execution": {}
   },
   "source": [
    "# **Resources**\n",
    "\n",
    "The Python implementation of DICE used in this tutorial can be accessed [here](https://github.com/mptouzel/PyDICE/).\n"
   ]
  }
 ],
 "metadata": {
  "colab": {
   "collapsed_sections": [],
   "include_colab_link": true,
   "name": "W2D3_Tutorial2",
   "provenance": [],
   "toc_visible": true
  },
  "kernel": {
   "display_name": "Python 3",
   "language": "python",
   "name": "python3"
  },
  "kernelspec": {
   "display_name": "Python 3 (ipykernel)",
   "language": "python",
   "name": "python3"
  },
  "language_info": {
   "codemirror_mode": {
    "name": "ipython",
    "version": 3
   },
   "file_extension": ".py",
   "mimetype": "text/x-python",
   "name": "python",
   "nbconvert_exporter": "python",
   "pygments_lexer": "ipython3",
   "version": "3.10.12"
  }
 },
 "nbformat": 4,
 "nbformat_minor": 4
}<|MERGE_RESOLUTION|>--- conflicted
+++ resolved
@@ -1,22 +1,13 @@
 {
  "cells": [
   {
-<<<<<<< HEAD
-   "cell_type": "markdown",
-   "id": "1d9fb79f",
-=======
-   "attachments": {},
-   "cell_type": "markdown",
->>>>>>> 816e15af
-   "metadata": {
-    "execution": {}
-   },
-   "source": [
-<<<<<<< HEAD
-    "[![Open In Colab](https://colab.research.google.com/assets/colab-badge.svg)](https://colab.research.google.com/github/ClimateMatchAcademy/course-content/blob/main/tutorials/W2D3_FutureClimate-IPCCII&IIISocio-EconomicBasis/W2D3_Tutorial2.ipynb) &nbsp; <a href=\"https://kaggle.com/kernels/welcome?src=https://raw.githubusercontent.com/ClimateMatchAcademy/course-content/main/tutorials/W2D3_FutureClimate-IPCCII&IIISocio-EconomicBasis/W2D3_Tutorial2.ipynb\" target=\"_parent\"><img src=\"https://kaggle.com/static/images/open-in-kaggle.svg\" alt=\"Open in Kaggle\"/></a>"
-=======
+   "attachments": {},
+   "cell_type": "markdown",
+   "metadata": {
+    "execution": {}
+   },
+   "source": [
     "[![Open In Colab](https://colab.research.google.com/assets/colab-badge.svg)](https://colab.research.google.com/github/ClimateMatchAcademy/course-content/blob/main/tutorials/W2D3_FutureClimate-IPCCII&IIISocio-EconomicBasis/W2D3_Tutorial2.ipynb) &nbsp; <a href=\"https://kaggle.com/kernels/welcome?src=https://raw.githubusercontent.com/{ORG}/course-content/main/tutorials/W2D3_FutureClimate-IPCCII&IIISocio-EconomicBasis/W2D3_Tutorial2.ipynb\" target=\"_parent\"><img src=\"https://kaggle.com/static/images/open-in-kaggle.svg\" alt=\"Open in Kaggle\"/></a>"
->>>>>>> 816e15af
    ]
   },
   {
@@ -38,11 +29,7 @@
     "\n",
     "**Production editors:** Wesley Banfield, Jenna Pearson, Chi Zhang, Ohad Zivan\n",
     "\n",
-<<<<<<< HEAD
-    "**Our 2023 Sponsors:** NASA TOPS"
-=======
     "**Our 2023 Sponsors:** NASA TOPS and Google DeepMind"
->>>>>>> 816e15af
    ]
   },
   {
@@ -97,11 +84,7 @@
     "# imports\n",
     "from IPython.display import display, HTML\n",
     "import seaborn as sns\n",
-<<<<<<< HEAD
-    "import matplotlib.pyplot as pl\n",
-=======
     "import matplotlib.pyplot as plt\n",
->>>>>>> 816e15af
     "import pandas as pd\n",
     "import numpy as np\n",
     "import dicelib  # https://github.com/mptouzel/PyDICE"
@@ -119,10 +102,6 @@
     "# @title Figure settings\n",
     "import ipywidgets as widgets  # interactive display\n",
     "\n",
-<<<<<<< HEAD
-    "%config InlineBackend.figure_format = 'retina'\n",
-=======
->>>>>>> 816e15af
     "plt.style.use(\n",
     "    \"https://raw.githubusercontent.com/ClimateMatchAcademy/course-content/main/cma.mplstyle\"\n",
     ")\n",
@@ -130,11 +109,7 @@
     "%matplotlib inline\n",
     "sns.set_style(\"ticks\", {\"axes.grid\": False})\n",
     "params = {\"lines.linewidth\": \"3\"}\n",
-<<<<<<< HEAD
-    "pl.rcParams.update(params)\n",
-=======
     "plt.rcParams.update(params)\n",
->>>>>>> 816e15af
     "display(HTML(\"<style>.container { width:100% !important; }</style>\"))"
    ]
   },
@@ -155,11 +130,7 @@
     "\n",
     "\n",
     "def plot_future_returns(gamma, random_seed):\n",
-<<<<<<< HEAD
-    "    fig, ax = pl.subplots(1, 2, figsize=(8, 4))\n",
-=======
     "    fig, ax = plt.subplots(1, 2, figsize=(8, 4))\n",
->>>>>>> 816e15af
     "    np.random.seed(random_seed)\n",
     "    undiscounted_utility_time_series = np.random.rand(time_steps)\n",
     "    ax[0].plot(undiscounted_utility_time_series)\n",
@@ -303,11 +274,7 @@
    },
    "outputs": [],
    "source": [
-<<<<<<< HEAD
-    "fig, ax = pl.subplots()\n",
-=======
     "fig, ax = plt.subplots()\n",
->>>>>>> 816e15af
     "c = np.linspace(0, 10, 1000)\n",
     "for alpha in [0, 0.1, 0.5, 1.0, 1.45]:\n",
     "    if alpha == 1:\n",
@@ -475,11 +442,7 @@
    },
    "outputs": [],
    "source": [
-<<<<<<< HEAD
-    "fig, ax = pl.subplots()\n",
-=======
     "fig, ax = plt.subplots()\n",
->>>>>>> 816e15af
     "T = np.linspace(0, 4, 1000)\n",
     "a1DICE = 0.00236\n",
     "a2 = 2.00\n",
@@ -713,11 +676,7 @@
    },
    "outputs": [],
    "source": [
-<<<<<<< HEAD
-    "fig, ax = pl.subplots(1, 2)\n",
-=======
     "fig, ax = plt.subplots(1, 2)\n",
->>>>>>> 816e15af
     "max_year = 2100\n",
     "TT = dice_std.TT\n",
     "NT = dice_std.NT\n",
@@ -758,26 +717,6 @@
    },
    "source": [
     "```python\n",
-<<<<<<< HEAD
-    "fig,ax=pl.subplots(1,2)\n",
-    "max_year=2500\n",
-    "TT=dice_std.TT\n",
-    "NT=dice_std.NT\n",
-    "upp,low=zip(*controls_bounds_std[:NT])\n",
-    "ax[0].plot(TT,dice_std.optimal_controls[:NT],label='optimal')\n",
-    "ax[0].plot(TT, upp,'k--',label='bounds')\n",
-    "ax[0].plot(TT,low,'k--')\n",
-    "ax[0].set_ylabel('mitigation rate')\n",
-    "ax[0].set_xlim(2000,max_year)\n",
-    "ax[0].legend(frameon=False)\n",
-    "upp,low=zip(*controls_bounds_std[NT:])\n",
-    "ax[1].plot(TT,dice_std.optimal_controls[NT:])\n",
-    "ax[1].plot(TT,upp,'k--')\n",
-    "ax[1].plot(TT,low,'k--')\n",
-    "ax[1].set_ylabel('savings rate')\n",
-    "ax[1].set_xlabel('year')\n",
-    "ax[1].set_xlim(2000,max_year)\n",
-=======
     "fig, ax = plt.subplots(1, 2)\n",
     "max_year = ...\n",
     "TT = dice_std.TT\n",
@@ -798,7 +737,6 @@
     "ax[1].set_xlabel(\"year\")\n",
     "# Set limits\n",
     "_ = ...\n",
->>>>>>> 816e15af
     "\n",
     "fig.tight_layout()\n",
     "\n",
@@ -814,11 +752,7 @@
    "outputs": [],
    "source": [
     "# to_remove solution\n",
-<<<<<<< HEAD
-    "fig, ax = pl.subplots(1, 2)\n",
-=======
     "fig, ax = plt.subplots(1, 2)\n",
->>>>>>> 816e15af
     "max_year = 2500\n",
     "TT = dice_std.TT\n",
     "NT = dice_std.NT\n",
@@ -827,12 +761,8 @@
     "ax[0].plot(TT, upp, \"k--\", label=\"bounds\")\n",
     "ax[0].plot(TT, low, \"k--\")\n",
     "ax[0].set_ylabel(\"mitigation rate\")\n",
-<<<<<<< HEAD
-    "ax[0].set_xlim(2000, max_year)\n",
-=======
     "# Set limits\n",
     "_ = ax[0].set_xlim(2000, max_year)\n",
->>>>>>> 816e15af
     "ax[0].legend(frameon=False)\n",
     "upp, low = zip(*controls_bounds_std[NT:])\n",
     "ax[1].plot(TT, dice_std.optimal_controls[NT:])\n",
@@ -840,12 +770,8 @@
     "ax[1].plot(TT, low, \"k--\")\n",
     "ax[1].set_ylabel(\"savings rate\")\n",
     "ax[1].set_xlabel(\"year\")\n",
-<<<<<<< HEAD
-    "ax[1].set_xlim(2000, max_year)\n",
-=======
     "# Set limits\n",
     "_ = ax[1].set_xlim(2000, max_year)\n",
->>>>>>> 816e15af
     "\n",
     "fig.tight_layout()"
    ]
@@ -955,16 +881,6 @@
    },
    "source": [
     "```python\n",
-<<<<<<< HEAD
-    "for a3 in [2,3]:\n",
-    "    dice = dicelib.DICE()\n",
-    "    dice.init_parameters(a3=a3)\n",
-    "    dice.init_variables()\n",
-    "    controls_start,controls_bounds=dice.get_control_bounds_and_startvalue()\n",
-    "    dice.optimize_controls(controls_start,controls_bounds)\n",
-    "    dice.roll_out(dice.optimal_controls)\n",
-    "    dice.plot_run('damage function exponent, a3='+str(a3))\n",
-=======
     "for a3 in [2, 3]:\n",
     "    dice = dicelib.DICE()\n",
     "    dice.init_parameters(a3=a3)\n",
@@ -973,7 +889,6 @@
     "    dice.optimize_controls(controls_start, controls_bounds)\n",
     "    dice.roll_out(dice.optimal_controls)\n",
     "    dice.plot_run(\"damage function exponent, a3=\" + str(a3))\n",
->>>>>>> 816e15af
     "\n",
     "```"
    ]
@@ -1087,17 +1002,10 @@
     "    dice = dicelib.DICE()\n",
     "    dice.init_parameters(prstp=prstp)\n",
     "    dice.init_variables()\n",
-<<<<<<< HEAD
-    "    controls_start,controls_bounds=dice.get_control_bounds_and_startvalue()\n",
-    "    dice.optimize_controls(controls_start,controls_bounds)\n",
-    "    dice.roll_out(dice.optimal_controls)\n",
-    "    dice.plot_run('discount rate, r='+str(prstp))\n",
-=======
     "    controls_start, controls_bounds = dice.get_control_bounds_and_startvalue()\n",
     "    dice.optimize_controls(controls_start, controls_bounds)\n",
     "    dice.roll_out(dice.optimal_controls)\n",
     "    dice.plot_run(\"discount rate, r=\" + str(prstp))\n",
->>>>>>> 816e15af
     "\n",
     "```"
    ]
