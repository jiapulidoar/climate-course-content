--- conflicted
+++ resolved
@@ -1,22 +1,13 @@
 {
  "cells": [
   {
-<<<<<<< HEAD
-   "cell_type": "markdown",
-   "id": "1d9fb79f",
-=======
-   "attachments": {},
-   "cell_type": "markdown",
->>>>>>> 816e15af
-   "metadata": {
-    "execution": {}
-   },
-   "source": [
-<<<<<<< HEAD
-    "[![Open In Colab](https://colab.research.google.com/assets/colab-badge.svg)](https://colab.research.google.com/github/ClimateMatchAcademy/course-content/blob/main/tutorials/W2D3_FutureClimate-IPCCII&IIISocio-EconomicBasis/W2D3_Tutorial2.ipynb) &nbsp; <a href=\"https://kaggle.com/kernels/welcome?src=https://raw.githubusercontent.com/ClimateMatchAcademy/course-content/main/tutorials/W2D3_FutureClimate-IPCCII&IIISocio-EconomicBasis/W2D3_Tutorial2.ipynb\" target=\"_parent\"><img src=\"https://kaggle.com/static/images/open-in-kaggle.svg\" alt=\"Open in Kaggle\"/></a>"
-=======
+   "attachments": {},
+   "cell_type": "markdown",
+   "metadata": {
+    "execution": {}
+   },
+   "source": [
     "[![Open In Colab](https://colab.research.google.com/assets/colab-badge.svg)](https://colab.research.google.com/github/ClimateMatchAcademy/course-content/blob/main/tutorials/W2D3_FutureClimate-IPCCII&amp;IIISocio-EconomicBasis/W2D3_Tutorial2.ipynb)   <a href=\"https://kaggle.com/kernels/welcome?src=https://raw.githubusercontent.com/{ORG}/course-content/main/tutorials/W2D3_FutureClimate-IPCCII&amp;IIISocio-EconomicBasis/W2D3_Tutorial2.ipynb\" target=\"_blank\"><img alt=\"Open in Kaggle\" src=\"https://kaggle.com/static/images/open-in-kaggle.svg\"/></a>"
->>>>>>> 816e15af
    ]
   },
   {
@@ -38,11 +29,7 @@
     "\n",
     "**Production editors:** Wesley Banfield, Jenna Pearson, Chi Zhang, Ohad Zivan\n",
     "\n",
-<<<<<<< HEAD
-    "**Our 2023 Sponsors:** NASA TOPS"
-=======
     "**Our 2023 Sponsors:** NASA TOPS and Google DeepMind"
->>>>>>> 816e15af
    ]
   },
   {
@@ -97,19 +84,13 @@
     "# imports\n",
     "from IPython.display import display, HTML\n",
     "import seaborn as sns\n",
-<<<<<<< HEAD
-    "import matplotlib.pyplot as pl\n",
-=======
     "import matplotlib.pyplot as plt\n",
->>>>>>> 816e15af
     "import pandas as pd\n",
     "import numpy as np\n",
     "import dicelib  # https://github.com/mptouzel/PyDICE"
    ]
   },
   {
-<<<<<<< HEAD
-=======
    "cell_type": "markdown",
    "metadata": {},
    "source": [
@@ -117,29 +98,20 @@
    ]
   },
   {
->>>>>>> 816e15af
    "cell_type": "code",
    "execution_count": null,
    "metadata": {
     "cellView": "form",
-<<<<<<< HEAD
-    "execution": {}
-=======
     "execution": {},
     "tags": [
      "hide-input"
     ]
->>>>>>> 816e15af
    },
    "outputs": [],
    "source": [
     "# @title Figure settings\n",
     "import ipywidgets as widgets  # interactive display\n",
     "\n",
-<<<<<<< HEAD
-    "%config InlineBackend.figure_format = 'retina'\n",
-=======
->>>>>>> 816e15af
     "plt.style.use(\n",
     "    \"https://raw.githubusercontent.com/ClimateMatchAcademy/course-content/main/cma.mplstyle\"\n",
     ")\n",
@@ -147,17 +119,11 @@
     "%matplotlib inline\n",
     "sns.set_style(\"ticks\", {\"axes.grid\": False})\n",
     "params = {\"lines.linewidth\": \"3\"}\n",
-<<<<<<< HEAD
-    "pl.rcParams.update(params)\n",
-=======
     "plt.rcParams.update(params)\n",
->>>>>>> 816e15af
     "display(HTML(\"<style>.container { width:100% !important; }</style>\"))"
    ]
   },
   {
-<<<<<<< HEAD
-=======
    "cell_type": "markdown",
    "metadata": {},
    "source": [
@@ -165,7 +131,6 @@
    ]
   },
   {
->>>>>>> 816e15af
    "cell_type": "code",
    "execution_count": null,
    "metadata": {
@@ -174,13 +139,9 @@
      0
     ],
     "execution": {},
-<<<<<<< HEAD
-    "tags": []
-=======
     "tags": [
      "hide-input"
     ]
->>>>>>> 816e15af
    },
    "outputs": [],
    "source": [
@@ -188,11 +149,7 @@
     "\n",
     "\n",
     "def plot_future_returns(gamma, random_seed):\n",
-<<<<<<< HEAD
-    "    fig, ax = pl.subplots(1, 2, figsize=(8, 4))\n",
-=======
     "    fig, ax = plt.subplots(1, 2, figsize=(8, 4))\n",
->>>>>>> 816e15af
     "    np.random.seed(random_seed)\n",
     "    undiscounted_utility_time_series = np.random.rand(time_steps)\n",
     "    ax[0].plot(undiscounted_utility_time_series)\n",
@@ -234,8 +191,6 @@
    ]
   },
   {
-<<<<<<< HEAD
-=======
    "cell_type": "markdown",
    "metadata": {},
    "source": [
@@ -243,19 +198,14 @@
    ]
   },
   {
->>>>>>> 816e15af
    "cell_type": "code",
    "execution_count": null,
    "metadata": {
     "cellView": "form",
-<<<<<<< HEAD
-    "execution": {}
-=======
     "execution": {},
     "tags": [
      "hide-input"
     ]
->>>>>>> 816e15af
    },
    "outputs": [],
    "source": [
@@ -353,11 +303,7 @@
    },
    "outputs": [],
    "source": [
-<<<<<<< HEAD
-    "fig, ax = pl.subplots()\n",
-=======
     "fig, ax = plt.subplots()\n",
->>>>>>> 816e15af
     "c = np.linspace(0, 10, 1000)\n",
     "for alpha in [0, 0.1, 0.5, 1.0, 1.45]:\n",
     "    if alpha == 1:\n",
@@ -522,11 +468,7 @@
    },
    "outputs": [],
    "source": [
-<<<<<<< HEAD
-    "fig, ax = pl.subplots()\n",
-=======
     "fig, ax = plt.subplots()\n",
->>>>>>> 816e15af
     "T = np.linspace(0, 4, 1000)\n",
     "a1DICE = 0.00236\n",
     "a2 = 2.00\n",
@@ -755,11 +697,7 @@
    },
    "outputs": [],
    "source": [
-<<<<<<< HEAD
-    "fig, ax = pl.subplots(1, 2)\n",
-=======
     "fig, ax = plt.subplots(1, 2)\n",
->>>>>>> 816e15af
     "max_year = 2100\n",
     "TT = dice_std.TT\n",
     "NT = dice_std.NT\n",
@@ -800,13 +738,8 @@
    },
    "outputs": [],
    "source": [
-<<<<<<< HEAD
-    "fig, ax = pl.subplots(1, 2)\n",
-    "max_year = 2500\n",
-=======
     "fig, ax = plt.subplots(1, 2)\n",
     "max_year = ...\n",
->>>>>>> 816e15af
     "TT = dice_std.TT\n",
     "NT = dice_std.NT\n",
     "upp, low = zip(*controls_bounds_std[:NT])\n",
@@ -814,12 +747,8 @@
     "ax[0].plot(TT, upp, \"k--\", label=\"bounds\")\n",
     "ax[0].plot(TT, low, \"k--\")\n",
     "ax[0].set_ylabel(\"mitigation rate\")\n",
-<<<<<<< HEAD
-    "ax[0].set_xlim(2000, max_year)\n",
-=======
     "# Set limits\n",
     "_ = ...\n",
->>>>>>> 816e15af
     "ax[0].legend(frameon=False)\n",
     "upp, low = zip(*controls_bounds_std[NT:])\n",
     "ax[1].plot(TT, dice_std.optimal_controls[NT:])\n",
@@ -827,12 +756,8 @@
     "ax[1].plot(TT, low, \"k--\")\n",
     "ax[1].set_ylabel(\"savings rate\")\n",
     "ax[1].set_xlabel(\"year\")\n",
-<<<<<<< HEAD
-    "ax[1].set_xlim(2000, max_year)\n",
-=======
     "# Set limits\n",
     "_ = ...\n",
->>>>>>> 816e15af
     "\n",
     "fig.tight_layout()"
    ]
@@ -844,19 +769,11 @@
     "execution": {}
    },
    "source": [
-<<<<<<< HEAD
-    "[*Click for solution*](https://github.com/ClimateMatchAcademy/course-content/tree/main/tutorials/W2D3_FutureClimate-IPCCII&IIISocio-EconomicBasis/solutions/W2D3_Tutorial2_Solution_b5fb40ae.py)\n",
+    "[*Click for solution*](https://github.com/ClimateMatchAcademy/course-content/tree/main/tutorials/W2D3_FutureClimate-IPCCII&IIISocio-EconomicBasis/solutions/W2D3_Tutorial2_Solution_6358a4c5.py)\n",
     "\n",
     "*Example output:*\n",
     "\n",
-    "<img alt='Solution hint' align='left' width=775.0 height=575.0 src=https://raw.githubusercontent.com/ClimateMatchAcademy/course-content/main/tutorials/W2D3_FutureClimate-IPCCII&IIISocio-EconomicBasis/static/W2D3_Tutorial2_Solution_b5fb40ae_0.png>\n",
-=======
-    "[*Click for solution*](https://github.com/ClimateMatchAcademy/course-content/tree/main/tutorials/W2D3_FutureClimate-IPCCII&IIISocio-EconomicBasis/solutions/W2D3_Tutorial2_Solution_6358a4c5.py)\n",
-    "\n",
-    "*Example output:*\n",
-    "\n",
     "<img alt='Solution hint' align='left' width=775.0 height=575.0 src=https://raw.githubusercontent.com/ClimateMatchAcademy/course-content/main/tutorials/W2D3_FutureClimate-IPCCII&IIISocio-EconomicBasis/static/W2D3_Tutorial2_Solution_6358a4c5_0.png>\n",
->>>>>>> 816e15af
     "\n"
    ]
   },
@@ -988,23 +905,13 @@
     "tags": []
    },
    "source": [
-<<<<<<< HEAD
-    "[*Click for solution*](https://github.com/ClimateMatchAcademy/course-content/tree/main/tutorials/W2D3_FutureClimate-IPCCII&IIISocio-EconomicBasis/solutions/W2D3_Tutorial2_Solution_9ba9935c.py)\n",
+    "[*Click for solution*](https://github.com/ClimateMatchAcademy/course-content/tree/main/tutorials/W2D3_FutureClimate-IPCCII&IIISocio-EconomicBasis/solutions/W2D3_Tutorial2_Solution_8b4fd015.py)\n",
     "\n",
     "*Example output:*\n",
     "\n",
-    "<img alt='Solution hint' align='left' width=1307.0 height=677.0 src=https://raw.githubusercontent.com/ClimateMatchAcademy/course-content/main/tutorials/W2D3_FutureClimate-IPCCII&IIISocio-EconomicBasis/static/W2D3_Tutorial2_Solution_9ba9935c_2.png>\n",
-    "\n",
-    "<img alt='Solution hint' align='left' width=1307.0 height=677.0 src=https://raw.githubusercontent.com/ClimateMatchAcademy/course-content/main/tutorials/W2D3_FutureClimate-IPCCII&IIISocio-EconomicBasis/static/W2D3_Tutorial2_Solution_9ba9935c_3.png>\n",
-=======
-    "[*Click for solution*](https://github.com/ClimateMatchAcademy/course-content/tree/main/tutorials/W2D3_FutureClimate-IPCCII&IIISocio-EconomicBasis/solutions/W2D3_Tutorial2_Solution_8b4fd015.py)\n",
-    "\n",
-    "*Example output:*\n",
-    "\n",
     "<img alt='Solution hint' align='left' width=1307.0 height=676.0 src=https://raw.githubusercontent.com/ClimateMatchAcademy/course-content/main/tutorials/W2D3_FutureClimate-IPCCII&IIISocio-EconomicBasis/static/W2D3_Tutorial2_Solution_8b4fd015_2.png>\n",
     "\n",
     "<img alt='Solution hint' align='left' width=1307.0 height=676.0 src=https://raw.githubusercontent.com/ClimateMatchAcademy/course-content/main/tutorials/W2D3_FutureClimate-IPCCII&IIISocio-EconomicBasis/static/W2D3_Tutorial2_Solution_8b4fd015_3.png>\n",
->>>>>>> 816e15af
     "\n"
    ]
   },
@@ -1107,23 +1014,13 @@
     "tags": []
    },
    "source": [
-<<<<<<< HEAD
-    "[*Click for solution*](https://github.com/ClimateMatchAcademy/course-content/tree/main/tutorials/W2D3_FutureClimate-IPCCII&IIISocio-EconomicBasis/solutions/W2D3_Tutorial2_Solution_2c81fb58.py)\n",
+    "[*Click for solution*](https://github.com/ClimateMatchAcademy/course-content/tree/main/tutorials/W2D3_FutureClimate-IPCCII&IIISocio-EconomicBasis/solutions/W2D3_Tutorial2_Solution_a6832e60.py)\n",
     "\n",
     "*Example output:*\n",
     "\n",
-    "<img alt='Solution hint' align='left' width=1307.0 height=677.0 src=https://raw.githubusercontent.com/ClimateMatchAcademy/course-content/main/tutorials/W2D3_FutureClimate-IPCCII&IIISocio-EconomicBasis/static/W2D3_Tutorial2_Solution_2c81fb58_2.png>\n",
-    "\n",
-    "<img alt='Solution hint' align='left' width=1307.0 height=677.0 src=https://raw.githubusercontent.com/ClimateMatchAcademy/course-content/main/tutorials/W2D3_FutureClimate-IPCCII&IIISocio-EconomicBasis/static/W2D3_Tutorial2_Solution_2c81fb58_3.png>\n",
-=======
-    "[*Click for solution*](https://github.com/ClimateMatchAcademy/course-content/tree/main/tutorials/W2D3_FutureClimate-IPCCII&IIISocio-EconomicBasis/solutions/W2D3_Tutorial2_Solution_a6832e60.py)\n",
-    "\n",
-    "*Example output:*\n",
-    "\n",
     "<img alt='Solution hint' align='left' width=1307.0 height=676.0 src=https://raw.githubusercontent.com/ClimateMatchAcademy/course-content/main/tutorials/W2D3_FutureClimate-IPCCII&IIISocio-EconomicBasis/static/W2D3_Tutorial2_Solution_a6832e60_2.png>\n",
     "\n",
     "<img alt='Solution hint' align='left' width=1307.0 height=676.0 src=https://raw.githubusercontent.com/ClimateMatchAcademy/course-content/main/tutorials/W2D3_FutureClimate-IPCCII&IIISocio-EconomicBasis/static/W2D3_Tutorial2_Solution_a6832e60_3.png>\n",
->>>>>>> 816e15af
     "\n"
    ]
   },
