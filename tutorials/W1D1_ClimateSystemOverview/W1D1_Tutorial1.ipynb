{
 "cells": [
  {
   "cell_type": "markdown",
   "metadata": {
    "execution": {}
   },
   "source": [
<<<<<<< HEAD
    "[![Open In Colab](https://colab.research.google.com/assets/colab-badge.svg)](https://colab.research.google.com/github/ClimateMatchAcademy/course-content/blob/main/tutorials/W1D1_ClimateSystemOverview/W1D1_Tutorial1.ipynb) &nbsp; <a href=\"https://kaggle.com/kernels/welcome?src=https://raw.githubusercontent.com/ClimateMatchAcademy/course-content/main/tutorials/W1D1_ClimateSystemOverview/W1D1_Tutorial1.ipynb\" target=\"_parent\"><img src=\"https://kaggle.com/static/images/open-in-kaggle.svg\" alt=\"Open in Kaggle\"/></a>"
   ]
  },
  {
   "cell_type": "markdown",
   "metadata": {
    "execution": {}
   },
   "source": [
    "# **Tutorial 1: Creating DataArrays and Datasets to Assess Global Climate Data**\n",
    "\n",
    "\n",
=======
    "# **Tutorial 1: Creating DataArrays and Datasets to Assess Global Climate Data**\n",
    "\n",
>>>>>>> 816e15af
    "**Week 1, Day 1, Climate System Overview**\n",
    "\n",
    "**Content creators:** Sloane Garelick, Julia Kent\n",
    "\n",
<<<<<<< HEAD
    "**Content reviewers:** Yosmely Bermúdez, Katrina Dobson, Younkap Nina Duplex, Danika Gupta, Maria Gonzalez, Will Gregory, Nahid Hasan, Sherry Mi, Beatriz Cosenza Muralles, Jenna Pearson, Chi Zhang, Ohad Zivan \n",
    "\n",
    "**Content editors:** Jenna Pearson, Chi Zhang, Ohad Zivan \n",
    "\n",
    "**Production editors:** Wesley Banfield, Jenna Pearson, Chi Zhang, Ohad Zivan\n",
    "\n",
    "**Our 2023 Sponsors:** NASA TOPS and Google DeepMind"
=======
    "**Content reviewers:** Yosmely Bermúdez, Katrina Dobson, Younkap Nina Duplex, Danika Gupta, Maria Gonzalez, Will Gregory, Nahid Hasan, Sherry Mi, Beatriz Cosenza Muralles, Jenna Pearson, Chi Zhang, Ohad Zivan\n",
    "\n",
    "**Content editors:** Jenna Pearson, Chi Zhang, Ohad Zivan\n",
    "\n",
    "**Production editors:** Wesley Banfield, Jenna Pearson, Chi Zhang, Ohad Zivan\n",
    "\n",
    "**Our 2023 Sponsors:** NASA TOPS and Google DeepMind\n"
>>>>>>> 816e15af
   ]
  },
  {
   "cell_type": "markdown",
   "metadata": {
    "execution": {}
   },
   "source": [
<<<<<<< HEAD
    "![project pythia](data:image/png;base64,iVBORw0KGgoAAAANSUhEUgAAAc0AAABtCAMAAAD08Mp1AAAAflBMVEX///8aZY8AW4kAXYoAWIcAX4sVY46ju8sAVoasv84caJKFpbwPYY2An7e+z9sAYo5ymLLu8vXh6e7F1N+yxtSOrME8eJzZ4+rn7vJaiahhi6j1+PoAU4Qrb5actcdRg6Ruk67O2+Q3dJnC0t2JqsAATYBIfZ+Ur8PZ5OtRhaVzChr+AAAVl0lEQVR4nO1d2ZryLAy2QBFr7biOS63r/Orc/w3+hW6EpaVadb555j3wQBEobwkkJKHX+8MfmjHbjcbOOMgYz9/d9z9ATBLi++F98JEXv6HLy2i3GI2+dvPjG1qPp8doPo9m08nr224GDb0HgK9yXSOCNfjBabOIVkqrejmO4PNwjeoZWu0uiKC0Wt/HCKFkeHR6yulWaoZ8ZV8eDN0tgU6Gas6jBBGCOAjxNgP1sXrDuirLqjdOfb4DY/wImR69yJWNfKohLRNiRJIdYEkvJ8qKohe7/I4+CaagfZ8EfYfHnDKpGbzIn93Q3Qqfah3LMUK+3HqIySWCZb5qq8zhHxx6fA9m7CEyPS+Qaxv5dtoxWkglqbVgWhQFZj6jgJj+h/Gg8TmnRPqDX7BZJ5ZUNqcb4uutU5QAPr9cJkd4aCbmLtSNqhOIPOVq2OR8JjfHdin51uXtZG/kkgN9aiJPwcNsXpmlMOzrW9l8UM6mIPJmoJZN/uDnomTTW+QHKj9nVDP2IWrYXT/IZnxBNY371dr9TjbPj8rZdmx6Hiueu1EmUAr3jP2GrrJd7ZM+xuYkqd8qkvJdeiObk4dnZhtJy0H9nKNmCR+C/dWu8b1j8rKs4SE2V2FDdykr6Hwjm5eHlJMM7dj0cL45d1ivkTTbBg5ChNXtbR9hM06aJUkhdN7H5rCDqelRucZmNj22FCVddl+orPfotCKwmf1ZH2Hzu/mp0tc0e6vfxuacNLfbCLjzc2AzfxIXNnEx2WLqtvX27YaHB9js12yApDozofMuNpcP7ICqwfVHcp2QTUQIt5soTBBREn7pC6irUzmepp23id8ardyBTQLBkqxQbNWLlOcSkmG0rWqAvcbVD9vObUGTauyEiawFCPGDIECCOagZADbR+ZhiNtjDd5uIFQaMUDASGJ+UgcvXZE3OUkxQSJFiFvKkLfMdbKLlDWKaF1LlDcUofUe1tqmwBMaTCgOZTjyQfuncxHsqnsT/GM2jGsxTiI8C0XHCR3ky5CwhINwAm6z4CYp0LDY38lhU0noJ9xsoI2evCERy6i9jbv7unxQhCO2MMprZJGYxPVFfJZRco+Nydk1UAUzUZTuSS6DIWH03uBTjjg5317EJvRDKDMhm+QYe5FHzx/wrM5u9CSA+m/hLuL5TXxIH0QecItbJeTebCzg1KS1ZiRRDX6jKz5exuS76iA/3VzJHxQ61gIVN8FjZQ1vYhAOc2V/hYkw9YCSaBGDi4rGlr3ezCQjzaCKVUjUXptTwKjYPhUT399pv0+N80O/3U4E6bajlikPl7xY2l/JjUfEfG5t9uNbwr+DkYEqvVnCt9S19vZdNRTDAXXMMu6YS9iI2x0UzYQJ/OC4ufIFH4hAu3dZdhrOa08YPShRjqgubYQs2uUw9GlZdGQOwfiGLqL2XzR3YmKpL45n5EpAiGF7DZkkmBZ4DyyFWd4nUR2xt68bGJ+pJlIVNsLnLlC0nSYv44MHxxHo/Arkune0MDnva2xQgf0i5iH7kOQRQbIsvYbMi80PaKc9PxKz6hwgPTTvqBUIj9TsLm2B98Yf8KwubMZhowqIPxjP7M8RVbjRcmx/aQd9EJm0zACXauUG9gs1NSSau5OTAU5V8ebR9NtbODwfMsBs2aiiTPbQpiCExs3kDvFOPfwe+Qmetzd4RrMom/49ee1tQUQ/QT0g7PfEFbH4Xgoui8ux47jUZr0I2gsvKbLs1nFkANsPMye+kHPMy8WIA1oLMZ/CQwB1N5nMEusYM4xmD5cFi3buTzSncBLUb6uez+amTeTupBlsahtoZkE/kI4oJM/YOKhOZX5/ZXAede0JjUUGdIntNz5SAP3XKJty/WaS4Dc9mszp1pbjQFI9bxXGJefv1Zr0PGIGn/eRQVTTfGAfNweqeH+w62D6xWCMnzbPjJFdmmr29jti0KbMWPJnNW2k5obRU2yT7dYjIul/5qN6iMZWd1LY3c7UVmtmk+e6imU2a+Y+twKqYmFq9yJWpSlOOO9kE6pGv7frq8Vw2o3JZCoPqDS7Z9FNlpNi4rIrfj2NUagiK4ceAZjYL01vz+W++R5sASfthahXMTctO5dfNzcoZw5ftU/3sOX1S7lt3/HDIH+dl4t1Hxqd5YgA0skkKZ+omNkvPKbhuMlOrQIvodt28yX+juuGsFs9ks1QzPQx7xd3RQjLm77TgM/faQNV5xA6n20baPDUb2SSlutjAJjmVUwzsWInB2ghnr8W0dyebK7Bqh40DAPA8NuNyM+sR1dY/Zmx9E67cwqO/UPAEe0c0nqX/XgTbUzOZDWxSya+u3jv6QzIyfQJ906C/nzvSN+EZbi6IgL6Jmrx2IZ7G5tIrO27wbYu5dNqwUHj0l+pbbiUNieDRKX6njk2KAsmGWsMm/QSUgSHXTp20Agdzz5rZxIM5OMXNikDbRbNPvYxnsTkv9z+Vr6CCJJ27gs1ScIm+c0MLtR/pK7CyqYWLKEeDwJgA1+c5sNMybXpAFYYfuxx3MrLX0MHqbnwiUIQG6s9rgNdY3cfVZvbDIi9HvGULm4ansACyWUREIYJOI+X0AdB3uUFGQNwZNMeoZ3CKHVccmPWZFI/131SvpcUZinJCo0zOAZHjH5FiRH4Km5NT+XbjT5ulUdAA2cQlm0bzqAmATdwfcMyj2U0fKMVOC7wTKAK9BAoI8LLlgB51YtkEszlzQ1LYzF8XBzZXYOGkcBc2hZZIdZSeweYRl/YfYlWYbqxkMy7GIls3RY9MRxcmmP2CTFDYhHtH6HsHj8Q8AujsQ1OR4Homj2J+RBYZvnPyPYDvEvUlOm/QlYSqsvoJbC5Y1Zp9Ec8GwMqmqwOo5UTMAPUMBXpqg4U6Vo530L5cLZZreFxAhdPZTZ5P+SoB5DHO9w4ubPbhu0Qr2XBVPAw140LnbE6q2CY/qFExzg1sOtqb72cTUgb1jKGytwpJMurP5/1hQhSFMZchgOLwcsv9C6uRzRdxFzZ7is8exeiwm0f9A1adfDV9vGs2z5KUNdvJi4ISm+UuSGLz2629+9nsXaHLhixGYs05mnIXYKwHx+bhAxcoARFTDuKLnkHfg+NtKeOWW6UXaus0THd2WDtkCjXvz47ZHElStj6c3CRp0Svnpuoc9yG/ewPHGAuUP+S1IXygiJ2psR4gVHgf9JrPhQR0U1mnbK4q32F8avC/M7LJ238dm1AXgPuutdOIltrLtD4oo6zbLQ4lcnqXfH2H2SWbfcli8NVU+AewCc0u0CIbB3WWwKKayu3guzaUkRSzyDFGbIxqihWlDSp5d2zG+/KNqt3+5ABsUqn9F7IJ5wBcqlc1bksFJP5rI6YkmhyjcS/NokG3UXXIZlS6DVDmcsZ6lNj0DWw6BjU9xKayeSFAF182RWrBI566fA7bsqBzpHzSeNJnsn12xeamfM1x4GRj/RFswlgwRXbdcK30DDHcGdgTFUj2N/csFpfafRVFRunXDZvnj2JQHVbMDJnHxJvZ7K1hTAm04cWfNcsXUk2WsWdhSj7cbZFh5lAju1FiPinrgs34UE5M9Fm9sJPVdGUf3pxNzv0b2YR7UYoUDXln8d/2QnbVGrCQj2StsE2+oEizFpSN28yeHbAZ+cUj+4X6desfEh5WQhD2Djuj5G1i8+DW+INsKpGvWqj0ZMS0IFjuu30wtrTYamQpI98ql1f8ZWjc89m31fftYTYn5YpJ2UG82pNrQHBYJg4IMQkWuvKZr5tCLj/Cpvz+1rMpDUxY2vEmcK+jK+Rx9jQSlQiNbB4B0wOTFluaPvoaVqiFTcsItaCTyS5hcuMhRnhU48cI2Wyf/HVQ9h6dxBycjA3SCbODOgDLam72Ph5g8yOogOrYlMoFXjVuiw/LD1JXd2vEkMhDSdhpVPvKTwZrynLTDtoM1A6NaWCHZ4rTvvU3iUjmgBjzvhf1O8zIl6rz287NW7lU+Hk6j2vFZZGQMnuryBiuSR2x+SqslsdzdG4MMBWY8LLHZTuXnvrWp8tll/UZMSw0bMoyrlZJLugpRij53F9OuEy+gH0gdP4xNn89zkG+ZlFyyWX5JvvGJ5+7woF92d+z7NsQHDr9sfmTsNqwYtIFpYAWexKfZAt1PF/shGRaLXy+z4HpO5rYbOnl/YdHsCgMeVhWuSc86XXuwT7h4e/bbNWOvxDyt2AF/2PzxyAK8tUwJDDKcvV1nfYmc76VExnDhBFgHk3SvbaSDh2wKe+p/9h8LaaXXEmjZG3Y5A0Y4SukMJoJB40LYQet1O2PzZ+AVKHMhCxFnybt57ylIrBKnE8Iv+M9lcJBCvyx+RNwRblCiQKzdvodlhxWbOqhNxmb/h+bb8Q810oo9m1uPwk1samFrP6x+W4ci5SRPjIklMghcyixqRpAO2Lz3DdgHi2h4em4A7/vlKOSlfJzZKpUbyX951T+5055xgEonn03q+uH6Ynqk8ffj+k651JLFwLwYWRTO101sYnbszk23tSD0DaRbxxb/Qd+Vo+z4A1C6LJjuBmEH1tG8oVEW8XMfUJyrdl34G6l/0x2ZR82819jsoB7sDrkeVtCtqm1GL6WTXuMWIjQMLYUg6u4kkKULXcN/pRZA9yNqPbQAsSB5hH3wO/aFGN/VPz1sGMIRxvEo5JL++lahoLN7/ZsSpLW4F5oRG38Ji7HN4aEwcgrmEs73KtxKJban8OmdgJqy8p4N+IFyzoRsnWjN57O5vc9bDpm42iIlGfFSwFjEWDAJpwNbPlWNjXfMlRzE8A9KJQSnx2mKbXn62F92Ryukfk08dG5OeuSTQ/nnpxKrnT5XH4Hg0jWWoyYGc9hc655o3R7/nDNz7T8LTfAzjYM4TCkYYgRO5m0lJ/Fplck/YSxBbLTxgcov52+lU2Dl3VtHGM7nKngkiL/mlY6Owk7UHEMnS5M+gaad5e7MrqxKdb4Z7LpsXwaKjGZpRkLzgZhWH4fm1pOd0O19+MqaqfkJGpc8EOwEBH/tL8ERHgZEM0nnR9+QTbr1k3IJh/4rtkssrRAiipfehi+IDzI38emqeW2SYOsyO7KxJf8RUbUw2gzzxSU+DjkSUm3qhwo2RSz2InN0rXoKWwWG1goUYv83jMYYy3k8vvYPKl7INHVjq6/EC5m1cAO/gu5vO3Fe5xFmsyT7UH9j86mu6R9lE1qyGtZbmBhvoJCBYLBC9nAXUmVbBuuY1TKwi2sB92yaY5msWWnbgsxVn5lxZtw/8q4tyMiP3v/KL5RULC5BmzaLHudskm/edaVvXqfbWEjhmFf2VDC8ctbjUZVrm2YmHtd/TDiY9wxm2pMd95qc4I6J2RxGnIekz77LxaNbtPZtzUFQN/Dpux78ACbxe5veQIzqhhluN/JDuMgWYZNJsgTjdUNScdsmrjk5Tqy7o0YV0W2pWFmxWg6ZHwIUZzyRQwy4I1sVqMD8+gXoTFww8ODL2E6F98QQwPTjahZObplc6ZY9cp+dWXdm4/HV+lOi7T3OZuEs2mKFvkRbIK8HqX+rUzOnZY8yqDZvZLNgy2ugfaegjlk07R5trCpCovnsgls15U2AreMgZKXBOuRQi9lU8mSItfcsXUvx3PYLONQeDjsI+tm3V1FHGd4aVgEVRFjuv0XsglERyL/+0nexU9hM+6KzWp0QM5RaT0AA0w/QbZ9syLQgk3cn6wkTE4t2dzL/I3kC3q0UMRukLJJ/gU2QSwWruqC+wyoyJgXpxZsyteXcoDqm9kEueLQDGTa7M66J8OBTa483ssmXzfPj2soCmlYOhyAxgIZyOzo1IbNOjSzCcQ+hnKkM+sewM9mkxz5dVy3aAx3+nLCB+vt4rYcqq9jM1EWSsCuKQPJw/jZbOYXcyFlow9O79Vrb8u/WmTZy9gENzXyNQdI3q6sewCds8lJg/mCoq6t7rAqS2Ifq/XsZWzKT0KFTxgQtR1Z99TeP2Fuglxej8xNIxQhtTFOTus242Vsykc8mUYCTCCa+aUDuLFJDWyqAStgbhZDKs3Ne7ING6E6vU23hkL2V/9VbAKdKnN0AWbHzqx7ElRJazC7F54kLdgEGU07ZlO9jNdsPyPWxOOvYlMWGTR3vr0YFNYuoVoPumUTd88m9bVjkZU+OfUraEu8iM0YmCIP2ZdQ1Dpmum8BBzapG5tTg6Ttnk1MDTt7Pc2LMWldhhexCa5mLjwKgZeQaz6sFsjYHLuwuXk/m5R9myximisVNaV2ydHKFsQA2tiCgMmxvCpbtvU9wbrnMDe91nMT3qDRGZsUeZaNqvqnurt02thp77e6wytYgu+9wPdJ/lZr/GE4zE1P29NeXNlE3bBJKeXevnurbVOJY6jNIf+aMxRwr3n6APntNfCxaiTIfchOq3msRB2b3p1sPjw3syRWyWl/2M3q5BKMPKm9SvA1bHouMF03+BAUNk0ZnoPWbFa3wj3Ipu1KCg3gysV6i/ZL2FQDw8wwnqY/gsx6UErax9kUHkeFF4+YJI+w6ep4Ci5Mrd8svoTN2mSKJZwvV3OFI5v86u4GNpdVtuFen19LTmmWyTX74a687v8sm01Jx4vyrjcfOkKx7NnY5F2HbCKVzcySxTKHl8ElXe0uuSARXkKu7+GvYNNVa217KXkTWrB5qPIFUUMWi+M23bnpUSw9ftTspz85nhn8Cjbrr9+Q23d8Pkc4sEnyGbngDyqSMRv1zd4wSTZmDWo6OiXGVEQG/AY2J6ZzACM6vli8mc14m+9t4oQghPlBGL8XyybyV+fd6PszCWgqX1PNYnydt/Pr/g1s9l2CmBy62hqZ9YBfdsh6Fn3zlJKYidVllK2KnNf/TFezzw8BQdgvsoZnWj/62PfdFavfwCbw7aOeklEaRj11at3L2Iy2eJtqEAdfv2UuHako0po8DnQFfbbWXD6KB8Lk09WK9QvYvMFb5NUOPHIreQOmvggxOu74rDt+MLOf22r+tf4M+KULyDvthwYqe8uLepMlJBR5bv3+BWx+GaMsSgBnr5qju3uxErdF2qTh6itgyC+jKCn1EcEHZdncsUYNCzlpnL+ATWt6jQzQIN+t795seEHZFQCEJAftTgEeVWa4w8ML2UUuOnaxZPmJwyLx77MJGqCaoFVEbZfWvVnAdcGy6RATNUbOev1V+FFN5r6TWVJJBG/Gv88mSPdk6gvIptKhdY+nnlWAYPN9u1VDurvF5tOqovZwI8M/zyZwITEqlDcoajuz7q2RrwFm/vtiPsZ6IZEnoNr/Dpm5CEQYGrMKQjRnITRhIic7NBqkSpxBXkSNzbqsiYkpa6KckJH3dyDXgI0aSCDXwzpL9XpbDDUoL1N/95VCLzYcLqSh3o1MJRSMNw5Ri7OBhL6rNhb35b/VGlimoKgqLKbyjwPF8DEHP1r6G4FCxgP2IyjSuQfCH/5B/A+OXrqx0W8zLwAAAABJRU5ErkJggg==) | \n",
    "-\n",
    "Pythia credit: Rose, B. E. J., Kent, J., Tyle, K., Clyne, J., Banihirwe, A., Camron, D., May, R., Grover, M., Ford, R. R., Paul, K., Morley, J., Eroglu, O., Kailyn, L., & Zacharias, A. (2023). Pythia Foundations (Version v2023.05.01) https://zenodo.org/record/8065851\n",
    "\n"
=======
    "## ![project pythia](https://projectpythia.org/_static/images/logos/pythia_logo-blue-rtext.svg)\n",
    "\n",
    "Pythia credit: Rose, B. E. J., Kent, J., Tyle, K., Clyne, J., Banihirwe, A., Camron, D., May, R., Grover, M., Ford, R. R., Paul, K., Morley, J., Eroglu, O., Kailyn, L., & Zacharias, A. (2023). Pythia Foundations (Version v2023.05.01) https://zenodo.org/record/8065851\n",
    "\n",
    "## ![CMIP.png](https://github.com/ClimateMatchAcademy/course-content/blob/main/tutorials/Art/CMIP.png?raw=true)\n"
>>>>>>> 816e15af
   ]
  },
  {
   "cell_type": "markdown",
   "metadata": {
    "execution": {}
   },
   "source": [
<<<<<<< HEAD
    "# Tutorial Objectives\n",
    "\n",
=======
    "# **Tutorial Objectives**\n",
>>>>>>> 816e15af
    "\n",
    "As you just learned in the Introduction to Climate video, variations in global climate involve various forcings, feedbacks, and interactions between multiple processes and systems. Because of this complexity, global climate datasets are often very large with multiple dimensions and variables.\n",
    "\n",
    "One useful computational tool for organizing, analyzing and interpreting large global datasets is [Xarray](https://xarray.pydata.org/en/v2023.05.0/getting-started-guide/why-xarray.html), an open source project and Python package that makes working with labelled multi-dimensional arrays simple and efficient.\n",
    "\n",
<<<<<<< HEAD
    "In this first tutorial, we will use the `DataArray` and `Dataset` objects, which are used to represent and manipulate spatial data, to practice organizing large global climate datasets and to understand variations in Earth's climate system."
=======
    "In this first tutorial, we will use the `DataArray` and `Dataset` objects, which are used to represent and manipulate spatial data, to practice organizing large global climate datasets and to understand variations in Earth's climate system.\n"
>>>>>>> 816e15af
   ]
  },
  {
   "cell_type": "markdown",
   "metadata": {
    "execution": {}
   },
   "source": [
<<<<<<< HEAD
    "# Setup"
=======
    "# **Setup**\n"
>>>>>>> 816e15af
   ]
  },
  {
   "cell_type": "markdown",
   "metadata": {
    "execution": {}
   },
   "source": [
<<<<<<< HEAD
    "Similar to `numpy`, `np`; `pandas`, `pd`; you may often encounter `xarray` imported within a shortened namespace as `xr`."
=======
    "Similar to `numpy`, `np`; `pandas`, `pd`; you may often encounter `xarray` imported within a shortened namespace as `xr`.\n"
>>>>>>> 816e15af
   ]
  },
  {
   "cell_type": "code",
   "execution_count": null,
   "metadata": {
    "execution": {},
    "tags": []
   },
   "outputs": [],
   "source": [
    "# imports\n",
    "import numpy as np\n",
    "import pandas as pd\n",
    "import xarray as xr\n",
    "import matplotlib.pyplot as plt"
   ]
  },
  {
   "cell_type": "code",
   "execution_count": null,
   "metadata": {
    "cellView": "form",
    "execution": {},
    "tags": []
   },
   "outputs": [],
   "source": [
    "# @title Figure Settings\n",
    "import ipywidgets as widgets  # interactive display\n",
    "\n",
    "%config InlineBackend.figure_format = 'retina'\n",
    "plt.style.use(\n",
    "    \"https://raw.githubusercontent.com/ClimateMatchAcademy/course-content/main/cma.mplstyle\"\n",
    ")"
   ]
  },
  {
   "cell_type": "code",
   "execution_count": null,
   "metadata": {
    "cellView": "form",
    "execution": {},
    "tags": []
   },
   "outputs": [],
   "source": [
<<<<<<< HEAD
    "# @title Video 1: Introduction to Climate\n",
    "\n",
    "from ipywidgets import widgets\n",
    "from IPython.display import YouTubeVideo\n",
    "from IPython.display import IFrame\n",
    "from IPython.display import display\n",
    "\n",
    "\n",
    "class PlayVideo(IFrame):\n",
    "    def __init__(self, id, source, page=1, width=400, height=300, **kwargs):\n",
    "        self.id = id\n",
    "        if source == \"Bilibili\":\n",
    "            src = f\"https://player.bilibili.com/player.html?bvid={id}&page={page}\"\n",
    "        elif source == \"Osf\":\n",
    "            src = f\"https://mfr.ca-1.osf.io/render?url=https://osf.io/download/{id}/?direct%26mode=render\"\n",
    "        super(PlayVideo, self).__init__(src, width, height, **kwargs)\n",
    "\n",
    "\n",
    "def display_videos(video_ids, W=400, H=300, fs=1):\n",
    "    tab_contents = []\n",
    "    for i, video_id in enumerate(video_ids):\n",
    "        out = widgets.Output()\n",
    "        with out:\n",
    "            if video_ids[i][0] == \"Youtube\":\n",
    "                video = YouTubeVideo(\n",
    "                    id=video_ids[i][1], width=W, height=H, fs=fs, rel=0\n",
    "                )\n",
    "                print(f\"Video available at https://youtube.com/watch?v={video.id}\")\n",
    "            else:\n",
    "                video = PlayVideo(\n",
    "                    id=video_ids[i][1],\n",
    "                    source=video_ids[i][0],\n",
    "                    width=W,\n",
    "                    height=H,\n",
    "                    fs=fs,\n",
    "                    autoplay=False,\n",
    "                )\n",
    "                if video_ids[i][0] == \"Bilibili\":\n",
    "                    print(\n",
    "                        f\"Video available at https://www.bilibili.com/video/{video.id}\"\n",
    "                    )\n",
    "                elif video_ids[i][0] == \"Osf\":\n",
    "                    print(f\"Video available at https://osf.io/{video.id}\")\n",
    "            display(video)\n",
    "        tab_contents.append(out)\n",
    "    return tab_contents\n",
    "\n",
    "\n",
    "video_ids = [(\"Youtube\", \"mc-DkvYLdOA\"), (\"Bilibili\", \"BV1Th4y1j7SS\")]\n",
    "tab_contents = display_videos(video_ids, W=730, H=410)\n",
    "tabs = widgets.Tab()\n",
    "tabs.children = tab_contents\n",
    "for i in range(len(tab_contents)):\n",
    "    tabs.set_title(i, video_ids[i][0])\n",
    "display(tabs)"
   ]
  },
  {
   "cell_type": "code",
   "execution_count": null,
   "metadata": {
    "cellView": "form",
    "execution": {},
    "pycharm": {
     "name": "#%%\n"
    },
    "tags": [
     "remove-input"
    ]
   },
   "outputs": [],
   "source": [
    "# @title Tutorial slides\n",
    "# @markdown These are the slides for the videos in all tutorials today\n",
    "from IPython.display import IFrame\n",
    "\n",
    "link_id = \"4suf5\""
=======
    "# @title Video 1: Video Title\n",
    "# Tech team will add code to format and display the video"
>>>>>>> 816e15af
   ]
  },
  {
   "cell_type": "markdown",
   "metadata": {
    "execution": {}
   },
   "source": [
    "# Introducing the `DataArray` and `Dataset`\n",
    "\n",
<<<<<<< HEAD
    "[Xarray](https://xarray.pydata.org/en/v2023.05.0/getting-started-guide/why-xarray.html) expands on the capabilities on [NumPy](https://numpy.org/doc/stable/user/index.html#user) arrays, providing a lot of streamlined data manipulation. It is similar in that respect to [Pandas](https://pandas.pydata.org/docs/user_guide/index.html#user-guide), but whereas Pandas excels at working with tabular data, Xarray is focused on N-dimensional arrays of data (i.e. grids). Its interface is based largely on the netCDF data model (variables, attributes, and dimensions), but it goes beyond the traditional netCDF interfaces to provide functionality similar to netCDF-java's [Common Data Model (CDM)](https://docs.unidata.ucar.edu/netcdf-java/current/userguide/common_data_model_overview.html). "
=======
    "[Xarray](https://xarray.pydata.org/en/v2023.05.0/getting-started-guide/why-xarray.html) expands on the capabilities on [NumPy](https://numpy.org/doc/stable/user/index.html#user) arrays, providing a lot of streamlined data manipulation. It is similar in that respect to [Pandas](https://pandas.pydata.org/docs/user_guide/index.html#user-guide), but whereas Pandas excels at working with tabular data, Xarray is focused on N-dimensional arrays of data (i.e. grids). Its interface is based largely on the netCDF data model (variables, attributes, and dimensions), but it goes beyond the traditional netCDF interfaces to provide functionality similar to netCDF-java's [Common Data Model (CDM)](https://docs.unidata.ucar.edu/netcdf-java/current/userguide/common_data_model_overview.html).\n"
>>>>>>> 816e15af
   ]
  },
  {
   "cell_type": "markdown",
   "metadata": {
    "execution": {}
   },
   "source": [
<<<<<<< HEAD
    "# Section 1: Creation of a `DataArray` Object\n",
=======
    "# **Section 1: Creation of a `DataArray` Object**\n",
>>>>>>> 816e15af
    "\n",
    "The `DataArray` is one of the basic building blocks of Xarray (see docs [here](http://xarray.pydata.org/en/stable/user-guide/data-structures.html#dataarray)). It provides a `numpy.ndarray`-like object that expands to provide two critical pieces of functionality:\n",
    "\n",
    "1. Coordinate names and values are stored with the data, making slicing and indexing much more powerful\n",
    "2. It has a built-in container for attributes\n",
    "\n",
<<<<<<< HEAD
    "Here we'll initialize a `DataArray` object by wrapping a plain NumPy array, and explore a few of its properties."
=======
    "Here we'll initialize a `DataArray` object by wrapping a plain NumPy array, and explore a few of its properties.\n"
>>>>>>> 816e15af
   ]
  },
  {
   "cell_type": "markdown",
   "metadata": {
    "execution": {}
   },
   "source": [
<<<<<<< HEAD
    "## Section 1.1: Generate a Random Numpy Array\n",
    "\n",
    "For our first example, we'll just create a random array of \"temperature\" data in units of Kelvin:"
=======
    "## **Section 1.1: Generate a Random Numpy Array**\n",
    "\n",
    "For our first example, we'll just create a random array of \"temperature\" data in units of Kelvin:\n"
>>>>>>> 816e15af
   ]
  },
  {
   "cell_type": "code",
   "execution_count": null,
   "metadata": {
    "execution": {},
    "executionInfo": {
     "elapsed": 151,
     "status": "ok",
     "timestamp": 1681570301490,
     "user": {
      "displayName": "Sloane Garelick",
      "userId": "04706287370408131987"
     },
     "user_tz": 240
    },
    "tags": []
   },
   "outputs": [],
   "source": [
    "rand_data = 283 + 5 * np.random.randn(5, 3, 4)\n",
    "rand_data"
   ]
  },
  {
   "cell_type": "markdown",
   "metadata": {
    "execution": {}
   },
   "source": [
<<<<<<< HEAD
    "## Section 1.2: Wrap the Array: First Attempt\n",
    "\n",
    "Now we create a basic `DataArray` just by passing our plain `data` as an input:"
=======
    "## **Section 1.2: Wrap the Array: First Attempt**\n",
    "\n",
    "Now we create a basic `DataArray` just by passing our plain `data` as an input:\n"
>>>>>>> 816e15af
   ]
  },
  {
   "cell_type": "code",
   "execution_count": null,
   "metadata": {
    "execution": {},
    "executionInfo": {
     "elapsed": 154,
     "status": "ok",
     "timestamp": 1681570303856,
     "user": {
      "displayName": "Sloane Garelick",
      "userId": "04706287370408131987"
     },
     "user_tz": 240
    },
    "tags": []
   },
   "outputs": [],
   "source": [
    "temperature = xr.DataArray(rand_data)\n",
    "temperature"
   ]
  },
  {
   "cell_type": "markdown",
   "metadata": {
    "execution": {}
   },
   "source": [
    "Note two things:\n",
    "\n",
    "1. Xarray generates some basic dimension names for us (`dim_0`, `dim_1`, `dim_2`). We'll improve this with better names in the next example.\n",
<<<<<<< HEAD
    "2. Wrapping the numpy array in a `DataArray` gives us a rich display in the notebook! (Try clicking the array symbol to expand or collapse the view)"
=======
    "2. Wrapping the numpy array in a `DataArray` gives us a rich display in the notebook! (Try clicking the array symbol to expand or collapse the view)\n"
>>>>>>> 816e15af
   ]
  },
  {
   "cell_type": "markdown",
   "metadata": {
    "execution": {}
   },
   "source": [
<<<<<<< HEAD
    "## Section 1.3: Assign Dimension Names\n",
    "\n",
    "Much of the power of Xarray comes from making use of named dimensions. So let's add some more useful names! We can do that by passing an ordered list of names using the keyword argument `dims`:"
=======
    "## **Section 1.3: Assign Dimension Names**\n",
    "\n",
    "Much of the power of Xarray comes from making use of named dimensions. So let's add some more useful names! We can do that by passing an ordered list of names using the keyword argument `dims`:\n"
>>>>>>> 816e15af
   ]
  },
  {
   "cell_type": "code",
   "execution_count": null,
   "metadata": {
    "execution": {},
    "executionInfo": {
     "elapsed": 511,
     "status": "ok",
     "timestamp": 1679942484345,
     "user": {
      "displayName": "Yosmely Tamira Bermudez Gutierrez",
      "userId": "07776907551108334395"
     },
     "user_tz": 180
    },
    "tags": []
   },
   "outputs": [],
   "source": [
    "temperature = xr.DataArray(rand_data, dims=[\"time\", \"lat\", \"lon\"])\n",
    "temperature"
   ]
  },
  {
   "cell_type": "markdown",
   "metadata": {
    "execution": {}
   },
   "source": [
<<<<<<< HEAD
    "This is already an improvement over a NumPy array because we have names for each of the dimensions (or axes). Even better, we can associate arrays representing the values for the coordinates for each of these dimensions with the data when we create the `DataArray`. We'll see this in the next example."
=======
    "This is already an improvement over a NumPy array because we have names for each of the dimensions (or axes). Even better, we can associate arrays representing the values for the coordinates for each of these dimensions with the data when we create the `DataArray`. We'll see this in the next example.\n"
>>>>>>> 816e15af
   ]
  },
  {
   "cell_type": "markdown",
   "metadata": {
    "execution": {}
   },
   "source": [
<<<<<<< HEAD
    "# Section 2: Create a `DataArray` with Named Coordinates\n",
    "\n",
    "## Section 2.1: Make Time and Space Coordinates\n",
    "\n",
    "Here we will use [Pandas](https://foundations.projectpythia.org/core/pandas.html) to create an array of [datetime data](https://foundations.projectpythia.org/core/datetime.html), which we will then use to create a `DataArray` with a named coordinate `time`."
=======
    "# **Section 2: Create a `DataArray` with Named Coordinates**\n",
    "\n",
    "## **Section 2.1: Make Time and Space Coordinates**\n",
    "\n",
    "Here we will use [Pandas](https://foundations.projectpythia.org/core/pandas.html) to create an array of [datetime data](https://foundations.projectpythia.org/core/datetime.html), which we will then use to create a `DataArray` with a named coordinate `time`.\n"
>>>>>>> 816e15af
   ]
  },
  {
   "cell_type": "code",
   "execution_count": null,
   "metadata": {
    "execution": {},
    "executionInfo": {
     "elapsed": 656,
     "status": "ok",
     "timestamp": 1679942588784,
     "user": {
      "displayName": "Yosmely Tamira Bermudez Gutierrez",
      "userId": "07776907551108334395"
     },
     "user_tz": 180
    },
    "tags": []
   },
   "outputs": [],
   "source": [
    "times_index = pd.date_range(\"2018-01-01\", periods=5)\n",
    "times_index"
   ]
  },
  {
   "cell_type": "markdown",
   "metadata": {
    "execution": {}
   },
   "source": [
<<<<<<< HEAD
    "We'll also create arrays to represent sample longitude and latitude:"
=======
    "We'll also create arrays to represent sample longitude and latitude:\n"
>>>>>>> 816e15af
   ]
  },
  {
   "cell_type": "code",
   "execution_count": null,
   "metadata": {
    "execution": {},
    "tags": []
   },
   "outputs": [],
   "source": [
    "lons = np.linspace(-120, -60, 4)\n",
    "lats = np.linspace(25, 55, 3)"
   ]
  },
  {
   "cell_type": "markdown",
   "metadata": {
    "execution": {}
   },
   "source": [
<<<<<<< HEAD
    "### Section 2.1.1: Initialize the `DataArray` with Complete Coordinate Info\n",
    "\n",
    "When we create the `DataArray` instance, we pass in the arrays we just created:"
=======
    "### **Section 2.1.1: Initialize the `DataArray` with Complete Coordinate Info**\n",
    "\n",
    "When we create the `DataArray` instance, we pass in the arrays we just created:\n"
>>>>>>> 816e15af
   ]
  },
  {
   "cell_type": "code",
   "execution_count": null,
   "metadata": {
    "execution": {},
    "executionInfo": {
     "elapsed": 320,
     "status": "ok",
     "timestamp": 1679942603438,
     "user": {
      "displayName": "Yosmely Tamira Bermudez Gutierrez",
      "userId": "07776907551108334395"
     },
     "user_tz": 180
    },
    "tags": []
   },
   "outputs": [],
   "source": [
    "temperature = xr.DataArray(\n",
    "    rand_data, coords=[times_index, lats, lons], dims=[\"time\", \"lat\", \"lon\"]\n",
    ")\n",
    "temperature"
   ]
  },
  {
   "cell_type": "markdown",
   "metadata": {
    "execution": {}
   },
   "source": [
<<<<<<< HEAD
    "### Section 2.1.2: Set Useful Attributes\n",
    "\n",
    "We can also set some attribute metadata, which will help provide clear descriptions of the data. In this case, we can specify that we're looking at 'air_temperature' data and the units are 'kelvin'."
=======
    "### **Section 2.1.2: Set Useful Attributes**\n",
    "\n",
    "We can also set some attribute metadata, which will help provide clear descriptions of the data. In this case, we can specify that we're looking at 'air_temperature' data and the units are 'kelvin'.\n"
>>>>>>> 816e15af
   ]
  },
  {
   "cell_type": "code",
   "execution_count": null,
   "metadata": {
    "execution": {},
    "executionInfo": {
     "elapsed": 445,
     "status": "ok",
     "timestamp": 1679942614596,
     "user": {
      "displayName": "Yosmely Tamira Bermudez Gutierrez",
      "userId": "07776907551108334395"
     },
     "user_tz": 180
    },
    "tags": []
   },
   "outputs": [],
   "source": [
    "temperature.attrs[\"units\"] = \"kelvin\"\n",
    "temperature.attrs[\"standard_name\"] = \"air_temperature\"\n",
    "\n",
    "temperature"
   ]
  },
  {
   "cell_type": "markdown",
   "metadata": {
    "execution": {}
   },
   "source": [
<<<<<<< HEAD
    "### Section 2.1.3: Attributes Are Not Preserved by Default!\n",
    "\n",
    "Notice what happens if we perform a mathematical operaton with the `DataArray`: the coordinate values persist, but the attributes are lost. This is done because it is very challenging to know if the attribute metadata is still correct or appropriate after arbitrary arithmetic operations.\n",
    "\n",
    "To illustrate this, we'll do a simple unit conversion from Kelvin to Celsius:"
=======
    "### **Section 2.1.3: Attributes Are Not Preserved by Default!**\n",
    "\n",
    "Notice what happens if we perform a mathematical operaton with the `DataArray`: the coordinate values persist, but the attributes are lost. This is done because it is very challenging to know if the attribute metadata is still correct or appropriate after arbitrary arithmetic operations.\n",
    "\n",
    "To illustrate this, we'll do a simple unit conversion from Kelvin to Celsius:\n"
>>>>>>> 816e15af
   ]
  },
  {
   "cell_type": "code",
   "execution_count": null,
   "metadata": {
    "execution": {},
    "executionInfo": {
     "elapsed": 308,
     "status": "ok",
     "timestamp": 1679942626636,
     "user": {
      "displayName": "Yosmely Tamira Bermudez Gutierrez",
      "userId": "07776907551108334395"
     },
     "user_tz": 180
    },
    "tags": []
   },
   "outputs": [],
   "source": [
    "temperature_in_celsius = temperature - 273.15\n",
    "temperature_in_celsius"
   ]
  },
  {
   "cell_type": "markdown",
   "metadata": {
    "execution": {}
   },
   "source": [
<<<<<<< HEAD
    "We usually wish to keep metadata with our dataset, even after manipulating the data. For example it can tell us what the units are of a variable of interest. So when you perform operations on your data, make sure to check that all the information you want is carried over. If it isn't, you can add it back in following the instructions in the section before this. For an in-depth discussion of how Xarray handles metadata, you can find more information in the Xarray documents [here](http://xarray.pydata.org/en/stable/getting-started-guide/faq.html#approach-to-metadata)."
=======
    "We usually wish to keep metadata with our dataset, even after manipulating the data. For example it can tell us what the units are of a variable of interest. So when you perform operations on your data, make sure to check that all the information you want is carried over. If it isn't, you can add it back in following the instructions in the section before this. For an in-depth discussion of how Xarray handles metadata, you can find more information in the Xarray documents [here](http://xarray.pydata.org/en/stable/getting-started-guide/faq.html#approach-to-metadata).\n"
>>>>>>> 816e15af
   ]
  },
  {
   "cell_type": "markdown",
   "metadata": {
    "execution": {}
   },
   "source": [
<<<<<<< HEAD
    "# Section 3: The `Dataset`: a Container for `DataArray`s with Shared Coordinates\n",
=======
    "# **Section 3: The `Dataset`: a Container for `DataArray`s with Shared Coordinates**\n",
>>>>>>> 816e15af
    "\n",
    "Along with `DataArray`, the other key object type in Xarray is the `Dataset`, which is a dictionary-like container that holds one or more `DataArray`s, which can also optionally share coordinates (see docs [here](http://xarray.pydata.org/en/stable/user-guide/data-structures.html#dataset)).\n",
    "\n",
    "The most common way to create a `Dataset` object is to load data from a file (which we will practice in a later tutorial). Here, instead, we will create another `DataArray` and combine it with our `temperature` data.\n",
    "\n",
<<<<<<< HEAD
    "This will illustrate how the information about common coordinate axes is used."
=======
    "This will illustrate how the information about common coordinate axes is used.\n"
>>>>>>> 816e15af
   ]
  },
  {
   "cell_type": "markdown",
   "metadata": {
    "execution": {}
   },
   "source": [
<<<<<<< HEAD
    "## Section 3.1: Create a Pressure `DataArray` Using the Same Coordinates\n",
    "\n",
    "For our next `DataArry` example, we'll create a random array of `pressure` data in units of hectopascal (hPa). This code mirrors how we created the `temperature` object above."
=======
    "## **Section 3.1: Create a Pressure `DataArray` Using the Same Coordinates**\n",
    "\n",
    "For our next `DataArry` example, we'll create a random array of `pressure` data in units of hectopascal (hPa). This code mirrors how we created the `temperature` object above.\n"
>>>>>>> 816e15af
   ]
  },
  {
   "cell_type": "code",
   "execution_count": null,
   "metadata": {
    "execution": {},
    "executionInfo": {
     "elapsed": 335,
     "status": "ok",
     "timestamp": 1679942669187,
     "user": {
      "displayName": "Yosmely Tamira Bermudez Gutierrez",
      "userId": "07776907551108334395"
     },
     "user_tz": 180
    },
    "tags": []
   },
   "outputs": [],
   "source": [
    "pressure_data = 1000.0 + 5 * np.random.randn(5, 3, 4)\n",
    "pressure = xr.DataArray(\n",
<<<<<<< HEAD
    "    pressure_data, coords=[times_index, lats, lons], dims=[\"time\", \"lat\", \"lon\"]\n",
=======
    "    pressure_data, coords=[times_index, lats,\n",
    "                           lons], dims=[\"time\", \"lat\", \"lon\"]\n",
>>>>>>> 816e15af
    ")\n",
    "pressure.attrs[\"units\"] = \"hPa\"\n",
    "pressure.attrs[\"standard_name\"] = \"air_pressure\"\n",
    "\n",
    "pressure"
   ]
  },
  {
   "cell_type": "markdown",
   "metadata": {
    "execution": {}
   },
   "source": [
<<<<<<< HEAD
    "## Section 3.2: Create a `Dataset` Object\n",
    "\n",
    "Each `DataArray` in our `Dataset` needs a name! \n",
    "\n",
    "The most straightforward way to create a `Dataset` with our `temperature` and `pressure` arrays is to pass a dictionary using the keyword argument `data_vars`:"
=======
    "## **Section 3.2: Create a `Dataset` Object**\n",
    "\n",
    "Each `DataArray` in our `Dataset` needs a name!\n",
    "\n",
    "The most straightforward way to create a `Dataset` with our `temperature` and `pressure` arrays is to pass a dictionary using the keyword argument `data_vars`:\n"
>>>>>>> 816e15af
   ]
  },
  {
   "cell_type": "code",
   "execution_count": null,
   "metadata": {
    "execution": {},
    "executionInfo": {
     "elapsed": 322,
     "status": "ok",
     "timestamp": 1679942691730,
     "user": {
      "displayName": "Yosmely Tamira Bermudez Gutierrez",
      "userId": "07776907551108334395"
     },
     "user_tz": 180
    },
    "tags": []
   },
   "outputs": [],
   "source": [
    "ds = xr.Dataset(data_vars={\"Temperature\": temperature, \"Pressure\": pressure})\n",
    "ds"
   ]
  },
  {
   "cell_type": "markdown",
   "metadata": {
    "execution": {}
   },
   "source": [
<<<<<<< HEAD
    "Notice that the `Dataset` object `ds` is aware that both data arrays sit on the same coordinate axes."
=======
    "Notice that the `Dataset` object `ds` is aware that both data arrays sit on the same coordinate axes.\n"
>>>>>>> 816e15af
   ]
  },
  {
   "cell_type": "markdown",
   "metadata": {
    "execution": {}
   },
   "source": [
<<<<<<< HEAD
    "## Section 3.3: Access Data Variables and Coordinates in a `Dataset`\n",
    "\n",
    "We can pull out any of the individual `DataArray` objects in a few different ways.\n",
    "\n",
    "Using the \"dot\" notation:"
=======
    "## **Section 3.3: Access Data Variables and Coordinates in a `Dataset`**\n",
    "\n",
    "We can pull out any of the individual `DataArray` objects in a few different ways.\n",
    "\n",
    "Using the \"dot\" notation:\n"
>>>>>>> 816e15af
   ]
  },
  {
   "cell_type": "code",
   "execution_count": null,
   "metadata": {
    "execution": {},
    "executionInfo": {
     "elapsed": 678,
     "status": "ok",
     "timestamp": 1679942736703,
     "user": {
      "displayName": "Yosmely Tamira Bermudez Gutierrez",
      "userId": "07776907551108334395"
     },
     "user_tz": 180
    },
    "tags": []
   },
   "outputs": [],
   "source": [
    "ds.Pressure"
   ]
  },
  {
   "cell_type": "markdown",
   "metadata": {
    "execution": {}
   },
   "source": [
<<<<<<< HEAD
    "... or using dictionary access like this:"
=======
    "... or using dictionary access like this:\n"
>>>>>>> 816e15af
   ]
  },
  {
   "cell_type": "code",
   "execution_count": null,
   "metadata": {
    "execution": {},
    "executionInfo": {
     "elapsed": 610,
     "status": "ok",
     "timestamp": 1679942746338,
     "user": {
      "displayName": "Yosmely Tamira Bermudez Gutierrez",
      "userId": "07776907551108334395"
     },
     "user_tz": 180
    },
    "tags": []
   },
   "outputs": [],
   "source": [
    "ds[\"Pressure\"]"
   ]
  },
  {
   "cell_type": "markdown",
   "metadata": {
    "execution": {}
   },
   "source": [
<<<<<<< HEAD
    "We'll return to the `Dataset` object when we start loading data from files in later tutorials today."
=======
    "We'll return to the `Dataset` object when we start loading data from files in later tutorials today.\n"
>>>>>>> 816e15af
   ]
  },
  {
   "cell_type": "markdown",
   "metadata": {
    "execution": {}
   },
   "source": [
<<<<<<< HEAD
    "# Summary\n",
    "\n",
    "In this initial tutorial, the `DataArray` and `Dataset` objects were utilized to create and explore synthetic examples of climate data."
=======
    "# **Summary**\n",
    "\n",
    "In this initial tutorial, the `DataArray` and `Dataset` objects were utilized to create and explore synthetic examples of climate data.\n"
>>>>>>> 816e15af
   ]
  },
  {
   "cell_type": "markdown",
   "metadata": {
    "execution": {}
   },
   "source": [
<<<<<<< HEAD
    "# Resources"
=======
    "# **Resources**\n"
>>>>>>> 816e15af
   ]
  },
  {
   "cell_type": "markdown",
   "metadata": {
    "execution": {},
    "tags": []
   },
   "source": [
<<<<<<< HEAD
    "Code and data for this tutorial is based on existing content from [Project Pythia](https://foundations.projectpythia.org/core/xarray/xarray-intro.html)."
=======
    "Code and data for this tutorial is based on existing content from [Project Pythia](https://foundations.projectpythia.org/core/xarray/xarray-intro.html).\n"
>>>>>>> 816e15af
   ]
  }
 ],
 "metadata": {
  "colab": {
   "collapsed_sections": [],
   "include_colab_link": true,
   "name": "W1D1_Tutorial1",
   "provenance": [
    {
     "file_id": "1f2uyMuRNCH2LLG5u4Z4Tdb_OHLHB9saW",
     "timestamp": 1679941598643
    }
   ],
   "toc_visible": true
  },
  "kernel": {
   "display_name": "Python 3",
   "language": "python",
   "name": "python3"
  },
  "kernelspec": {
   "display_name": "Python 3 (ipykernel)",
   "language": "python",
   "name": "python3"
  },
  "language_info": {
   "codemirror_mode": {
    "name": "ipython",
    "version": 3
   },
   "file_extension": ".py",
   "mimetype": "text/x-python",
   "name": "python",
   "nbconvert_exporter": "python",
   "pygments_lexer": "ipython3",
<<<<<<< HEAD
   "version": "3.10.8"
=======
   "version": "3.10.12"
>>>>>>> 816e15af
  },
  "toc-autonumbering": false
 },
 "nbformat": 4,
 "nbformat_minor": 4
}<|MERGE_RESOLUTION|>--- conflicted
+++ resolved
@@ -6,114 +6,75 @@
     "execution": {}
    },
    "source": [
-<<<<<<< HEAD
     "[![Open In Colab](https://colab.research.google.com/assets/colab-badge.svg)](https://colab.research.google.com/github/ClimateMatchAcademy/course-content/blob/main/tutorials/W1D1_ClimateSystemOverview/W1D1_Tutorial1.ipynb) &nbsp; <a href=\"https://kaggle.com/kernels/welcome?src=https://raw.githubusercontent.com/ClimateMatchAcademy/course-content/main/tutorials/W1D1_ClimateSystemOverview/W1D1_Tutorial1.ipynb\" target=\"_parent\"><img src=\"https://kaggle.com/static/images/open-in-kaggle.svg\" alt=\"Open in Kaggle\"/></a>"
-   ]
-  },
-  {
-   "cell_type": "markdown",
-   "metadata": {
-    "execution": {}
-   },
-   "source": [
-    "# **Tutorial 1: Creating DataArrays and Datasets to Assess Global Climate Data**\n",
-    "\n",
-    "\n",
-=======
-    "# **Tutorial 1: Creating DataArrays and Datasets to Assess Global Climate Data**\n",
-    "\n",
->>>>>>> 816e15af
+    "# **Tutorial 1: Creating DataArrays and Datasets to Assess Global Climate Data**\n"
+   ]
+  },
+  {
+   "cell_type": "markdown",
+   "metadata": {
+    "execution": {}
+   },
+   "source": [
+    "\n",
     "**Week 1, Day 1, Climate System Overview**\n",
     "\n",
     "**Content creators:** Sloane Garelick, Julia Kent\n",
     "\n",
-<<<<<<< HEAD
-    "**Content reviewers:** Yosmely Bermúdez, Katrina Dobson, Younkap Nina Duplex, Danika Gupta, Maria Gonzalez, Will Gregory, Nahid Hasan, Sherry Mi, Beatriz Cosenza Muralles, Jenna Pearson, Chi Zhang, Ohad Zivan \n",
-    "\n",
-    "**Content editors:** Jenna Pearson, Chi Zhang, Ohad Zivan \n",
+    "**Content reviewers:** Yosmely Bermúdez, Katrina Dobson, Younkap Nina Duplex, Danika Gupta, Maria Gonzalez, Will Gregory, Nahid Hasan, Sherry Mi, Beatriz Cosenza Muralles, Jenna Pearson, Chi Zhang, Ohad Zivan\n",
+    "\n",
+    "**Content editors:** Jenna Pearson, Chi Zhang, Ohad Zivan\n",
     "\n",
     "**Production editors:** Wesley Banfield, Jenna Pearson, Chi Zhang, Ohad Zivan\n",
     "\n",
-    "**Our 2023 Sponsors:** NASA TOPS and Google DeepMind"
-=======
-    "**Content reviewers:** Yosmely Bermúdez, Katrina Dobson, Younkap Nina Duplex, Danika Gupta, Maria Gonzalez, Will Gregory, Nahid Hasan, Sherry Mi, Beatriz Cosenza Muralles, Jenna Pearson, Chi Zhang, Ohad Zivan\n",
-    "\n",
-    "**Content editors:** Jenna Pearson, Chi Zhang, Ohad Zivan\n",
-    "\n",
-    "**Production editors:** Wesley Banfield, Jenna Pearson, Chi Zhang, Ohad Zivan\n",
-    "\n",
     "**Our 2023 Sponsors:** NASA TOPS and Google DeepMind\n"
->>>>>>> 816e15af
-   ]
-  },
-  {
-   "cell_type": "markdown",
-   "metadata": {
-    "execution": {}
-   },
-   "source": [
-<<<<<<< HEAD
-    "![project pythia](data:image/png;base64,iVBORw0KGgoAAAANSUhEUgAAAc0AAABtCAMAAAD08Mp1AAAAflBMVEX///8aZY8AW4kAXYoAWIcAX4sVY46ju8sAVoasv84caJKFpbwPYY2An7e+z9sAYo5ymLLu8vXh6e7F1N+yxtSOrME8eJzZ4+rn7vJaiahhi6j1+PoAU4Qrb5actcdRg6Ruk67O2+Q3dJnC0t2JqsAATYBIfZ+Ur8PZ5OtRhaVzChr+AAAVl0lEQVR4nO1d2ZryLAy2QBFr7biOS63r/Orc/w3+hW6EpaVadb555j3wQBEobwkkJKHX+8MfmjHbjcbOOMgYz9/d9z9ATBLi++F98JEXv6HLy2i3GI2+dvPjG1qPp8doPo9m08nr224GDb0HgK9yXSOCNfjBabOIVkqrejmO4PNwjeoZWu0uiKC0Wt/HCKFkeHR6yulWaoZ8ZV8eDN0tgU6Gas6jBBGCOAjxNgP1sXrDuirLqjdOfb4DY/wImR69yJWNfKohLRNiRJIdYEkvJ8qKohe7/I4+CaagfZ8EfYfHnDKpGbzIn93Q3Qqfah3LMUK+3HqIySWCZb5qq8zhHxx6fA9m7CEyPS+Qaxv5dtoxWkglqbVgWhQFZj6jgJj+h/Gg8TmnRPqDX7BZJ5ZUNqcb4uutU5QAPr9cJkd4aCbmLtSNqhOIPOVq2OR8JjfHdin51uXtZG/kkgN9aiJPwcNsXpmlMOzrW9l8UM6mIPJmoJZN/uDnomTTW+QHKj9nVDP2IWrYXT/IZnxBNY371dr9TjbPj8rZdmx6Hiueu1EmUAr3jP2GrrJd7ZM+xuYkqd8qkvJdeiObk4dnZhtJy0H9nKNmCR+C/dWu8b1j8rKs4SE2V2FDdykr6Hwjm5eHlJMM7dj0cL45d1ivkTTbBg5ChNXtbR9hM06aJUkhdN7H5rCDqelRucZmNj22FCVddl+orPfotCKwmf1ZH2Hzu/mp0tc0e6vfxuacNLfbCLjzc2AzfxIXNnEx2WLqtvX27YaHB9js12yApDozofMuNpcP7ICqwfVHcp2QTUQIt5soTBBREn7pC6irUzmepp23id8ardyBTQLBkqxQbNWLlOcSkmG0rWqAvcbVD9vObUGTauyEiawFCPGDIECCOagZADbR+ZhiNtjDd5uIFQaMUDASGJ+UgcvXZE3OUkxQSJFiFvKkLfMdbKLlDWKaF1LlDcUofUe1tqmwBMaTCgOZTjyQfuncxHsqnsT/GM2jGsxTiI8C0XHCR3ky5CwhINwAm6z4CYp0LDY38lhU0noJ9xsoI2evCERy6i9jbv7unxQhCO2MMprZJGYxPVFfJZRco+Nydk1UAUzUZTuSS6DIWH03uBTjjg5317EJvRDKDMhm+QYe5FHzx/wrM5u9CSA+m/hLuL5TXxIH0QecItbJeTebCzg1KS1ZiRRDX6jKz5exuS76iA/3VzJHxQ61gIVN8FjZQ1vYhAOc2V/hYkw9YCSaBGDi4rGlr3ezCQjzaCKVUjUXptTwKjYPhUT399pv0+N80O/3U4E6bajlikPl7xY2l/JjUfEfG5t9uNbwr+DkYEqvVnCt9S19vZdNRTDAXXMMu6YS9iI2x0UzYQJ/OC4ufIFH4hAu3dZdhrOa08YPShRjqgubYQs2uUw9GlZdGQOwfiGLqL2XzR3YmKpL45n5EpAiGF7DZkkmBZ4DyyFWd4nUR2xt68bGJ+pJlIVNsLnLlC0nSYv44MHxxHo/Arkune0MDnva2xQgf0i5iH7kOQRQbIsvYbMi80PaKc9PxKz6hwgPTTvqBUIj9TsLm2B98Yf8KwubMZhowqIPxjP7M8RVbjRcmx/aQd9EJm0zACXauUG9gs1NSSau5OTAU5V8ebR9NtbODwfMsBs2aiiTPbQpiCExs3kDvFOPfwe+Qmetzd4RrMom/49ee1tQUQ/QT0g7PfEFbH4Xgoui8ux47jUZr0I2gsvKbLs1nFkANsPMye+kHPMy8WIA1oLMZ/CQwB1N5nMEusYM4xmD5cFi3buTzSncBLUb6uez+amTeTupBlsahtoZkE/kI4oJM/YOKhOZX5/ZXAede0JjUUGdIntNz5SAP3XKJty/WaS4Dc9mszp1pbjQFI9bxXGJefv1Zr0PGIGn/eRQVTTfGAfNweqeH+w62D6xWCMnzbPjJFdmmr29jti0KbMWPJnNW2k5obRU2yT7dYjIul/5qN6iMZWd1LY3c7UVmtmk+e6imU2a+Y+twKqYmFq9yJWpSlOOO9kE6pGv7frq8Vw2o3JZCoPqDS7Z9FNlpNi4rIrfj2NUagiK4ceAZjYL01vz+W++R5sASfthahXMTctO5dfNzcoZw5ftU/3sOX1S7lt3/HDIH+dl4t1Hxqd5YgA0skkKZ+omNkvPKbhuMlOrQIvodt28yX+juuGsFs9ks1QzPQx7xd3RQjLm77TgM/faQNV5xA6n20baPDUb2SSlutjAJjmVUwzsWInB2ghnr8W0dyebK7Bqh40DAPA8NuNyM+sR1dY/Zmx9E67cwqO/UPAEe0c0nqX/XgTbUzOZDWxSya+u3jv6QzIyfQJ906C/nzvSN+EZbi6IgL6Jmrx2IZ7G5tIrO27wbYu5dNqwUHj0l+pbbiUNieDRKX6njk2KAsmGWsMm/QSUgSHXTp20Agdzz5rZxIM5OMXNikDbRbNPvYxnsTkv9z+Vr6CCJJ27gs1ScIm+c0MLtR/pK7CyqYWLKEeDwJgA1+c5sNMybXpAFYYfuxx3MrLX0MHqbnwiUIQG6s9rgNdY3cfVZvbDIi9HvGULm4ansACyWUREIYJOI+X0AdB3uUFGQNwZNMeoZ3CKHVccmPWZFI/131SvpcUZinJCo0zOAZHjH5FiRH4Km5NT+XbjT5ulUdAA2cQlm0bzqAmATdwfcMyj2U0fKMVOC7wTKAK9BAoI8LLlgB51YtkEszlzQ1LYzF8XBzZXYOGkcBc2hZZIdZSeweYRl/YfYlWYbqxkMy7GIls3RY9MRxcmmP2CTFDYhHtH6HsHj8Q8AujsQ1OR4Homj2J+RBYZvnPyPYDvEvUlOm/QlYSqsvoJbC5Y1Zp9Ec8GwMqmqwOo5UTMAPUMBXpqg4U6Vo530L5cLZZreFxAhdPZTZ5P+SoB5DHO9w4ubPbhu0Qr2XBVPAw140LnbE6q2CY/qFExzg1sOtqb72cTUgb1jKGytwpJMurP5/1hQhSFMZchgOLwcsv9C6uRzRdxFzZ7is8exeiwm0f9A1adfDV9vGs2z5KUNdvJi4ISm+UuSGLz2629+9nsXaHLhixGYs05mnIXYKwHx+bhAxcoARFTDuKLnkHfg+NtKeOWW6UXaus0THd2WDtkCjXvz47ZHElStj6c3CRp0Svnpuoc9yG/ewPHGAuUP+S1IXygiJ2psR4gVHgf9JrPhQR0U1mnbK4q32F8avC/M7LJ238dm1AXgPuutdOIltrLtD4oo6zbLQ4lcnqXfH2H2SWbfcli8NVU+AewCc0u0CIbB3WWwKKayu3guzaUkRSzyDFGbIxqihWlDSp5d2zG+/KNqt3+5ABsUqn9F7IJ5wBcqlc1bksFJP5rI6YkmhyjcS/NokG3UXXIZlS6DVDmcsZ6lNj0DWw6BjU9xKayeSFAF182RWrBI566fA7bsqBzpHzSeNJnsn12xeamfM1x4GRj/RFswlgwRXbdcK30DDHcGdgTFUj2N/csFpfafRVFRunXDZvnj2JQHVbMDJnHxJvZ7K1hTAm04cWfNcsXUk2WsWdhSj7cbZFh5lAju1FiPinrgs34UE5M9Fm9sJPVdGUf3pxNzv0b2YR7UYoUDXln8d/2QnbVGrCQj2StsE2+oEizFpSN28yeHbAZ+cUj+4X6desfEh5WQhD2Djuj5G1i8+DW+INsKpGvWqj0ZMS0IFjuu30wtrTYamQpI98ql1f8ZWjc89m31fftYTYn5YpJ2UG82pNrQHBYJg4IMQkWuvKZr5tCLj/Cpvz+1rMpDUxY2vEmcK+jK+Rx9jQSlQiNbB4B0wOTFluaPvoaVqiFTcsItaCTyS5hcuMhRnhU48cI2Wyf/HVQ9h6dxBycjA3SCbODOgDLam72Ph5g8yOogOrYlMoFXjVuiw/LD1JXd2vEkMhDSdhpVPvKTwZrynLTDtoM1A6NaWCHZ4rTvvU3iUjmgBjzvhf1O8zIl6rz287NW7lU+Hk6j2vFZZGQMnuryBiuSR2x+SqslsdzdG4MMBWY8LLHZTuXnvrWp8tll/UZMSw0bMoyrlZJLugpRij53F9OuEy+gH0gdP4xNn89zkG+ZlFyyWX5JvvGJ5+7woF92d+z7NsQHDr9sfmTsNqwYtIFpYAWexKfZAt1PF/shGRaLXy+z4HpO5rYbOnl/YdHsCgMeVhWuSc86XXuwT7h4e/bbNWOvxDyt2AF/2PzxyAK8tUwJDDKcvV1nfYmc76VExnDhBFgHk3SvbaSDh2wKe+p/9h8LaaXXEmjZG3Y5A0Y4SukMJoJB40LYQet1O2PzZ+AVKHMhCxFnybt57ylIrBKnE8Iv+M9lcJBCvyx+RNwRblCiQKzdvodlhxWbOqhNxmb/h+bb8Q810oo9m1uPwk1samFrP6x+W4ci5SRPjIklMghcyixqRpAO2Lz3DdgHi2h4em4A7/vlKOSlfJzZKpUbyX951T+5055xgEonn03q+uH6Ynqk8ffj+k651JLFwLwYWRTO101sYnbszk23tSD0DaRbxxb/Qd+Vo+z4A1C6LJjuBmEH1tG8oVEW8XMfUJyrdl34G6l/0x2ZR82819jsoB7sDrkeVtCtqm1GL6WTXuMWIjQMLYUg6u4kkKULXcN/pRZA9yNqPbQAsSB5hH3wO/aFGN/VPz1sGMIRxvEo5JL++lahoLN7/ZsSpLW4F5oRG38Ji7HN4aEwcgrmEs73KtxKJban8OmdgJqy8p4N+IFyzoRsnWjN57O5vc9bDpm42iIlGfFSwFjEWDAJpwNbPlWNjXfMlRzE8A9KJQSnx2mKbXn62F92Ryukfk08dG5OeuSTQ/nnpxKrnT5XH4Hg0jWWoyYGc9hc655o3R7/nDNz7T8LTfAzjYM4TCkYYgRO5m0lJ/Fplck/YSxBbLTxgcov52+lU2Dl3VtHGM7nKngkiL/mlY6Owk7UHEMnS5M+gaad5e7MrqxKdb4Z7LpsXwaKjGZpRkLzgZhWH4fm1pOd0O19+MqaqfkJGpc8EOwEBH/tL8ERHgZEM0nnR9+QTbr1k3IJh/4rtkssrRAiipfehi+IDzI38emqeW2SYOsyO7KxJf8RUbUw2gzzxSU+DjkSUm3qhwo2RSz2InN0rXoKWwWG1goUYv83jMYYy3k8vvYPKl7INHVjq6/EC5m1cAO/gu5vO3Fe5xFmsyT7UH9j86mu6R9lE1qyGtZbmBhvoJCBYLBC9nAXUmVbBuuY1TKwi2sB92yaY5msWWnbgsxVn5lxZtw/8q4tyMiP3v/KL5RULC5BmzaLHudskm/edaVvXqfbWEjhmFf2VDC8ctbjUZVrm2YmHtd/TDiY9wxm2pMd95qc4I6J2RxGnIekz77LxaNbtPZtzUFQN/Dpux78ACbxe5veQIzqhhluN/JDuMgWYZNJsgTjdUNScdsmrjk5Tqy7o0YV0W2pWFmxWg6ZHwIUZzyRQwy4I1sVqMD8+gXoTFww8ODL2E6F98QQwPTjahZObplc6ZY9cp+dWXdm4/HV+lOi7T3OZuEs2mKFvkRbIK8HqX+rUzOnZY8yqDZvZLNgy2ugfaegjlk07R5trCpCovnsgls15U2AreMgZKXBOuRQi9lU8mSItfcsXUvx3PYLONQeDjsI+tm3V1FHGd4aVgEVRFjuv0XsglERyL/+0nexU9hM+6KzWp0QM5RaT0AA0w/QbZ9syLQgk3cn6wkTE4t2dzL/I3kC3q0UMRukLJJ/gU2QSwWruqC+wyoyJgXpxZsyteXcoDqm9kEueLQDGTa7M66J8OBTa483ssmXzfPj2soCmlYOhyAxgIZyOzo1IbNOjSzCcQ+hnKkM+sewM9mkxz5dVy3aAx3+nLCB+vt4rYcqq9jM1EWSsCuKQPJw/jZbOYXcyFlow9O79Vrb8u/WmTZy9gENzXyNQdI3q6sewCds8lJg/mCoq6t7rAqS2Ifq/XsZWzKT0KFTxgQtR1Z99TeP2Fuglxej8xNIxQhtTFOTus242Vsykc8mUYCTCCa+aUDuLFJDWyqAStgbhZDKs3Ne7ING6E6vU23hkL2V/9VbAKdKnN0AWbHzqx7ElRJazC7F54kLdgEGU07ZlO9jNdsPyPWxOOvYlMWGTR3vr0YFNYuoVoPumUTd88m9bVjkZU+OfUraEu8iM0YmCIP2ZdQ1Dpmum8BBzapG5tTg6Ttnk1MDTt7Pc2LMWldhhexCa5mLjwKgZeQaz6sFsjYHLuwuXk/m5R9myximisVNaV2ydHKFsQA2tiCgMmxvCpbtvU9wbrnMDe91nMT3qDRGZsUeZaNqvqnurt02thp77e6wytYgu+9wPdJ/lZr/GE4zE1P29NeXNlE3bBJKeXevnurbVOJY6jNIf+aMxRwr3n6APntNfCxaiTIfchOq3msRB2b3p1sPjw3syRWyWl/2M3q5BKMPKm9SvA1bHouMF03+BAUNk0ZnoPWbFa3wj3Ipu1KCg3gysV6i/ZL2FQDw8wwnqY/gsx6UErax9kUHkeFF4+YJI+w6ep4Ci5Mrd8svoTN2mSKJZwvV3OFI5v86u4GNpdVtuFen19LTmmWyTX74a687v8sm01Jx4vyrjcfOkKx7NnY5F2HbCKVzcySxTKHl8ElXe0uuSARXkKu7+GvYNNVa217KXkTWrB5qPIFUUMWi+M23bnpUSw9ftTspz85nhn8Cjbrr9+Q23d8Pkc4sEnyGbngDyqSMRv1zd4wSTZmDWo6OiXGVEQG/AY2J6ZzACM6vli8mc14m+9t4oQghPlBGL8XyybyV+fd6PszCWgqX1PNYnydt/Pr/g1s9l2CmBy62hqZ9YBfdsh6Fn3zlJKYidVllK2KnNf/TFezzw8BQdgvsoZnWj/62PfdFavfwCbw7aOeklEaRj11at3L2Iy2eJtqEAdfv2UuHako0po8DnQFfbbWXD6KB8Lk09WK9QvYvMFb5NUOPHIreQOmvggxOu74rDt+MLOf22r+tf4M+KULyDvthwYqe8uLepMlJBR5bv3+BWx+GaMsSgBnr5qju3uxErdF2qTh6itgyC+jKCn1EcEHZdncsUYNCzlpnL+ATWt6jQzQIN+t795seEHZFQCEJAftTgEeVWa4w8ML2UUuOnaxZPmJwyLx77MJGqCaoFVEbZfWvVnAdcGy6RATNUbOev1V+FFN5r6TWVJJBG/Gv88mSPdk6gvIptKhdY+nnlWAYPN9u1VDurvF5tOqovZwI8M/zyZwITEqlDcoajuz7q2RrwFm/vtiPsZ6IZEnoNr/Dpm5CEQYGrMKQjRnITRhIic7NBqkSpxBXkSNzbqsiYkpa6KckJH3dyDXgI0aSCDXwzpL9XpbDDUoL1N/95VCLzYcLqSh3o1MJRSMNw5Ri7OBhL6rNhb35b/VGlimoKgqLKbyjwPF8DEHP1r6G4FCxgP2IyjSuQfCH/5B/A+OXrqx0W8zLwAAAABJRU5ErkJggg==) | \n",
-    "-\n",
+   ]
+  },
+  {
+   "cell_type": "markdown",
+   "metadata": {
+    "execution": {}
+   },
+   "source": [
+    "## ![project pythia](https://projectpythia.org/_static/images/logos/pythia_logo-blue-rtext.svg)\n",
+    "\n",
     "Pythia credit: Rose, B. E. J., Kent, J., Tyle, K., Clyne, J., Banihirwe, A., Camron, D., May, R., Grover, M., Ford, R. R., Paul, K., Morley, J., Eroglu, O., Kailyn, L., & Zacharias, A. (2023). Pythia Foundations (Version v2023.05.01) https://zenodo.org/record/8065851\n",
-    "\n"
-=======
-    "## ![project pythia](https://projectpythia.org/_static/images/logos/pythia_logo-blue-rtext.svg)\n",
-    "\n",
-    "Pythia credit: Rose, B. E. J., Kent, J., Tyle, K., Clyne, J., Banihirwe, A., Camron, D., May, R., Grover, M., Ford, R. R., Paul, K., Morley, J., Eroglu, O., Kailyn, L., & Zacharias, A. (2023). Pythia Foundations (Version v2023.05.01) https://zenodo.org/record/8065851\n",
     "\n",
     "## ![CMIP.png](https://github.com/ClimateMatchAcademy/course-content/blob/main/tutorials/Art/CMIP.png?raw=true)\n"
->>>>>>> 816e15af
-   ]
-  },
-  {
-   "cell_type": "markdown",
-   "metadata": {
-    "execution": {}
-   },
-   "source": [
-<<<<<<< HEAD
+   ]
+  },
+  {
+   "cell_type": "markdown",
+   "metadata": {
+    "execution": {}
+   },
+   "source": [
     "# Tutorial Objectives\n",
     "\n",
-=======
-    "# **Tutorial Objectives**\n",
->>>>>>> 816e15af
     "\n",
     "As you just learned in the Introduction to Climate video, variations in global climate involve various forcings, feedbacks, and interactions between multiple processes and systems. Because of this complexity, global climate datasets are often very large with multiple dimensions and variables.\n",
     "\n",
     "One useful computational tool for organizing, analyzing and interpreting large global datasets is [Xarray](https://xarray.pydata.org/en/v2023.05.0/getting-started-guide/why-xarray.html), an open source project and Python package that makes working with labelled multi-dimensional arrays simple and efficient.\n",
     "\n",
-<<<<<<< HEAD
     "In this first tutorial, we will use the `DataArray` and `Dataset` objects, which are used to represent and manipulate spatial data, to practice organizing large global climate datasets and to understand variations in Earth's climate system."
-=======
-    "In this first tutorial, we will use the `DataArray` and `Dataset` objects, which are used to represent and manipulate spatial data, to practice organizing large global climate datasets and to understand variations in Earth's climate system.\n"
->>>>>>> 816e15af
-   ]
-  },
-  {
-   "cell_type": "markdown",
-   "metadata": {
-    "execution": {}
-   },
-   "source": [
-<<<<<<< HEAD
+   ]
+  },
+  {
+   "cell_type": "markdown",
+   "metadata": {
+    "execution": {}
+   },
+   "source": [
     "# Setup"
-=======
-    "# **Setup**\n"
->>>>>>> 816e15af
-   ]
-  },
-  {
-   "cell_type": "markdown",
-   "metadata": {
-    "execution": {}
-   },
-   "source": [
-<<<<<<< HEAD
-    "Similar to `numpy`, `np`; `pandas`, `pd`; you may often encounter `xarray` imported within a shortened namespace as `xr`."
-=======
+   ]
+  },
+  {
+   "cell_type": "markdown",
+   "metadata": {
+    "execution": {}
+   },
+   "source": [
     "Similar to `numpy`, `np`; `pandas`, `pd`; you may often encounter `xarray` imported within a shortened namespace as `xr`.\n"
->>>>>>> 816e15af
    ]
   },
   {
@@ -161,7 +122,6 @@
    },
    "outputs": [],
    "source": [
-<<<<<<< HEAD
     "# @title Video 1: Introduction to Climate\n",
     "\n",
     "from ipywidgets import widgets\n",
@@ -239,10 +199,6 @@
     "from IPython.display import IFrame\n",
     "\n",
     "link_id = \"4suf5\""
-=======
-    "# @title Video 1: Video Title\n",
-    "# Tech team will add code to format and display the video"
->>>>>>> 816e15af
    ]
   },
   {
@@ -253,52 +209,34 @@
    "source": [
     "# Introducing the `DataArray` and `Dataset`\n",
     "\n",
-<<<<<<< HEAD
-    "[Xarray](https://xarray.pydata.org/en/v2023.05.0/getting-started-guide/why-xarray.html) expands on the capabilities on [NumPy](https://numpy.org/doc/stable/user/index.html#user) arrays, providing a lot of streamlined data manipulation. It is similar in that respect to [Pandas](https://pandas.pydata.org/docs/user_guide/index.html#user-guide), but whereas Pandas excels at working with tabular data, Xarray is focused on N-dimensional arrays of data (i.e. grids). Its interface is based largely on the netCDF data model (variables, attributes, and dimensions), but it goes beyond the traditional netCDF interfaces to provide functionality similar to netCDF-java's [Common Data Model (CDM)](https://docs.unidata.ucar.edu/netcdf-java/current/userguide/common_data_model_overview.html). "
-=======
     "[Xarray](https://xarray.pydata.org/en/v2023.05.0/getting-started-guide/why-xarray.html) expands on the capabilities on [NumPy](https://numpy.org/doc/stable/user/index.html#user) arrays, providing a lot of streamlined data manipulation. It is similar in that respect to [Pandas](https://pandas.pydata.org/docs/user_guide/index.html#user-guide), but whereas Pandas excels at working with tabular data, Xarray is focused on N-dimensional arrays of data (i.e. grids). Its interface is based largely on the netCDF data model (variables, attributes, and dimensions), but it goes beyond the traditional netCDF interfaces to provide functionality similar to netCDF-java's [Common Data Model (CDM)](https://docs.unidata.ucar.edu/netcdf-java/current/userguide/common_data_model_overview.html).\n"
->>>>>>> 816e15af
-   ]
-  },
-  {
-   "cell_type": "markdown",
-   "metadata": {
-    "execution": {}
-   },
-   "source": [
-<<<<<<< HEAD
+   ]
+  },
+  {
+   "cell_type": "markdown",
+   "metadata": {
+    "execution": {}
+   },
+   "source": [
     "# Section 1: Creation of a `DataArray` Object\n",
-=======
-    "# **Section 1: Creation of a `DataArray` Object**\n",
->>>>>>> 816e15af
     "\n",
     "The `DataArray` is one of the basic building blocks of Xarray (see docs [here](http://xarray.pydata.org/en/stable/user-guide/data-structures.html#dataarray)). It provides a `numpy.ndarray`-like object that expands to provide two critical pieces of functionality:\n",
     "\n",
     "1. Coordinate names and values are stored with the data, making slicing and indexing much more powerful\n",
     "2. It has a built-in container for attributes\n",
     "\n",
-<<<<<<< HEAD
-    "Here we'll initialize a `DataArray` object by wrapping a plain NumPy array, and explore a few of its properties."
-=======
     "Here we'll initialize a `DataArray` object by wrapping a plain NumPy array, and explore a few of its properties.\n"
->>>>>>> 816e15af
-   ]
-  },
-  {
-   "cell_type": "markdown",
-   "metadata": {
-    "execution": {}
-   },
-   "source": [
-<<<<<<< HEAD
-    "## Section 1.1: Generate a Random Numpy Array\n",
-    "\n",
-    "For our first example, we'll just create a random array of \"temperature\" data in units of Kelvin:"
-=======
+   ]
+  },
+  {
+   "cell_type": "markdown",
+   "metadata": {
+    "execution": {}
+   },
+   "source": [
     "## **Section 1.1: Generate a Random Numpy Array**\n",
     "\n",
     "For our first example, we'll just create a random array of \"temperature\" data in units of Kelvin:\n"
->>>>>>> 816e15af
    ]
   },
   {
@@ -330,15 +268,9 @@
     "execution": {}
    },
    "source": [
-<<<<<<< HEAD
     "## Section 1.2: Wrap the Array: First Attempt\n",
     "\n",
     "Now we create a basic `DataArray` just by passing our plain `data` as an input:"
-=======
-    "## **Section 1.2: Wrap the Array: First Attempt**\n",
-    "\n",
-    "Now we create a basic `DataArray` just by passing our plain `data` as an input:\n"
->>>>>>> 816e15af
    ]
   },
   {
@@ -373,28 +305,18 @@
     "Note two things:\n",
     "\n",
     "1. Xarray generates some basic dimension names for us (`dim_0`, `dim_1`, `dim_2`). We'll improve this with better names in the next example.\n",
-<<<<<<< HEAD
     "2. Wrapping the numpy array in a `DataArray` gives us a rich display in the notebook! (Try clicking the array symbol to expand or collapse the view)"
-=======
-    "2. Wrapping the numpy array in a `DataArray` gives us a rich display in the notebook! (Try clicking the array symbol to expand or collapse the view)\n"
->>>>>>> 816e15af
-   ]
-  },
-  {
-   "cell_type": "markdown",
-   "metadata": {
-    "execution": {}
-   },
-   "source": [
-<<<<<<< HEAD
+   ]
+  },
+  {
+   "cell_type": "markdown",
+   "metadata": {
+    "execution": {}
+   },
+   "source": [
     "## Section 1.3: Assign Dimension Names\n",
     "\n",
     "Much of the power of Xarray comes from making use of named dimensions. So let's add some more useful names! We can do that by passing an ordered list of names using the keyword argument `dims`:"
-=======
-    "## **Section 1.3: Assign Dimension Names**\n",
-    "\n",
-    "Much of the power of Xarray comes from making use of named dimensions. So let's add some more useful names! We can do that by passing an ordered list of names using the keyword argument `dims`:\n"
->>>>>>> 816e15af
    ]
   },
   {
@@ -426,32 +348,20 @@
     "execution": {}
    },
    "source": [
-<<<<<<< HEAD
     "This is already an improvement over a NumPy array because we have names for each of the dimensions (or axes). Even better, we can associate arrays representing the values for the coordinates for each of these dimensions with the data when we create the `DataArray`. We'll see this in the next example."
-=======
-    "This is already an improvement over a NumPy array because we have names for each of the dimensions (or axes). Even better, we can associate arrays representing the values for the coordinates for each of these dimensions with the data when we create the `DataArray`. We'll see this in the next example.\n"
->>>>>>> 816e15af
-   ]
-  },
-  {
-   "cell_type": "markdown",
-   "metadata": {
-    "execution": {}
-   },
-   "source": [
-<<<<<<< HEAD
+   ]
+  },
+  {
+   "cell_type": "markdown",
+   "metadata": {
+    "execution": {}
+   },
+   "source": [
     "# Section 2: Create a `DataArray` with Named Coordinates\n",
     "\n",
     "## Section 2.1: Make Time and Space Coordinates\n",
     "\n",
     "Here we will use [Pandas](https://foundations.projectpythia.org/core/pandas.html) to create an array of [datetime data](https://foundations.projectpythia.org/core/datetime.html), which we will then use to create a `DataArray` with a named coordinate `time`."
-=======
-    "# **Section 2: Create a `DataArray` with Named Coordinates**\n",
-    "\n",
-    "## **Section 2.1: Make Time and Space Coordinates**\n",
-    "\n",
-    "Here we will use [Pandas](https://foundations.projectpythia.org/core/pandas.html) to create an array of [datetime data](https://foundations.projectpythia.org/core/datetime.html), which we will then use to create a `DataArray` with a named coordinate `time`.\n"
->>>>>>> 816e15af
    ]
   },
   {
@@ -483,11 +393,7 @@
     "execution": {}
    },
    "source": [
-<<<<<<< HEAD
     "We'll also create arrays to represent sample longitude and latitude:"
-=======
-    "We'll also create arrays to represent sample longitude and latitude:\n"
->>>>>>> 816e15af
    ]
   },
   {
@@ -509,15 +415,9 @@
     "execution": {}
    },
    "source": [
-<<<<<<< HEAD
     "### Section 2.1.1: Initialize the `DataArray` with Complete Coordinate Info\n",
     "\n",
     "When we create the `DataArray` instance, we pass in the arrays we just created:"
-=======
-    "### **Section 2.1.1: Initialize the `DataArray` with Complete Coordinate Info**\n",
-    "\n",
-    "When we create the `DataArray` instance, we pass in the arrays we just created:\n"
->>>>>>> 816e15af
    ]
   },
   {
@@ -551,15 +451,9 @@
     "execution": {}
    },
    "source": [
-<<<<<<< HEAD
     "### Section 2.1.2: Set Useful Attributes\n",
     "\n",
     "We can also set some attribute metadata, which will help provide clear descriptions of the data. In this case, we can specify that we're looking at 'air_temperature' data and the units are 'kelvin'."
-=======
-    "### **Section 2.1.2: Set Useful Attributes**\n",
-    "\n",
-    "We can also set some attribute metadata, which will help provide clear descriptions of the data. In this case, we can specify that we're looking at 'air_temperature' data and the units are 'kelvin'.\n"
->>>>>>> 816e15af
    ]
   },
   {
@@ -593,19 +487,11 @@
     "execution": {}
    },
    "source": [
-<<<<<<< HEAD
     "### Section 2.1.3: Attributes Are Not Preserved by Default!\n",
     "\n",
     "Notice what happens if we perform a mathematical operaton with the `DataArray`: the coordinate values persist, but the attributes are lost. This is done because it is very challenging to know if the attribute metadata is still correct or appropriate after arbitrary arithmetic operations.\n",
     "\n",
     "To illustrate this, we'll do a simple unit conversion from Kelvin to Celsius:"
-=======
-    "### **Section 2.1.3: Attributes Are Not Preserved by Default!**\n",
-    "\n",
-    "Notice what happens if we perform a mathematical operaton with the `DataArray`: the coordinate values persist, but the attributes are lost. This is done because it is very challenging to know if the attribute metadata is still correct or appropriate after arbitrary arithmetic operations.\n",
-    "\n",
-    "To illustrate this, we'll do a simple unit conversion from Kelvin to Celsius:\n"
->>>>>>> 816e15af
    ]
   },
   {
@@ -637,51 +523,33 @@
     "execution": {}
    },
    "source": [
-<<<<<<< HEAD
     "We usually wish to keep metadata with our dataset, even after manipulating the data. For example it can tell us what the units are of a variable of interest. So when you perform operations on your data, make sure to check that all the information you want is carried over. If it isn't, you can add it back in following the instructions in the section before this. For an in-depth discussion of how Xarray handles metadata, you can find more information in the Xarray documents [here](http://xarray.pydata.org/en/stable/getting-started-guide/faq.html#approach-to-metadata)."
-=======
-    "We usually wish to keep metadata with our dataset, even after manipulating the data. For example it can tell us what the units are of a variable of interest. So when you perform operations on your data, make sure to check that all the information you want is carried over. If it isn't, you can add it back in following the instructions in the section before this. For an in-depth discussion of how Xarray handles metadata, you can find more information in the Xarray documents [here](http://xarray.pydata.org/en/stable/getting-started-guide/faq.html#approach-to-metadata).\n"
->>>>>>> 816e15af
-   ]
-  },
-  {
-   "cell_type": "markdown",
-   "metadata": {
-    "execution": {}
-   },
-   "source": [
-<<<<<<< HEAD
+   ]
+  },
+  {
+   "cell_type": "markdown",
+   "metadata": {
+    "execution": {}
+   },
+   "source": [
     "# Section 3: The `Dataset`: a Container for `DataArray`s with Shared Coordinates\n",
-=======
-    "# **Section 3: The `Dataset`: a Container for `DataArray`s with Shared Coordinates**\n",
->>>>>>> 816e15af
     "\n",
     "Along with `DataArray`, the other key object type in Xarray is the `Dataset`, which is a dictionary-like container that holds one or more `DataArray`s, which can also optionally share coordinates (see docs [here](http://xarray.pydata.org/en/stable/user-guide/data-structures.html#dataset)).\n",
     "\n",
     "The most common way to create a `Dataset` object is to load data from a file (which we will practice in a later tutorial). Here, instead, we will create another `DataArray` and combine it with our `temperature` data.\n",
     "\n",
-<<<<<<< HEAD
     "This will illustrate how the information about common coordinate axes is used."
-=======
-    "This will illustrate how the information about common coordinate axes is used.\n"
->>>>>>> 816e15af
-   ]
-  },
-  {
-   "cell_type": "markdown",
-   "metadata": {
-    "execution": {}
-   },
-   "source": [
-<<<<<<< HEAD
+   ]
+  },
+  {
+   "cell_type": "markdown",
+   "metadata": {
+    "execution": {}
+   },
+   "source": [
     "## Section 3.1: Create a Pressure `DataArray` Using the Same Coordinates\n",
     "\n",
     "For our next `DataArry` example, we'll create a random array of `pressure` data in units of hectopascal (hPa). This code mirrors how we created the `temperature` object above."
-=======
-    "## **Section 3.1: Create a Pressure `DataArray` Using the Same Coordinates**\n",
-    "\n",
-    "For our next `DataArry` example, we'll create a random array of `pressure` data in units of hectopascal (hPa). This code mirrors how we created the `temperature` object above.\n"
->>>>>>> 816e15af
    ]
   },
   {
@@ -705,12 +573,8 @@
    "source": [
     "pressure_data = 1000.0 + 5 * np.random.randn(5, 3, 4)\n",
     "pressure = xr.DataArray(\n",
-<<<<<<< HEAD
-    "    pressure_data, coords=[times_index, lats, lons], dims=[\"time\", \"lat\", \"lon\"]\n",
-=======
     "    pressure_data, coords=[times_index, lats,\n",
     "                           lons], dims=[\"time\", \"lat\", \"lon\"]\n",
->>>>>>> 816e15af
     ")\n",
     "pressure.attrs[\"units\"] = \"hPa\"\n",
     "pressure.attrs[\"standard_name\"] = \"air_pressure\"\n",
@@ -724,19 +588,11 @@
     "execution": {}
    },
    "source": [
-<<<<<<< HEAD
     "## Section 3.2: Create a `Dataset` Object\n",
     "\n",
     "Each `DataArray` in our `Dataset` needs a name! \n",
     "\n",
     "The most straightforward way to create a `Dataset` with our `temperature` and `pressure` arrays is to pass a dictionary using the keyword argument `data_vars`:"
-=======
-    "## **Section 3.2: Create a `Dataset` Object**\n",
-    "\n",
-    "Each `DataArray` in our `Dataset` needs a name!\n",
-    "\n",
-    "The most straightforward way to create a `Dataset` with our `temperature` and `pressure` arrays is to pass a dictionary using the keyword argument `data_vars`:\n"
->>>>>>> 816e15af
    ]
   },
   {
@@ -768,32 +624,20 @@
     "execution": {}
    },
    "source": [
-<<<<<<< HEAD
     "Notice that the `Dataset` object `ds` is aware that both data arrays sit on the same coordinate axes."
-=======
-    "Notice that the `Dataset` object `ds` is aware that both data arrays sit on the same coordinate axes.\n"
->>>>>>> 816e15af
-   ]
-  },
-  {
-   "cell_type": "markdown",
-   "metadata": {
-    "execution": {}
-   },
-   "source": [
-<<<<<<< HEAD
+   ]
+  },
+  {
+   "cell_type": "markdown",
+   "metadata": {
+    "execution": {}
+   },
+   "source": [
     "## Section 3.3: Access Data Variables and Coordinates in a `Dataset`\n",
     "\n",
     "We can pull out any of the individual `DataArray` objects in a few different ways.\n",
     "\n",
     "Using the \"dot\" notation:"
-=======
-    "## **Section 3.3: Access Data Variables and Coordinates in a `Dataset`**\n",
-    "\n",
-    "We can pull out any of the individual `DataArray` objects in a few different ways.\n",
-    "\n",
-    "Using the \"dot\" notation:\n"
->>>>>>> 816e15af
    ]
   },
   {
@@ -824,11 +668,7 @@
     "execution": {}
    },
    "source": [
-<<<<<<< HEAD
     "... or using dictionary access like this:"
-=======
-    "... or using dictionary access like this:\n"
->>>>>>> 816e15af
    ]
   },
   {
@@ -859,55 +699,37 @@
     "execution": {}
    },
    "source": [
-<<<<<<< HEAD
     "We'll return to the `Dataset` object when we start loading data from files in later tutorials today."
-=======
-    "We'll return to the `Dataset` object when we start loading data from files in later tutorials today.\n"
->>>>>>> 816e15af
-   ]
-  },
-  {
-   "cell_type": "markdown",
-   "metadata": {
-    "execution": {}
-   },
-   "source": [
-<<<<<<< HEAD
+   ]
+  },
+  {
+   "cell_type": "markdown",
+   "metadata": {
+    "execution": {}
+   },
+   "source": [
     "# Summary\n",
     "\n",
     "In this initial tutorial, the `DataArray` and `Dataset` objects were utilized to create and explore synthetic examples of climate data."
-=======
-    "# **Summary**\n",
-    "\n",
-    "In this initial tutorial, the `DataArray` and `Dataset` objects were utilized to create and explore synthetic examples of climate data.\n"
->>>>>>> 816e15af
-   ]
-  },
-  {
-   "cell_type": "markdown",
-   "metadata": {
-    "execution": {}
-   },
-   "source": [
-<<<<<<< HEAD
+   ]
+  },
+  {
+   "cell_type": "markdown",
+   "metadata": {
+    "execution": {}
+   },
+   "source": [
     "# Resources"
-=======
-    "# **Resources**\n"
->>>>>>> 816e15af
-   ]
-  },
-  {
-   "cell_type": "markdown",
-   "metadata": {
-    "execution": {},
-    "tags": []
-   },
-   "source": [
-<<<<<<< HEAD
+   ]
+  },
+  {
+   "cell_type": "markdown",
+   "metadata": {
+    "execution": {},
+    "tags": []
+   },
+   "source": [
     "Code and data for this tutorial is based on existing content from [Project Pythia](https://foundations.projectpythia.org/core/xarray/xarray-intro.html)."
-=======
-    "Code and data for this tutorial is based on existing content from [Project Pythia](https://foundations.projectpythia.org/core/xarray/xarray-intro.html).\n"
->>>>>>> 816e15af
    ]
   }
  ],
@@ -944,11 +766,7 @@
    "name": "python",
    "nbconvert_exporter": "python",
    "pygments_lexer": "ipython3",
-<<<<<<< HEAD
    "version": "3.10.8"
-=======
-   "version": "3.10.12"
->>>>>>> 816e15af
   },
   "toc-autonumbering": false
  },
