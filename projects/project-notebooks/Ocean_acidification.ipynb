{
 "cells": [
  {
   "cell_type": "markdown",
   "metadata": {
    "id": "avjFjFXwWqyW"
   },
   "source": [
    "# **Ocean Acidification**\n",
    "\n",
    "\n",
    "**Content creators:** C. Gabriela Mayorga Adame, Lidia Krinova\n",
    "\n",
    "**Content reviewers:** Jenna Pearson, Abigail Bodner, Ohad Zivan, Chi Zhang\n",
    "\n",
    "**Content editors:** Zane Mitrevica, Natalie Steinemann, Ohad Zivan, Chi Zhang, Jenna Pearson\n",
    "\n",
    "**Production editors:** Wesley Banfield, Jenna Pearson, Chi Zhang, Ohad Zivan\n",
    "\n",
    "**Our 2023 Sponsors:** NASA TOPS, Google DeepMind"
   ]
  },
  {
   "cell_type": "code",
   "execution_count": null,
   "metadata": {
    "id": "umnBeSiJeqYo",
    "tags": []
   },
   "outputs": [],
   "source": [
    "# @title Project Background\n",
<<<<<<< HEAD
=======
    "# This will be a short video introducing the content creator(s) and motivating the research direction of the template.\n",
>>>>>>> bd1f1c68
    "\n",
    "from ipywidgets import widgets\n",
    "from IPython.display import YouTubeVideo\n",
    "from IPython.display import IFrame\n",
    "from IPython.display import display\n",
    "\n",
    "\n",
    "class PlayVideo(IFrame):\n",
    "    def __init__(self, id, source, page=1, width=400, height=300, **kwargs):\n",
    "        self.id = id\n",
    "        if source == \"Bilibili\":\n",
    "            src = f\"https://player.bilibili.com/player.html?bvid={id}&page={page}\"\n",
    "        elif source == \"Osf\":\n",
    "            src = f\"https://mfr.ca-1.osf.io/render?url=https://osf.io/download/{id}/?direct%26mode=render\"\n",
    "        super(PlayVideo, self).__init__(src, width, height, **kwargs)\n",
    "\n",
    "\n",
    "def display_videos(video_ids, W=400, H=300, fs=1):\n",
<<<<<<< HEAD
    "  tab_contents = []\n",
    "  for i, video_id in enumerate(video_ids):\n",
    "    out = widgets.Output()\n",
    "    with out:\n",
    "      if video_ids[i][0] == 'Youtube':\n",
    "        video = YouTubeVideo(id=video_ids[i][1], width=W,\n",
    "                             height=H, fs=fs, rel=0)\n",
    "        print(f'Video available at https://youtube.com/watch?v={video.id}')\n",
    "      else:\n",
    "        video = PlayVideo(id=video_ids[i][1], source=video_ids[i][0], width=W,\n",
    "                          height=H, fs=fs, autoplay=False)\n",
    "        if video_ids[i][0] == 'Bilibili':\n",
    "          print(f'Video available at https://www.bilibili.com/video/{video.id}')\n",
    "        elif video_ids[i][0] == 'Osf':\n",
    "          print(f'Video available at https://osf.io/{video.id}')\n",
    "      display(video)\n",
    "    tab_contents.append(out)\n",
    "  return tab_contents\n",
    "\n",
    "\n",
    "video_ids = [('Youtube', 'NAgrB8HxMMk'), ('Bilibili', 'BV1fM4y1x7g8')]\n",
=======
    "    tab_contents = []\n",
    "    for i, video_id in enumerate(video_ids):\n",
    "        out = widgets.Output()\n",
    "        with out:\n",
    "            if video_ids[i][0] == \"Youtube\":\n",
    "                video = YouTubeVideo(\n",
    "                    id=video_ids[i][1], width=W, height=H, fs=fs, rel=0\n",
    "                )\n",
    "                print(f\"Video available at https://youtube.com/watch?v={video.id}\")\n",
    "            else:\n",
    "                video = PlayVideo(\n",
    "                    id=video_ids[i][1],\n",
    "                    source=video_ids[i][0],\n",
    "                    width=W,\n",
    "                    height=H,\n",
    "                    fs=fs,\n",
    "                    autoplay=False,\n",
    "                )\n",
    "                if video_ids[i][0] == \"Bilibili\":\n",
    "                    print(\n",
    "                        f\"Video available at https://www.bilibili.com/video/{video.id}\"\n",
    "                    )\n",
    "                elif video_ids[i][0] == \"Osf\":\n",
    "                    print(f\"Video available at https://osf.io/{video.id}\")\n",
    "            display(video)\n",
    "        tab_contents.append(out)\n",
    "    return tab_contents\n",
    "\n",
    "\n",
    "video_ids = [(\"Youtube\", \"W5o_HTsef0I\"), (\"Bilibili\", \"BV1ho4y1C7Eo\")]\n",
>>>>>>> bd1f1c68
    "tab_contents = display_videos(video_ids, W=730, H=410)\n",
    "tabs = widgets.Tab()\n",
    "tabs.children = tab_contents\n",
    "for i in range(len(tab_contents)):\n",
    "    tabs.set_title(i, video_ids[i][0])\n",
    "display(tabs)"
   ]
  },
  {
   "cell_type": "code",
   "execution_count": null,
   "metadata": {},
   "outputs": [],
   "source": [
    "# @title Tutorial slides\n",
    "# @markdown These are the slides for the videos in all tutorials today\n",
    "from IPython.display import IFrame\n",
    "link_id = \"n7wdy\""
   ]
  },
  {
   "cell_type": "markdown",
   "metadata": {
    "id": "DZbqRlQKXhnc"
   },
   "source": [
    "Human activities release CO2 into the atmosphere, which leads to atmospheric warming and climate change. A portion of this CO2 released by human activities is absorbed into the oceans, which has a direct, chemical effect on seawater, known as ocean acidification. When CO2 combines with water in the ocean it forms carbonic acid, which makes the ocean more acidic and can have negative impacts on certain marine ecosystems (e.g., reduce the ability of calcifying organisms to form their shells and skeletons). The degree of ocean acidification is often expressed in terms of the pH of seawater, which is the measure of acidity or alkalinity such that a pH below 7 is considered acidic, and a pH greater than 7 is considered alkaline, or basic. Additional background information on ocean acidification can be found [here](https://coastadapt.com.au/ocean-acidification-and-its-effects). In this project, you will explore spatial and temporal patterns of and relationships between pH, CO2, and temperature to assess changes in ocean acidification and the impact on marine ecosystems.\n",
    "\n",
    "**In this project**, you will analyse ocean model and observational data from global databases to extract variables like pH, CO<sub>2</sub>, and temperature, and to investigate ocean acidification process in your region of interest. This project will also be an opportunity to investigate the relationships between these variables as well as their impact on the marine ecosystems."
   ]
  },
  {
   "cell_type": "markdown",
   "metadata": {
    "id": "B2hG2V_2veFC"
   },
   "source": [
    "# Project Template\n",
    "\n",
    "![Project Template](https://raw.githubusercontent.com/ClimateMatchAcademy/course-content/main/projects/template-images/ocean_acidification_template_map.svg)\n",
    "\n",
    "*Note: The dashed boxes are socio-economic questions.*"
   ]
  },
  {
   "cell_type": "markdown",
   "metadata": {
    "id": "-uS_n9-3YJrZ"
   },
   "source": [
    "# Data Exploration Notebook\n",
    "## Project Setup\n"
   ]
  },
  {
   "cell_type": "code",
   "execution_count": null,
   "metadata": {
    "colab": {
     "base_uri": "https://localhost:8080/"
    },
    "executionInfo": {
     "elapsed": 6642,
     "status": "ok",
     "timestamp": 1684025369728,
     "user": {
      "displayName": "Abigail Bodner",
      "userId": "16617086768288510233"
     },
     "user_tz": 240
    },
    "id": "drh-swqCsb9k",
    "outputId": "c889805c-2e31-402d-9bfd-a6c97cfe8ed6",
    "tags": [
     "colab"
    ]
   },
   "outputs": [],
   "source": [
    "# google colab installs\n",
    "\n",
    "# !mamaba install netCDF4"
   ]
  },
  {
   "cell_type": "code",
   "execution_count": null,
   "metadata": {
    "id": "9nDg6MeVY1CX",
    "tags": []
   },
   "outputs": [],
   "source": [
    "# imports\n",
    "\n",
    "import random\n",
    "import numpy as np\n",
    "import matplotlib.pyplot as plt\n",
    "import xarray as xr\n",
    "import pooch\n",
    "import pandas as pd\n",
    "import os\n",
    "import tempfile"
   ]
  },
  {
   "cell_type": "code",
   "execution_count": null,
   "metadata": {},
   "outputs": [],
   "source": [
    "# helper functions\n",
    "\n",
    "def pooch_load(filelocation=None,filename=None,processor=None):\n",
    "    shared_location='/home/jovyan/shared/Data/Projects/Ocean_Acidification' # this is different for each day\n",
    "    user_temp_cache=tempfile.gettempdir()\n",
    "    \n",
    "    if os.path.exists(os.path.join(shared_location,filename)):\n",
    "        file = os.path.join(shared_location,filename)\n",
    "    else:\n",
    "        file = pooch.retrieve(filelocation,known_hash=None,fname=os.path.join(user_temp_cache,filename),processor=processor)\n",
    "\n",
    "    return file"
   ]
  },
  {
   "cell_type": "markdown",
   "metadata": {
    "id": "iYblWn8cZAGT"
   },
   "source": [
    "## NOAA Ocean pH and Acidity"
   ]
  },
  {
   "cell_type": "markdown",
   "metadata": {
    "id": "W43m6TQBZrpe"
   },
   "source": [
    "### Global surface ocean acidification indicators from 1750 to 2100 (NCEI Accession 0259391)\n",
    "\n",
    "This data package contains a hybrid surface ocean acidification (OA) data product that is produced based on three recent observational data products:\n",
    "- Surface Ocean CO2 Atlas (SOCAT, version 2022)\n",
    "- Global Ocean Data Analysis Product version 2 (GLODAPv2, version 2022)\n",
    "- Coastal Ocean Data Analysis Product in North America (CODAP-NA, version 2021), and 14 Earth System Models from the sixth phase of the Coupled Model Intercomparison Project ([CMIP6](https://github.com/ClimateMatchAcademy/course-content/blob/main/tutorials/CMIP/CMIP_resource_bank.md)).\n",
    "\n",
    "The trajectories of ten OA indicators are included in this data product:\n",
    "- Fugacity of carbon dioxide\n",
    "- pH on Total Scale\n",
    "- Total hydrogen ion content\n",
    "- Free hydrogen ion content\n",
    "- Carbonate ion content\n",
    "- Aragonite saturation state\n",
    "- Calcite saturation state\n",
    "- Revelle Factor\n",
    "- Total dissolved inorganic carbon content\n",
    "- Total alkalinity content\n",
    "\n",
    "These OA trajectories are provided under preindustrial conditions, historical conditions, and future Shared Socioeconomic Pathways: SSP1-1.9, SSP1-2.6, SSP2-4.5, SSP3-7.0, and SSP5-8.5 from 1750 to 2100 on a global surface ocean grid. These OA trajectories are improved relative to previous OA data products with respect to data quantity, spatial and temporal coverage, diversity of the underlying data and model simulations, and the provided SSPs over the 21st century.\n",
    "\n",
    "**Citation:** \n",
    "Jiang, L.-Q., Dunne, J., Carter, B. R., Tjiputra, J. F., Terhaar, J., Sharp, J. D., et al. (2023). Global surface ocean acidification indicators from 1750 to 2100. Journal of Advances in Modeling Earth Systems, 15, e2022MS003563. https://doi.org/10.1029/2022MS003563\n",
    "\n",
    "**Dataset**: https://www.ncei.noaa.gov/data/oceans/ncei/ocads/metadata/0259391.html\n"
   ]
  },
  {
   "cell_type": "markdown",
   "metadata": {
    "id": "xqiXjDKC9G2M"
   },
   "source": [
    "We can load and visualize the **surface pH** as follows:"
   ]
  },
  {
   "cell_type": "code",
   "execution_count": null,
   "metadata": {
    "colab": {
     "base_uri": "https://localhost:8080/"
    },
    "executionInfo": {
     "elapsed": 2788,
     "status": "ok",
     "timestamp": 1684025378922,
     "user": {
      "displayName": "Abigail Bodner",
      "userId": "16617086768288510233"
     },
     "user_tz": 240
    },
    "id": "mZMo14eJs26r",
    "outputId": "3efc4132-229b-4790-ef27-af53b2be5386",
    "tags": []
   },
   "outputs": [],
   "source": [
    "# code to retrieve and load the data\n",
    "# url_SurfacepH= 'https://www.ncei.noaa.gov/data/oceans/ncei/ocads/data/0206289/Surface_pH_1770_2100/Surface_pH_1770_2000.nc' $ old CMIP5 dataset\n",
<<<<<<< HEAD
    "filename_SurfacepH='pHT_median_historical.nc'\n",
    "url_SurfacepH='https://www.ncei.noaa.gov/data/oceans/ncei/ocads/data/0259391/nc/median/pHT_median_historical.nc'\n",
    "ds_pH = xr.open_dataset(pooch_load(url_SurfacepH,filename_SurfacepH))\n",
=======
    "url_SurfacepH = \"https://www.ncei.noaa.gov/data/oceans/ncei/ocads/data/0259391/nc/median/pHT_median_historical.nc\"\n",
    "ds_pH = xr.open_dataset(pooch.retrieve(url_SurfacepH, known_hash=None))\n",
>>>>>>> bd1f1c68
    "ds_pH"
   ]
  },
  {
   "cell_type": "markdown",
   "metadata": {
    "id": "S6fZBOG00xW6"
   },
   "source": [
    "For those feeling adventurouts, there are also files of future projected changes under various scenarios (SSP1-1.9, SSP1-2.6, SSP2-4.5, SSP3-7.0, and SSP5-8.5, recall W2D1 tutorials): \n",
    "*   pHT_median_ssp119.nc \n",
    "*   pHT_median_ssp126.nc\n",
    "*   pHT_median_ssp245.nc \n",
    "*   pHT_median_ssp370.nc\n",
    "*   pHT_median_ssp585.nc\n",
    "\n",
    "To load them, replace the filename in the path/filename line above. These data were calculated from CMIP6 models. To learn more about CMIP please see our [CMIP Resource Bank](https://github.com/ClimateMatchAcademy/course-content/blob/main/tutorials/CMIP/CMIP_resource_bank.md) and the [CMIP website](https://wcrp-cmip.org/).  "
   ]
  },
  {
   "cell_type": "markdown",
   "metadata": {
    "id": "pqD42yn7vOnG"
   },
   "source": [
    "## Copernicus\n",
    "\n",
    "Copernicus is the Earth observation component of the European Union’s Space programme, looking at our planet and its environment to benefit all European citizens. It offers information services that draw from satellite Earth Observation and in-situ (non-space) data.\n",
    "\n",
    "The European Commission manages the Programme. It is implemented in partnership with the Member States, the European Space Agency (ESA), the European Organisation for the Exploitation of Meteorological Satellites (EUMETSAT), the European Centre for Medium-Range Weather Forecasts (ECMWF), EU Agencies and Mercator Océan.\n",
    "\n",
    "Vast amounts of global data from satellites and ground-based, airborne, and seaborne measurement systems provide information to help service providers, public authorities, and other international organisations improve European citizens' quality of life and beyond. The information services provided are free and openly accessible to users.\n",
    "\n",
    "**Source**: https://www.copernicus.eu/en/about-copernicus"
   ]
  },
  {
   "cell_type": "markdown",
   "metadata": {
    "id": "k9F0UYYTv31x"
   },
   "source": [
    "### ECMWF Atmospheric Composition Reanalysis: Carbon Dioxide (CO<sub>2</sub>)\n",
    "\n",
    "From this dataset we will use **CO<sub>2</sub> column-mean molar fraction** from the Single-level chemical vertical integrals variables & **Sea Surface Temperature** from the Single-level meteorological variables (in case you need to download them direclty from the catalog). \n",
    "\n",
    "This dataset is part of the [ECMWF Atmospheric Composition Reanalysis focusing on long-lived greenhouse gases: carbon dioxide (CO<sub>2</sub>) and methane (CH<sub>4</sub>)](https://www.copernicus.eu/en/access-data/copernicus-services-catalogue/cams-global-ghg-reanalysis-egg4-monthly). The emissions and natural fluxes at the surface are crucial for the evolution of the long-lived greenhouse gases in the atmosphere. In this dataset the CO<sub>2</sub> fluxes from terrestrial vegetation are modelled in order to simulate the variability across a wide range of scales from diurnal to inter-annual. The CH<sub>4</sub> chemical loss is represented by a climatological loss rate and the emissions at the surface are taken from a range of datasets.\n",
    "\n",
    "Reanalysis combines model data with observations from across the world into a globally complete and consistent dataset using a model of the atmosphere based on the laws of physics and chemistry. This principle, called data assimilation, is based on the method used by numerical weather prediction centres and air quality forecasting centres, where every so many hours (12 hours at ECMWF) a previous forecast is combined with newly available observations in an optimal way to produce a new best estimate of the state of the atmosphere, called analysis, from which an updated, improved forecast is issued. Reanalysis works in the same way to allow for the provision of a dataset spanning back more than a decade. Reanalysis does not have the constraint of issuing timely forecasts, so there is more time to collect observations, and when going further back in time, to allow for the ingestion of improved versions of the original observations, which all benefit the quality of the reanalysis product.\n",
    "\n",
    "**Source & further information:** https://ads.atmosphere.copernicus.eu/cdsapp#!/dataset/cams-global-ghg-reanalysis-egg4-monthly?tab=overview\n"
   ]
  },
  {
   "cell_type": "markdown",
   "metadata": {
    "id": "OcwO6XpY3rOS"
   },
   "source": [
    "We can load and visualize the **sea surface temperature** and **CO<sub>2</sub> concentration** (from [NOAA Global Monitoring Laboratory](https://gml.noaa.gov/ccgg/trends/gl_data.html)):"
   ]
  },
  {
   "cell_type": "code",
   "execution_count": null,
   "metadata": {
    "id": "rF3Z4CwmwE1K",
    "tags": []
   },
   "outputs": [],
   "source": [
<<<<<<< HEAD
    "filename_CO2= 'co2_mm_gl.csv'\n",
    "url_CO2= 'https://gml.noaa.gov/webdata/ccgg/trends/co2/co2_mm_gl.csv'\n",
    "ds_CO2 = pd.read_csv(pooch_load(url_CO2,filename_CO2),header=55)\n",
=======
    "url_CO2 = \"https://gml.noaa.gov/webdata/ccgg/trends/co2/co2_mm_gl.csv\"\n",
    "ds_CO2 = pd.read_csv(pooch.retrieve(url_CO2, known_hash=None), header=55)\n",
>>>>>>> bd1f1c68
    "\n",
    "ds_CO2"
   ]
  },
  {
   "cell_type": "code",
   "execution_count": null,
   "metadata": {
    "tags": []
   },
   "outputs": [],
   "source": [
    "# from W1D3 tutorial 6 we have Sea Surface Temprature from 1981 to the present:\n",
    "# download the monthly sea surface temperature data from NOAA Physical System\n",
    "# Laboratory. The data is processed using the OISST SST Climate Data Records\n",
    "# from the NOAA CDR program.\n",
    "# the data downloading may take 2-3 minutes to complete.\n",
    "\n",
    "filename_sst='sst.mon.mean.nc'\n",
    "url_sst = \"https://osf.io/6pgc2/download/\"\n",
<<<<<<< HEAD
    "\n",
    "ds_SST = xr.open_dataset(pooch_load(url_sst,filename_sst))\n",
=======
    "ds_SST = xr.open_dataset(pooch.retrieve(url_sst, known_hash=None))\n",
>>>>>>> bd1f1c68
    "ds_SST"
   ]
  },
  {
   "cell_type": "markdown",
   "metadata": {},
   "source": [
    "**Hint for question 4:**\n",
    "\n",
    "Use the attached image (figure 5 in this [website](https://coastadapt.com.au/ocean-acidification-and-its-effects)) and this [mapping tool](https://mapper.obis.org/). Search for each species on the mapping tool to see the spatial global distribution."
   ]
  },
  {
   "cell_type": "markdown",
   "metadata": {},
   "source": [
    "![effects of ocean acidifaction](https://coastadapt.com.au/sites/default/files/coastadapt_image/T2I3_Figure%205.jpg)"
   ]
  },
  {
   "cell_type": "markdown",
   "metadata": {},
   "source": [
    "# Further Reading\n",
    "\n",
    "- Understanding Ocean Acidification\", NOAA (https://www.fisheries.noaa.gov/insight/understanding-ocean-acidification)\n",
    "- \"Ocean acidification and its effects\", CoastAdapt (https://coastadapt.com.au/ocean-acidification-and-its-effects)\n",
    "- \"Scientists Pinpoint How Ocean Acidification Weakens Coral Skeletons\", WHOI (https://www.whoi.edu/press-room/news-release/scientists-identify-how-ocean-acidification-weakens-coral-skeletons/)\n",
    "- \"Ocean acidification and reefs\", Smithonian Tropical Research Institute (https://stri.si.edu/story/ocean-acidification-and-reefs)\n",
    "- Henry, Joseph, Joshua Patterson, and Lisa Krimsky. 2020. “Ocean Acidification: Calcifying Marine Organisms: FA220, 3/2020”. EDIS 2020 (2):4. https://doi.org/10.32473/edis-fa220-2020.\n"
   ]
  },
  {
   "cell_type": "markdown",
   "metadata": {},
   "source": [
    "# **Resources**\n",
    "\n",
    "This tutorial uses data from the simulations conducted as part of the [CMIP6](https://wcrp-cmip.org/) multi-model ensemble. \n",
    "\n",
    "For examples on how to access and analyze data, please visit the [Pangeo Cloud CMIP6 Gallery](https://gallery.pangeo.io/repos/pangeo-gallery/cmip6/index.html) \n",
    "\n",
    "For more information on what CMIP is and how to access the data, please see this [page](https://github.com/ClimateMatchAcademy/course-content/blob/main/tutorials/CMIP/CMIP_resource_bank.md)."
   ]
  }
 ],
 "metadata": {
  "colab": {
   "provenance": [],
   "toc_visible": true
  },
  "kernelspec": {
   "display_name": "Python 3 (ipykernel)",
   "language": "python",
   "name": "python3"
  },
  "language_info": {
   "codemirror_mode": {
    "name": "ipython",
    "version": 3
   },
   "file_extension": ".py",
   "mimetype": "text/x-python",
   "name": "python",
   "nbconvert_exporter": "python",
   "pygments_lexer": "ipython3",
   "version": "3.10.11"
  }
 },
 "nbformat": 4,
 "nbformat_minor": 4
}<|MERGE_RESOLUTION|>--- conflicted
+++ resolved
@@ -30,10 +30,6 @@
    "outputs": [],
    "source": [
     "# @title Project Background\n",
-<<<<<<< HEAD
-=======
-    "# This will be a short video introducing the content creator(s) and motivating the research direction of the template.\n",
->>>>>>> bd1f1c68
     "\n",
     "from ipywidgets import widgets\n",
     "from IPython.display import YouTubeVideo\n",
@@ -52,29 +48,6 @@
     "\n",
     "\n",
     "def display_videos(video_ids, W=400, H=300, fs=1):\n",
-<<<<<<< HEAD
-    "  tab_contents = []\n",
-    "  for i, video_id in enumerate(video_ids):\n",
-    "    out = widgets.Output()\n",
-    "    with out:\n",
-    "      if video_ids[i][0] == 'Youtube':\n",
-    "        video = YouTubeVideo(id=video_ids[i][1], width=W,\n",
-    "                             height=H, fs=fs, rel=0)\n",
-    "        print(f'Video available at https://youtube.com/watch?v={video.id}')\n",
-    "      else:\n",
-    "        video = PlayVideo(id=video_ids[i][1], source=video_ids[i][0], width=W,\n",
-    "                          height=H, fs=fs, autoplay=False)\n",
-    "        if video_ids[i][0] == 'Bilibili':\n",
-    "          print(f'Video available at https://www.bilibili.com/video/{video.id}')\n",
-    "        elif video_ids[i][0] == 'Osf':\n",
-    "          print(f'Video available at https://osf.io/{video.id}')\n",
-    "      display(video)\n",
-    "    tab_contents.append(out)\n",
-    "  return tab_contents\n",
-    "\n",
-    "\n",
-    "video_ids = [('Youtube', 'NAgrB8HxMMk'), ('Bilibili', 'BV1fM4y1x7g8')]\n",
-=======
     "    tab_contents = []\n",
     "    for i, video_id in enumerate(video_ids):\n",
     "        out = widgets.Output()\n",
@@ -104,8 +77,7 @@
     "    return tab_contents\n",
     "\n",
     "\n",
-    "video_ids = [(\"Youtube\", \"W5o_HTsef0I\"), (\"Bilibili\", \"BV1ho4y1C7Eo\")]\n",
->>>>>>> bd1f1c68
+    "video_ids = [('Youtube', 'NAgrB8HxMMk'), ('Bilibili', 'BV1fM4y1x7g8')]\n",
     "tab_contents = display_videos(video_ids, W=730, H=410)\n",
     "tabs = widgets.Tab()\n",
     "tabs.children = tab_contents\n",
@@ -307,14 +279,9 @@
    "source": [
     "# code to retrieve and load the data\n",
     "# url_SurfacepH= 'https://www.ncei.noaa.gov/data/oceans/ncei/ocads/data/0206289/Surface_pH_1770_2100/Surface_pH_1770_2000.nc' $ old CMIP5 dataset\n",
-<<<<<<< HEAD
     "filename_SurfacepH='pHT_median_historical.nc'\n",
     "url_SurfacepH='https://www.ncei.noaa.gov/data/oceans/ncei/ocads/data/0259391/nc/median/pHT_median_historical.nc'\n",
     "ds_pH = xr.open_dataset(pooch_load(url_SurfacepH,filename_SurfacepH))\n",
-=======
-    "url_SurfacepH = \"https://www.ncei.noaa.gov/data/oceans/ncei/ocads/data/0259391/nc/median/pHT_median_historical.nc\"\n",
-    "ds_pH = xr.open_dataset(pooch.retrieve(url_SurfacepH, known_hash=None))\n",
->>>>>>> bd1f1c68
     "ds_pH"
    ]
   },
@@ -386,14 +353,9 @@
    },
    "outputs": [],
    "source": [
-<<<<<<< HEAD
     "filename_CO2= 'co2_mm_gl.csv'\n",
     "url_CO2= 'https://gml.noaa.gov/webdata/ccgg/trends/co2/co2_mm_gl.csv'\n",
     "ds_CO2 = pd.read_csv(pooch_load(url_CO2,filename_CO2),header=55)\n",
-=======
-    "url_CO2 = \"https://gml.noaa.gov/webdata/ccgg/trends/co2/co2_mm_gl.csv\"\n",
-    "ds_CO2 = pd.read_csv(pooch.retrieve(url_CO2, known_hash=None), header=55)\n",
->>>>>>> bd1f1c68
     "\n",
     "ds_CO2"
    ]
@@ -414,12 +376,8 @@
     "\n",
     "filename_sst='sst.mon.mean.nc'\n",
     "url_sst = \"https://osf.io/6pgc2/download/\"\n",
-<<<<<<< HEAD
     "\n",
     "ds_SST = xr.open_dataset(pooch_load(url_sst,filename_sst))\n",
-=======
-    "ds_SST = xr.open_dataset(pooch.retrieve(url_sst, known_hash=None))\n",
->>>>>>> bd1f1c68
     "ds_SST"
    ]
   },
