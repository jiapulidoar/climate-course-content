{
 "cells": [
  {
   "cell_type": "markdown",
   "metadata": {
    "execution": {}
   },
   "source": [
    "# **Tutorial 6: Large Scale Climate Variability - ENSO**\n",
    "\n",
    "**Week 1, Day 3, Remote Sensing**\n",
    "\n",
    "**Content creators:** Douglas Rao\n",
    "\n",
    "**Content reviewers:** Katrina Dobson, Younkap Nina Duplex, Maria Gonzalez, Will Gregory, Nahid Hasan, Sherry Mi, Beatriz Cosenza Muralles, Jenna Pearson, Agustina Pesce, Chi Zhang, Ohad Zivan\n",
    "\n",
    "**Content editors:** Jenna Pearson, Chi Zhang, Ohad Zivan\n",
    "\n",
    "**Production editors:** Wesley Banfield, Jenna Pearson, Chi Zhang, Ohad Zivan\n",
    "\n",
    "**Our 2023 Sponsors:** NASA TOPS and Google DeepMind"
   ]
  },
  {
   "cell_type": "markdown",
   "metadata": {
    "execution": {}
   },
   "source": [
    "# **Tutorial Objectives**\n",
    "\n",
    "In this tutorial, you will build upon the introduction to El Niño-Southern Oscillation (ENSO) from Day 1 and 2. ENSO is recognized as one of the most influential large-scale climate variabilities that impact weather and climate patterns.\n",
    "\n",
    "By the end of this tutorial, you will:\n",
    "\n",
    "- Enhance your comprehension of the concept of ENSO and the three distinct phases associated with it.\n",
    "- Utilize satellite-derived sea surface temperature (SST) data to compute an index for monitoring ENSO.\n"
   ]
  },
  {
   "cell_type": "markdown",
   "metadata": {
    "execution": {}
   },
   "source": [
    "# **Setup**"
   ]
  },
  {
   "cell_type": "code",
   "execution_count": null,
   "metadata": {
    "execution": {},
    "tags": [
     "colab"
    ]
   },
   "outputs": [],
   "source": [
<<<<<<< HEAD
    "# Imports\n",
    "\n",
    "# Import only the libraries/objects that you use in this tutorial.\n",
    "\n",
    "# If any external library has to be installed, !pip install library --quiet\n",
    "# follow this order: numpy>matplotlib.\n",
    "# import widgets in hidden Figure settings cell\n",
    "\n",
    "# Properly install cartopy in colab to avoid session crash\n",
=======
>>>>>>> 816e15af
    "# !apt-get install libproj-dev proj-data proj-bin --quiet\n",
    "# !apt-get install libgeos-dev --quiet\n",
    "# !pip install cython --quiet\n",
    "# !pip install cartopy --quiet\n",
    "\n",
    "# !apt-get -qq install python-cartopy python3-cartopy  --quiet\n",
    "# !pip uninstall -y shapely  --quiet\n",
    "# !pip install shapely --no-binary shapely  --quiet"
   ]
  },
  {
   "cell_type": "code",
   "execution_count": null,
   "metadata": {
    "execution": {},
    "tags": []
   },
   "outputs": [],
   "source": [
    "# imports\n",
    "import xarray as xr\n",
    "import numpy as np\n",
    "import matplotlib.pyplot as plt\n",
    "import cartopy\n",
    "import cartopy.crs as ccrs\n",
    "import os\n",
    "import requests\n",
    "import tarfile\n",
    "import pooch\n",
    "import os\n",
    "import tempfile\n",
    "import holoviews\n",
    "from geoviews import Dataset as gvDataset\n",
    "import geoviews.feature as gf\n",
    "from geoviews import Image as gvImage"
   ]
  },
  {
   "cell_type": "code",
   "execution_count": null,
   "metadata": {
    "cellView": "form",
    "execution": {},
    "tags": []
   },
   "outputs": [],
   "source": [
    "# @title Figure settings\n",
    "import ipywidgets as widgets  # interactive display\n",
    "\n",
    "%config InlineBackend.figure_format = 'retina'\n",
    "plt.style.use(\n",
    "    \"https://raw.githubusercontent.com/ClimateMatchAcademy/course-content/main/cma.mplstyle\"\n",
    ")"
   ]
  },
  {
   "cell_type": "code",
   "execution_count": null,
   "metadata": {
    "cellView": "form",
    "execution": {},
    "tags": []
   },
   "outputs": [],
   "source": [
    "# @title Video 1: Video 1 Name\n",
    "# Tech team will add code to format and display the video"
   ]
  },
  {
   "cell_type": "code",
   "execution_count": null,
   "metadata": {
    "execution": {}
   },
   "outputs": [],
   "source": [
<<<<<<< HEAD
    "# @title Video 1: Video 1 Name\n",
    "# Tech team will add code to format and display the video"
=======
    "# helper functions\n",
    "\n",
    "\n",
    "def pooch_load(filelocation=\"\", filename=\"\"):\n",
    "    shared_location = \"/home/jovyan/shared/data/tutorials/W1D3_RemoteSensingLandOceanandAtmosphere\"  # this is different for each day\n",
    "    user_temp_cache = tempfile.gettempdir()\n",
    "\n",
    "    if os.path.exists(os.path.join(shared_location, filename)):\n",
    "        file = os.path.join(shared_location, filename)\n",
    "    else:\n",
    "        file = pooch.retrieve(\n",
    "            filelocation, known_hash=None, fname=os.path.join(user_temp_cache, filename)\n",
    "        )\n",
    "\n",
    "    return file"
>>>>>>> 816e15af
   ]
  },
  {
   "cell_type": "markdown",
   "metadata": {
    "execution": {}
   },
   "source": [
    "# **Section 1: El Niño-Southern Oscillation (ENSO)**\n"
   ]
  },
  {
   "cell_type": "markdown",
   "metadata": {
    "execution": {}
   },
   "source": [
    "As you learned in Day 1 and 2, one of the most significant large-scale climate variabilities is El Niño-Southern Oscillation (ENSO). ENSO can change the global atmospheric circulation, which in turn, influences temperature and precipitation across the globe.\n",
    "\n",
    "Despite being a single climate phenomenon, ENSO exhibits three distinct phases:\n",
    "\n",
    "- El Niño: A warming of the ocean surface, or above-average sea surface temperatures, in the central and eastern tropical Pacific Ocean.\n",
    "- La Niña: A cooling of the ocean surface, or below-average sea surface temperatures, in the central and eastern tropical Pacific Ocean.\n",
    "- Neutral: Neither El Niño or La Niña. Often tropical Pacific SSTs are generally close to average. \n",
    "\n",
    "In Day 2, you practiced utilizing a variety of Xarray tools to examine variations in sea surface temperature (SST) during El Niño and La Niña events by calculating the [Oceanic Niño Index (ONI)](https://climatedataguide.ucar.edu/climate-data/nino-sst-indices-nino-12-3-34-4-oni-and-tni) from reanalysis data over the time period 2000-2014.\n",
    "\n",
    "In contrast to previous days, in this tutorial you will use satellite-based SST data to monitor ENSO over a longer time period starting in 1981."
   ]
  },
  {
   "cell_type": "markdown",
   "metadata": {
    "execution": {}
   },
   "source": [
<<<<<<< HEAD
    "# Option 1: Download data\n",
    "# Download the monthly sea surface temperature data from NOAA Physical System\n",
    "# Laboratory. The data is processed using the OISST SST Climate Data Records\n",
    "# from NOAA CDR program.\n",
    "# The data downloading may take 2-3 minutes to complete.\n",
    "import os, requests, tarfile\n",
    "\n",
    "fname = \"sst.mon.mean.nc\"\n",
    "url = \"https://osf.io/6pgc2/download/\"\n",
    "if not os.path.isfile(fname):\n",
    "    try:\n",
    "        r = requests.get(url)\n",
    "    except requests.ConnectionError:\n",
    "        print(\"!!! Failed to download data !!!\")\n",
    "    else:\n",
    "        if r.status_code != requests.codes.ok:\n",
    "            print(\"!!! Failed to download data !!!\")\n",
    "        else:\n",
    "            print(f\"Downloading {fname}...\")\n",
    "            with open(fname, \"wb\") as fid:\n",
    "                fid.write(r.content)\n",
    "            print(f\"Download {fname} completed!\")\n",
    "\n",
    "## Option 2: Use the data stored in the workspace\n",
    "# url = 'asset/data/sst.mon.mean.nc'"
=======
    "## **Section 1.1: Calculate SST Anomaly**\n",
    "\n",
    "[Optimum Interpolation Sea Surface Temperature (OISST)](https://www.ncei.noaa.gov/products/optimum-interpolation-sst) is a long-term Climate Data Record that incorporates observations from different platforms (satellites, ships, buoys and Argo floats) into a regular global grid. OISST data is originally produced at daily and 1/4° spatial resolution. To avoid the large amount of data processing of daily data, we use the monthly aggregated OISST SST data provided by [NOAA Physical Systems Laboratory](https://psl.noaa.gov/). "
>>>>>>> 816e15af
   ]
  },
  {
   "cell_type": "code",
   "execution_count": null,
   "metadata": {
    "execution": {},
    "tags": []
   },
   "outputs": [],
   "source": [
    "# download the monthly sea surface temperature data from NOAA Physical System\n",
    "# Laboratory. The data is processed using the OISST SST Climate Data Records\n",
    "# from the NOAA CDR program.\n",
    "# the data downloading may take 2-3 minutes to complete.\n",
    "# filename=sst.mon.mean.nc\n",
    "url_sst = \"https://osf.io/6pgc2/download/\"\n",
    "filename = \"sst.mon.mean.nc\"\n",
    "\n",
    "# we divide the data into small chunks to allow for easier memory manangement. this is all done automatically, no need for you to do anything\n",
    "ds = xr.open_dataset(\n",
    "    pooch_load(filelocation=url_sst, filename=filename),\n",
    "    chunks={\"time\": 25, \"latitude\": 200, \"longitude\": 200},\n",
    ")\n",
    "ds"
   ]
  },
  {
   "cell_type": "markdown",
   "metadata": {
    "execution": {}
   },
   "source": [
    "The monthly OISST data is available starting from September of 1981. We will use the Niño 3.4 (5N-5S, 170W-120W) region to monitor the ENSO as identified in the map below provided by NOAA Climate portal.\n",
    "\n",
    "![Location of four different nino regions ](https://www.climate.gov/sites/default/files/Fig3_ENSOindices_SST_large.png)\n",
    "\n",
    "Credit: [NOAA](https://www.climate.gov/sites/default/files/Fig3_ENSOindices_SST_large.png)\n",
    "\n",
    "The data is only available in full years starting 1982, so we will use 1982-2011 as the climatology period."
   ]
  },
  {
   "cell_type": "code",
   "execution_count": null,
   "metadata": {
    "execution": {},
    "tags": []
   },
   "outputs": [],
   "source": [
<<<<<<< HEAD
    "# Get 30-year climatology from 1982-2011\n",
    "sst_30yr = ds.sst.sel(time=slice(\"1982-01-01\", \"2011-12-01\"))\n",
    "# Calculate monthly climatology\n",
=======
    "# get 30-year climatology from 1982-2011\n",
    "sst_30yr = ds.sst.sel(time=slice(\"1982-01-01\", \"2011-12-01\"))\n",
    "\n",
    "# calculate monthly climatology\n",
>>>>>>> 816e15af
    "sst_clim = sst_30yr.groupby(\"time.month\").mean()\n",
    "sst_clim"
   ]
  },
  {
   "cell_type": "code",
   "execution_count": null,
   "metadata": {
    "execution": {},
    "tags": []
   },
   "outputs": [],
   "source": [
<<<<<<< HEAD
    "# Calculate monthly anomaly\n",
=======
    "# calculate monthly anomaly\n",
>>>>>>> 816e15af
    "sst_anom = ds.sst.groupby(\"time.month\") - sst_clim\n",
    "sst_anom"
   ]
  },
  {
   "cell_type": "markdown",
   "metadata": {
    "execution": {}
   },
   "source": [
    "Now, we can take a look at the SST anomaly of a given month. We use January of 1998 to show the specific change of SST during that time period."
   ]
  },
  {
   "cell_type": "code",
   "execution_count": null,
   "metadata": {
    "execution": {},
    "tags": []
   },
   "outputs": [],
   "source": [
    "sst = sst_anom.sel(time=\"1998-01-01\")\n",
<<<<<<< HEAD
    "# Initate plot\n",
    "fig = plt.figure(figsize=(9, 6))\n",
    "# Focus on the ocean with the central_longitude=180\n",
    "ax = plt.axes(projection=ccrs.Robinson(central_longitude=180))\n",
=======
    "\n",
    "# initate plot\n",
    "fig, ax = plt.subplots(\n",
    "    subplot_kw={\"projection\": ccrs.Robinson(central_longitude=180)}, figsize=(9, 6)\n",
    ")\n",
    "\n",
    "# focus on the ocean with the central_longitude=180\n",
>>>>>>> 816e15af
    "ax.coastlines()\n",
    "ax.gridlines()\n",
    "sst.plot(\n",
    "    ax=ax,\n",
    "    transform=ccrs.PlateCarree(),\n",
    "    vmin=-3,\n",
    "    vmax=3,\n",
    "    cmap=\"RdBu_r\",\n",
    "    cbar_kwargs=dict(shrink=0.5, label=\"OISST Anomaly (degC)\"),\n",
    ")"
   ]
  },
  {
   "cell_type": "markdown",
   "metadata": {
    "execution": {}
   },
   "source": [
    "### **Interactive Demo 1.1**\n",
    "\n",
    "Use the slider bar below to explore maps of the anomalies through the year in 1998."
   ]
  },
  {
   "cell_type": "code",
   "execution_count": null,
   "metadata": {
    "execution": {},
    "tags": []
   },
   "outputs": [],
   "source": [
    "# note this code takes a while to load. probably an hour\n",
    "# holoviews.extension('bokeh')\n",
    "\n",
    "# dataset_plot = gvDataset(sst_anom.sel(time=slice('1998-01-01','1998-12-01'))) # taking only 12 months\n",
    "# images = dataset_plot.to(gvImage, ['lon', 'lat'], ['sst'], 'time')\n",
    "# images.opts(cmap='RdBu_r', colorbar=True, width=600, height=400,projection=ccrs.Robinson(),\n",
    "#             clim=(-3,3),clabel ='OISST Anomaly (degC)') * gf.coastline"
   ]
  },
  {
   "cell_type": "markdown",
   "metadata": {
    "execution": {}
   },
   "source": [
    "## **Section 1.2: Monitoring ENSO with Oceanic Niño Index**\n",
    "\n",
    "As you learned in Day 2, the [Oceanic Niño Index (ONI)](https://climatedataguide.ucar.edu/climate-data/nino-sst-indices-nino-12-3-34-4-oni-and-tni) is a common index used to monitor ENSO. It is calculated using the Niño 3.4 region (5N-5S, 170W-120W) and by applying a 3-month rolling mean to the mean SST anomalies in that region."
   ]
  },
  {
   "cell_type": "markdown",
   "metadata": {
    "execution": {}
   },
   "source": [
    "You may have noticed that the `lon` for the SST data from [NOAA Physical Systems Laboratory](https://psl.noaa.gov/) is organized between 0°–360°E. Just as in Tutorial 1 of Day 2, we find that the region to subset with our dataset is (-5°–5°, 190–240°)."
   ]
  },
  {
   "cell_type": "code",
   "execution_count": null,
   "metadata": {
    "execution": {},
    "tags": []
   },
   "outputs": [],
   "source": [
<<<<<<< HEAD
    "## Extract SST data for the Nino 3.4 regions\n",
=======
    "# extract SST data from the Nino 3.4 region\n",
>>>>>>> 816e15af
    "sst_nino34 = sst_anom.sel(lat=slice(-5, 5), lon=slice(190, 240))\n",
    "sst_nino34"
   ]
  },
  {
   "cell_type": "code",
   "execution_count": null,
   "metadata": {
    "execution": {},
    "tags": []
   },
   "outputs": [],
   "source": [
<<<<<<< HEAD
    "# Calculate the mean values for the Nino 3.4 region\n",
    "fig = plt.figure(figsize=(12, 6))\n",
    "nino34 = sst_nino34.mean(dim=[\"lat\", \"lon\"])\n",
    "nino34.plot()\n",
    "plt.ylabel(\"Nino3.4 Anomaly (degC)\")\n",
    "plt.axhline(y=0, color=\"k\", linestyle=\"dashed\")"
=======
    "# calculate the mean values for the Nino 3.4 region\n",
    "nino34 = sst_nino34.mean(dim=[\"lat\", \"lon\"])\n",
    "\n",
    "# Pplot time series for Nino 3.4 mean anomaly\n",
    "fig, ax = plt.subplots(figsize=(12, 6))\n",
    "nino34.plot(ax=ax)\n",
    "ax.set_ylabel(\"Nino3.4 Anomaly (degC)\")\n",
    "ax.axhline(y=0, color=\"k\", linestyle=\"dashed\")"
>>>>>>> 816e15af
   ]
  },
  {
   "cell_type": "markdown",
   "metadata": {
    "execution": {}
   },
   "source": [
    "The ONI is defined as the 3-month rolling mean of the monthly regional average of the SST anomaly for the Nino 3.4 region. We can use `.rolling()` to calculate the ONI value for each month from the OISST monthly anomaly."
   ]
  },
  {
   "cell_type": "code",
   "execution_count": null,
   "metadata": {
    "execution": {},
    "tags": []
   },
   "outputs": [],
   "source": [
<<<<<<< HEAD
    "# Calculate 3-month rolling mean of Nino 3.4 anomaly for the ONI\n",
    "fig = plt.figure(figsize=(12, 6))\n",
    "oni = nino34.rolling(time=3, center=True).mean()\n",
    "oni.plot()\n",
    "plt.ylabel(\"Ocean Nino Index\")\n",
    "plt.axhline(y=0, color=\"k\", linestyle=\"dashed\")"
=======
    "# calculate 3-month rolling mean of Nino 3.4 anomaly for the ONI\n",
    "oni = nino34.rolling(time=3, center=True).mean()\n",
    "\n",
    "# generate time series plot\n",
    "fig, ax = plt.subplots(figsize=(12, 6))\n",
    "nino34.plot(label=\"Nino 3.4\", ax=ax)\n",
    "oni.plot(color=\"k\", label=\"ONI\", ax=ax)\n",
    "ax.set_ylabel(\"Anomaly (degC)\")\n",
    "ax.axhline(y=0, color=\"k\", linestyle=\"dashed\")\n",
    "ax.legend()"
>>>>>>> 816e15af
   ]
  },
  {
   "cell_type": "markdown",
   "metadata": {
    "execution": {}
   },
   "source": [
    "The different phases of ENSO are nominally defined based on a threshold of $\\pm$ 0.5 with the ONI index. \n",
    "\n",
    "- [El Niño](https://glossary.ametsoc.org/wiki/El_niño) [ONI values higher than 0.5]: surface waters in the east-central tropical Pacific are at least 0.5 degrees Celsius *warmer than normal*.\n",
    "- [La Niña](https://glossary.ametsoc.org/wiki/La_niña) [ONI values lower than -0.5]: surface waters ub the west tropical Pacific are at least 0.5 degrees Celsius *cooler than normal*.\n",
    "\n",
    "The neutral phase is when ONI values are in between these two thresholds. We can make the ONI plot that is used by NOAA and other organizations to monitor ENSO phases."
   ]
  },
  {
   "cell_type": "code",
   "execution_count": null,
   "metadata": {
    "execution": {},
    "tags": []
   },
   "outputs": [],
   "source": [
    "# set up the plot size\n",
    "fig, ax = plt.subplots(figsize=(12, 6))\n",
    "\n",
    "# create the filled area when ONI values are above 0.5 for El Nino\n",
    "ax.fill_between(\n",
    "    oni.time.data,\n",
    "    oni.where(oni >= 0.5).data,\n",
    "    0.5,\n",
    "    color=\"red\",\n",
    "    alpha=0.9,\n",
    ")\n",
    "\n",
    "# create the filled area when ONI values are below -0.5 for La Nina\n",
    "ax.fill_between(\n",
    "    oni.time.data,\n",
    "    oni.where(oni <= -0.5).data,\n",
    "    -0.5,\n",
    "    color=\"blue\",\n",
    "    alpha=0.9,\n",
    ")\n",
<<<<<<< HEAD
    "# Create the time series of ONI\n",
    "oni.plot(color=\"black\")\n",
    "# Add the threshold lines on the plot\n",
    "plt.axhline(0, color=\"black\", lw=0.5)\n",
    "plt.axhline(0.5, color=\"red\", linewidth=0.5, linestyle=\"dotted\")\n",
    "plt.axhline(-0.5, color=\"blue\", linewidth=0.5, linestyle=\"dotted\")\n",
    "plt.title(\"Oceanic Niño Index\")"
=======
    "\n",
    "# create the time series of ONI\n",
    "oni.plot(color=\"black\", ax=ax)\n",
    "\n",
    "# add the threshold lines on the plot\n",
    "ax.axhline(0, color=\"black\", lw=0.5)\n",
    "ax.axhline(0.5, color=\"red\", linewidth=0.5, linestyle=\"dotted\")\n",
    "ax.axhline(-0.5, color=\"blue\", linewidth=0.5, linestyle=\"dotted\")\n",
    "ax.set_title(\"Oceanic Niño Index\")"
>>>>>>> 816e15af
   ]
  },
  {
   "cell_type": "markdown",
   "metadata": {
    "execution": {}
   },
   "source": [
    "From the plot, we can see the historical ENSO phases swing from El Nino to La Nina events. The major ENSO events like 1997-1998 shows up very clearly on the ONI plot. \n",
    "\n",
    "We will use the ONI data to perform analysis to understand the impact of ENSO on precipitation. So you can export the ONI time series into a netCDF file for future use via `.to_netcdf()`. For our purposes, we will download a dataset that has been previously saved in the next tutorial. If you wanted to save the data when working on your own computer, this is the code you could use."
   ]
  },
  {
   "cell_type": "code",
   "execution_count": null,
   "metadata": {
    "execution": {},
    "tags": []
   },
   "outputs": [],
   "source": [
<<<<<<< HEAD
    "oni.to_netcdf(\"t6_oceanic-nino-index.nc\")"
=======
    "# oni.to_netcdf('t6_oceanic-nino-index.nc')"
>>>>>>> 816e15af
   ]
  },
  {
   "cell_type": "markdown",
   "metadata": {
    "execution": {}
   },
   "source": [
    "### **Coding Exercises 1.2**\n",
    "\n",
    "As we learned here, ENSO is monitored using the anomaly of SST data for a specific region (e.g., Nino 3.4). We also learned previously that the reference periods used to calculate climatolgies are updated regularly to reflect the most up to date 'normal'.\n",
    "\n",
    "1. Compare the ONI time series calculated using two different climatology reference periods (1982-2011 v.s. 1991-2020). "
   ]
  },
  {
   "cell_type": "markdown",
   "metadata": {
    "colab_type": "text",
    "execution": {},
    "tags": []
   },
   "source": [
    "```python\n",
    "#################################################\n",
    "# Students: Fill in missing code (...) and comment or remove the next line\n",
    "raise NotImplementedError(\n",
    "    \"Student exercise: Compare the ONI time series calculated using two different climatology reference periods (1982-2011 v.s. 1991-2020).\"\n",
    ")\n",
    "#################################################\n",
    "# select data from 1991-2020.\n",
    "sst_30yr_later = ...\n",
    "\n",
    "# calculate climatology\n",
    "sst_clim_later = ...\n",
    "\n",
    "# calculate anomaly\n",
    "sst_anom_later = ...\n",
    "\n",
    "# calculate mean over Nino 3.4 region\n",
    "nino34_later = ...\n",
    "\n",
    "# compute 3 month rolling mean\n",
    "oni_later = ...\n",
    "\n",
    "# compare the two ONI time series and visualize the difference as a time series plot\n",
    "fig, ax = plt.subplots(figsize=(12, 6))\n",
    "oni.plot(color=\"k\", label=\"ONI (1982-2011)\", ax=ax)\n",
    "oni_later.plot(color=\"r\", label=\"ONI (1991-2020)\", ax=ax)\n",
    "ax.set_ylabel(\"Anomaly (degC)\")\n",
    "ax.axhline(y=0, color=\"k\", linestyle=\"dashed\")\n",
    "ax.legend()\n",
    "\n",
    "```"
   ]
  },
  {
   "cell_type": "code",
   "execution_count": null,
   "metadata": {
    "execution": {},
    "tags": []
   },
   "outputs": [],
   "source": [
    "# to_remove solution\n",
    "\n",
    "# select data from 1991-2020.\n",
    "sst_30yr_later = ds.sst.sel(time=slice(\"1991-01-01\", \"2020-12-30\"))\n",
    "\n",
<<<<<<< HEAD
    "\"\"\"\n",
=======
    "# calculate climatology\n",
    "sst_clim_later = sst_30yr_later.groupby(\"time.month\").mean()\n",
    "\n",
    "# calculate anomaly\n",
    "sst_anom_later = ds.sst.groupby(\"time.month\") - sst_clim_later\n",
>>>>>>> 816e15af
    "\n",
    "# calculate mean over Nino 3.4 region\n",
    "nino34_later = sst_anom_later.sel(lat=slice(-5, 5), lon=slice(190, 240)).mean(\n",
    "    dim=[\"lat\", \"lon\"]\n",
    ")\n",
    "\n",
<<<<<<< HEAD
    "\"\"\""
=======
    "# compute 3 month rolling mean\n",
    "oni_later = nino34_later.rolling(time=3, center=True).mean()\n",
    "\n",
    "# compare the two ONI time series and visualize the difference as a time series plot\n",
    "fig, ax = plt.subplots(figsize=(12, 6))\n",
    "oni.plot(color=\"k\", label=\"ONI (1982-2011)\", ax=ax)\n",
    "oni_later.plot(color=\"r\", label=\"ONI (1991-2020)\", ax=ax)\n",
    "ax.set_ylabel(\"Anomaly (degC)\")\n",
    "ax.axhline(y=0, color=\"k\", linestyle=\"dashed\")\n",
    "ax.legend()"
>>>>>>> 816e15af
   ]
  },
  {
   "cell_type": "markdown",
   "metadata": {
    "execution": {}
   },
   "source": [
    "### **Questions 1.2: Climate Connection**\n",
    "\n",
    "1. What is the main difference you note about this plot?\n",
    "2. What does this tell you about the climatology calculated from 1982-2011 versus 1991-2020?\n",
    "3. Why is it important to use appropriate climatologies when finding anomalies?"
   ]
  },
  {
   "cell_type": "code",
   "execution_count": null,
   "metadata": {
    "execution": {},
    "tags": []
   },
   "outputs": [],
   "source": [
    "# to_remove explanation\n",
    "\n",
    "\"\"\"\n",
    "1. The index using the 1982-2011 reference period is always a little larger than the 1991-2020 reference period curve.\n",
    "2. This means that the climatology values for the 1991-2020 reference period were larger than that of 1982-2011.\n",
    "3. This can help remove long term trends (e.g. from warming) that can obscure the anomalies and ensures the anomaly is to the correct 'normal'.\n",
    "\"\"\";"
   ]
  },
  {
   "cell_type": "markdown",
   "metadata": {
    "execution": {}
   },
   "source": [
    "# **Summary**\n",
    "\n",
    "In this tutorial, you revisted the foundational principles of ENSO and explored how satellite data can be employed to track this phenomenon. \n",
    "- As one of the most potent climate influences on Earth, ENSO has the capacity to alter global atmospheric circulation with impacts around the world.\n",
    "- You observed the three phases of ENSO by utilizing SST data gathered from satellites and calculating the Oceanic Niño Index.\n",
    "\n",
    "In the forthcoming tutorial, we will utilize the ONI, calculated in this session, to evaluate the influence of ENSO on precipitation in select regions. \n"
   ]
  },
  {
   "cell_type": "markdown",
   "metadata": {
    "execution": {}
   },
   "source": [
    "# Resources"
   ]
  },
  {
   "cell_type": "markdown",
   "metadata": {
    "execution": {}
   },
   "source": [
    "Data from this tutorial can be accessed [here](https://www.ncei.noaa.gov/products/optimum-interpolation-sst)."
   ]
  }
 ],
 "metadata": {
  "colab": {
   "collapsed_sections": [],
   "include_colab_link": true,
   "name": "W1D3_Tutorial6",
   "provenance": [],
   "toc_visible": true
  },
  "kernel": {
   "display_name": "Python 3",
   "language": "python",
   "name": "python3"
  },
  "kernelspec": {
   "display_name": "Python 3 (ipykernel)",
   "language": "python",
   "name": "python3"
  },
  "language_info": {
   "codemirror_mode": {
    "name": "ipython",
    "version": 3
   },
   "file_extension": ".py",
   "mimetype": "text/x-python",
   "name": "python",
   "nbconvert_exporter": "python",
   "pygments_lexer": "ipython3",
   "version": "3.10.12"
  }
 },
 "nbformat": 4,
 "nbformat_minor": 4
}<|MERGE_RESOLUTION|>--- conflicted
+++ resolved
@@ -57,18 +57,6 @@
    },
    "outputs": [],
    "source": [
-<<<<<<< HEAD
-    "# Imports\n",
-    "\n",
-    "# Import only the libraries/objects that you use in this tutorial.\n",
-    "\n",
-    "# If any external library has to be installed, !pip install library --quiet\n",
-    "# follow this order: numpy>matplotlib.\n",
-    "# import widgets in hidden Figure settings cell\n",
-    "\n",
-    "# Properly install cartopy in colab to avoid session crash\n",
-=======
->>>>>>> 816e15af
     "# !apt-get install libproj-dev proj-data proj-bin --quiet\n",
     "# !apt-get install libgeos-dev --quiet\n",
     "# !pip install cython --quiet\n",
@@ -147,10 +135,6 @@
    },
    "outputs": [],
    "source": [
-<<<<<<< HEAD
-    "# @title Video 1: Video 1 Name\n",
-    "# Tech team will add code to format and display the video"
-=======
     "# helper functions\n",
     "\n",
     "\n",
@@ -166,7 +150,6 @@
     "        )\n",
     "\n",
     "    return file"
->>>>>>> 816e15af
    ]
   },
   {
@@ -203,37 +186,9 @@
     "execution": {}
    },
    "source": [
-<<<<<<< HEAD
-    "# Option 1: Download data\n",
-    "# Download the monthly sea surface temperature data from NOAA Physical System\n",
-    "# Laboratory. The data is processed using the OISST SST Climate Data Records\n",
-    "# from NOAA CDR program.\n",
-    "# The data downloading may take 2-3 minutes to complete.\n",
-    "import os, requests, tarfile\n",
-    "\n",
-    "fname = \"sst.mon.mean.nc\"\n",
-    "url = \"https://osf.io/6pgc2/download/\"\n",
-    "if not os.path.isfile(fname):\n",
-    "    try:\n",
-    "        r = requests.get(url)\n",
-    "    except requests.ConnectionError:\n",
-    "        print(\"!!! Failed to download data !!!\")\n",
-    "    else:\n",
-    "        if r.status_code != requests.codes.ok:\n",
-    "            print(\"!!! Failed to download data !!!\")\n",
-    "        else:\n",
-    "            print(f\"Downloading {fname}...\")\n",
-    "            with open(fname, \"wb\") as fid:\n",
-    "                fid.write(r.content)\n",
-    "            print(f\"Download {fname} completed!\")\n",
-    "\n",
-    "## Option 2: Use the data stored in the workspace\n",
-    "# url = 'asset/data/sst.mon.mean.nc'"
-=======
     "## **Section 1.1: Calculate SST Anomaly**\n",
     "\n",
     "[Optimum Interpolation Sea Surface Temperature (OISST)](https://www.ncei.noaa.gov/products/optimum-interpolation-sst) is a long-term Climate Data Record that incorporates observations from different platforms (satellites, ships, buoys and Argo floats) into a regular global grid. OISST data is originally produced at daily and 1/4° spatial resolution. To avoid the large amount of data processing of daily data, we use the monthly aggregated OISST SST data provided by [NOAA Physical Systems Laboratory](https://psl.noaa.gov/). "
->>>>>>> 816e15af
    ]
   },
   {
@@ -285,16 +240,10 @@
    },
    "outputs": [],
    "source": [
-<<<<<<< HEAD
-    "# Get 30-year climatology from 1982-2011\n",
-    "sst_30yr = ds.sst.sel(time=slice(\"1982-01-01\", \"2011-12-01\"))\n",
-    "# Calculate monthly climatology\n",
-=======
     "# get 30-year climatology from 1982-2011\n",
     "sst_30yr = ds.sst.sel(time=slice(\"1982-01-01\", \"2011-12-01\"))\n",
     "\n",
     "# calculate monthly climatology\n",
->>>>>>> 816e15af
     "sst_clim = sst_30yr.groupby(\"time.month\").mean()\n",
     "sst_clim"
    ]
@@ -308,11 +257,7 @@
    },
    "outputs": [],
    "source": [
-<<<<<<< HEAD
-    "# Calculate monthly anomaly\n",
-=======
     "# calculate monthly anomaly\n",
->>>>>>> 816e15af
     "sst_anom = ds.sst.groupby(\"time.month\") - sst_clim\n",
     "sst_anom"
    ]
@@ -336,12 +281,6 @@
    "outputs": [],
    "source": [
     "sst = sst_anom.sel(time=\"1998-01-01\")\n",
-<<<<<<< HEAD
-    "# Initate plot\n",
-    "fig = plt.figure(figsize=(9, 6))\n",
-    "# Focus on the ocean with the central_longitude=180\n",
-    "ax = plt.axes(projection=ccrs.Robinson(central_longitude=180))\n",
-=======
     "\n",
     "# initate plot\n",
     "fig, ax = plt.subplots(\n",
@@ -349,7 +288,6 @@
     ")\n",
     "\n",
     "# focus on the ocean with the central_longitude=180\n",
->>>>>>> 816e15af
     "ax.coastlines()\n",
     "ax.gridlines()\n",
     "sst.plot(\n",
@@ -420,11 +358,7 @@
    },
    "outputs": [],
    "source": [
-<<<<<<< HEAD
-    "## Extract SST data for the Nino 3.4 regions\n",
-=======
     "# extract SST data from the Nino 3.4 region\n",
->>>>>>> 816e15af
     "sst_nino34 = sst_anom.sel(lat=slice(-5, 5), lon=slice(190, 240))\n",
     "sst_nino34"
    ]
@@ -438,14 +372,6 @@
    },
    "outputs": [],
    "source": [
-<<<<<<< HEAD
-    "# Calculate the mean values for the Nino 3.4 region\n",
-    "fig = plt.figure(figsize=(12, 6))\n",
-    "nino34 = sst_nino34.mean(dim=[\"lat\", \"lon\"])\n",
-    "nino34.plot()\n",
-    "plt.ylabel(\"Nino3.4 Anomaly (degC)\")\n",
-    "plt.axhline(y=0, color=\"k\", linestyle=\"dashed\")"
-=======
     "# calculate the mean values for the Nino 3.4 region\n",
     "nino34 = sst_nino34.mean(dim=[\"lat\", \"lon\"])\n",
     "\n",
@@ -454,7 +380,6 @@
     "nino34.plot(ax=ax)\n",
     "ax.set_ylabel(\"Nino3.4 Anomaly (degC)\")\n",
     "ax.axhline(y=0, color=\"k\", linestyle=\"dashed\")"
->>>>>>> 816e15af
    ]
   },
   {
@@ -475,14 +400,6 @@
    },
    "outputs": [],
    "source": [
-<<<<<<< HEAD
-    "# Calculate 3-month rolling mean of Nino 3.4 anomaly for the ONI\n",
-    "fig = plt.figure(figsize=(12, 6))\n",
-    "oni = nino34.rolling(time=3, center=True).mean()\n",
-    "oni.plot()\n",
-    "plt.ylabel(\"Ocean Nino Index\")\n",
-    "plt.axhline(y=0, color=\"k\", linestyle=\"dashed\")"
-=======
     "# calculate 3-month rolling mean of Nino 3.4 anomaly for the ONI\n",
     "oni = nino34.rolling(time=3, center=True).mean()\n",
     "\n",
@@ -493,7 +410,6 @@
     "ax.set_ylabel(\"Anomaly (degC)\")\n",
     "ax.axhline(y=0, color=\"k\", linestyle=\"dashed\")\n",
     "ax.legend()"
->>>>>>> 816e15af
    ]
   },
   {
@@ -539,15 +455,6 @@
     "    color=\"blue\",\n",
     "    alpha=0.9,\n",
     ")\n",
-<<<<<<< HEAD
-    "# Create the time series of ONI\n",
-    "oni.plot(color=\"black\")\n",
-    "# Add the threshold lines on the plot\n",
-    "plt.axhline(0, color=\"black\", lw=0.5)\n",
-    "plt.axhline(0.5, color=\"red\", linewidth=0.5, linestyle=\"dotted\")\n",
-    "plt.axhline(-0.5, color=\"blue\", linewidth=0.5, linestyle=\"dotted\")\n",
-    "plt.title(\"Oceanic Niño Index\")"
-=======
     "\n",
     "# create the time series of ONI\n",
     "oni.plot(color=\"black\", ax=ax)\n",
@@ -557,7 +464,6 @@
     "ax.axhline(0.5, color=\"red\", linewidth=0.5, linestyle=\"dotted\")\n",
     "ax.axhline(-0.5, color=\"blue\", linewidth=0.5, linestyle=\"dotted\")\n",
     "ax.set_title(\"Oceanic Niño Index\")"
->>>>>>> 816e15af
    ]
   },
   {
@@ -580,11 +486,7 @@
    },
    "outputs": [],
    "source": [
-<<<<<<< HEAD
-    "oni.to_netcdf(\"t6_oceanic-nino-index.nc\")"
-=======
     "# oni.to_netcdf('t6_oceanic-nino-index.nc')"
->>>>>>> 816e15af
    ]
   },
   {
@@ -655,24 +557,17 @@
     "# select data from 1991-2020.\n",
     "sst_30yr_later = ds.sst.sel(time=slice(\"1991-01-01\", \"2020-12-30\"))\n",
     "\n",
-<<<<<<< HEAD
-    "\"\"\"\n",
-=======
     "# calculate climatology\n",
     "sst_clim_later = sst_30yr_later.groupby(\"time.month\").mean()\n",
     "\n",
     "# calculate anomaly\n",
     "sst_anom_later = ds.sst.groupby(\"time.month\") - sst_clim_later\n",
->>>>>>> 816e15af
     "\n",
     "# calculate mean over Nino 3.4 region\n",
     "nino34_later = sst_anom_later.sel(lat=slice(-5, 5), lon=slice(190, 240)).mean(\n",
     "    dim=[\"lat\", \"lon\"]\n",
     ")\n",
     "\n",
-<<<<<<< HEAD
-    "\"\"\""
-=======
     "# compute 3 month rolling mean\n",
     "oni_later = nino34_later.rolling(time=3, center=True).mean()\n",
     "\n",
@@ -683,7 +578,6 @@
     "ax.set_ylabel(\"Anomaly (degC)\")\n",
     "ax.axhline(y=0, color=\"k\", linestyle=\"dashed\")\n",
     "ax.legend()"
->>>>>>> 816e15af
    ]
   },
   {
