--- conflicted
+++ resolved
@@ -60,19 +60,6 @@
    },
    "outputs": [],
    "source": [
-<<<<<<< HEAD
-    "# Imports\n",
-    "\n",
-    "# Import only the libraries/objects that you use in this tutorial.\n",
-    "\n",
-    "# If any external library has to be installed, !pip install library --quiet\n",
-    "# follow this order: numpy>matplotlib.\n",
-    "# import widgets in hidden Figure settings cell\n",
-    "\n",
-    "#!pip install s3fs --quiet\n",
-    "#!pip install cartopy --quiet\n",
-    "\n",
-=======
     "# !pip install s3fs --quiet\n",
     "# !pip install cartopy --quiet"
    ]
@@ -87,7 +74,6 @@
    "outputs": [],
    "source": [
     "# imports\n",
->>>>>>> 816e15af
     "import s3fs\n",
     "import numpy as np\n",
     "import xarray as xr\n",
@@ -143,10 +129,6 @@
    },
    "outputs": [],
    "source": [
-<<<<<<< HEAD
-    "# @title Video 1: Video 1 Name\n",
-    "# Tech team will add code to format and display the video"
-=======
     "# helper functions\n",
     "\n",
     "\n",
@@ -162,7 +144,6 @@
     "        )\n",
     "\n",
     "    return file"
->>>>>>> 816e15af
    ]
   },
   {
@@ -244,18 +225,10 @@
     "# to access the NDVI data from AWS S3 bucket, we first need to connect to s3 bucket\n",
     "fs = s3fs.S3FileSystem(anon=True)\n",
     "\n",
-<<<<<<< HEAD
-    "# We can now check to see if the file exist in this cloud storage bucket using the\n",
-    "# file name pattern we just described\n",
-    "file_location = fs.glob(\n",
-    "    \"s3://noaa-cdr-ndvi-pds/data/2002/AVHRR-Land_v005_AVH13C1_*_20020312_c*.nc\"\n",
-    ")\n",
-=======
     "# we can now check to see if the file exist in this cloud storage bucket using the file name pattern we just described\n",
     "date_sel = datetime.datetime(\n",
     "    2002, 3, 12, 0\n",
     ")  # select a desired date and hours (midnight is zero)\n",
->>>>>>> 816e15af
     "\n",
     "# automatic filename from data_sel. we use strftime (string format time) to get the text format of the file in question.\n",
     "file_location = fs.glob(\n",
@@ -358,17 +331,11 @@
    },
    "outputs": [],
    "source": [
-<<<<<<< HEAD
-    "## First, we need to open the connection to the file object of the selected date.\n",
-    "## We are still using the date of 2002-03-12 as the example here.\n",
-    "file_obj = fs.open(file_location[0])  # this provide a link to the data on AWS\n",
-=======
     "# first, we need to open the connection to the file object of the selected date.\n",
     "# we are still using the date of 2002-03-12 as the example here.\n",
     "\n",
     "# to keep up with previous tutorials (consistency), we are going to use boto3 and pooch to open the file.\n",
     "# but note s3fs also has the ability to open files from s3 remotely.\n",
->>>>>>> 816e15af
     "\n",
     "client = boto3.client(\n",
     "    \"s3\", config=botocore.client.Config(signature_version=botocore.UNSIGNED)\n",
@@ -526,11 +493,7 @@
    },
    "outputs": [],
    "source": [
-<<<<<<< HEAD
-    "# @markdown *Run this cell to define the function to extract high quality NDVI data `get_quality_info()`*\n",
-=======
     "# define a function to extract high quality NDVI data\n",
->>>>>>> 816e15af
     "def get_quality_info(QA):\n",
     "    \"\"\"\n",
     "    QA: the QA value read in from the NDVI data\n",
@@ -544,19 +507,11 @@
     "    True: high quality\n",
     "    False: low quality\n",
     "    \"\"\"\n",
-<<<<<<< HEAD
-    "    ## Unpack quality assurance flag for cloud (byte: 1)\n",
-    "    cld_flag = (QA % (2**2)) // 2\n",
-    "    ## Unpack quality assurance flag for cloud shadow (byte: 2)\n",
-    "    cld_shadow = (QA % (2**3)) // 2**2\n",
-    "    ## Unpack quality assurance flag for AVHRR values (byte: 7)\n",
-=======
     "    # unpack quality assurance flag for cloud (byte: 1)\n",
     "    cld_flag = (QA % (2**2)) // 2\n",
     "    # unpack quality assurance flag for cloud shadow (byte: 2)\n",
     "    cld_shadow = (QA % (2**3)) // 2**2\n",
     "    # unpack quality assurance flag for AVHRR values (byte: 7)\n",
->>>>>>> 816e15af
     "    value_valid = (QA % (2**8)) // 2**7\n",
     "\n",
     "    mask = (cld_flag == 0) & (cld_shadow == 0) & (value_valid == 1)\n",
@@ -574,13 +529,7 @@
    },
    "outputs": [],
    "source": [
-<<<<<<< HEAD
-    "# @markdown *Run this cell to extract the mask indicates high quality NDVI grid using `get_quality_info()`*\n",
-    "\n",
-    "## Get the quality assurance value from NDVI data\n",
-=======
     "# get the quality assurance value from NDVI data\n",
->>>>>>> 816e15af
     "QA = ds.QA\n",
     "\n",
     "# create the high quality information mask\n",
@@ -610,11 +559,7 @@
    },
    "outputs": [],
    "source": [
-<<<<<<< HEAD
-    "# @markdown Run this cell to use `.where` to only keep the NDVI values with high quality flag.\n",
-=======
     "# use `.where` to only keep the NDVI values with high quality flag\n",
->>>>>>> 816e15af
     "ndvi_masked = ndvi.where(mask)\n",
     "ndvi_masked"
    ]
@@ -638,15 +583,10 @@
    },
    "outputs": [],
    "source": [
-<<<<<<< HEAD
-    "# @markdown Run this cell to re-plot the NDVI map using masked data\n",
-    "ndvi_masked.plot(vmin=-0.1, vmax=1.0, aspect=1.8, size=5)"
-=======
     "# re-plot the NDVI map using masked data\n",
     "ndvi_masked.coarsen(latitude=5).mean().coarsen(longitude=5).mean().plot(\n",
     "    vmin=-0.1, vmax=1.0, aspect=1.8, size=5\n",
     ")"
->>>>>>> 816e15af
    ]
   },
   {
