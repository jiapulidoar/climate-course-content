--- conflicted
+++ resolved
@@ -7,11 +7,7 @@
     "execution": {}
    },
    "source": [
-<<<<<<< HEAD
-    "[![Open In Colab](https://colab.research.google.com/assets/colab-badge.svg)](https://colab.research.google.com/github/ClimateMatchAcademy/course-content/blob/main/tutorials/W1D5_ClimateModeling/instructor/W1D5_Tutorial5.ipynb) &nbsp; <a href=\"https://kaggle.com/kernels/welcome?src=https://raw.githubusercontent.com/ClimateMatchAcademy/course-content/main/tutorials/W1D5_ClimateModeling/instructor/W1D5_Tutorial5.ipynb\" target=\"_parent\"><img src=\"https://kaggle.com/static/images/open-in-kaggle.svg\" alt=\"Open in Kaggle\"/></a>"
-=======
     "[![Open In Colab](https://colab.research.google.com/assets/colab-badge.svg)](https://colab.research.google.com/github/ClimateMatchAcademy/course-content/blob/main/tutorials/W1D5_ClimateModeling/instructor/W1D5_Tutorial5.ipynb) &nbsp; <a href=\"https://kaggle.com/kernels/welcome?src=https://raw.githubusercontent.com/{ORG}/course-content/main/tutorials/W1D5_ClimateModeling/instructor/W1D5_Tutorial5.ipynb\" target=\"_parent\"><img src=\"https://kaggle.com/static/images/open-in-kaggle.svg\" alt=\"Open in Kaggle\"/></a>"
->>>>>>> 816e15af
    ]
   },
   {
@@ -34,12 +30,7 @@
     "\n",
     "**Production editors:** Wesley Banfield, Jenna Pearson, Chi Zhang, Ohad Zivan\n",
     "\n",
-<<<<<<< HEAD
-    "**Our 2023 Sponsors:** NASA TOPS\n",
-    "\n"
-=======
     "**Our 2023 Sponsors:** NASA TOPS and Google DeepMind"
->>>>>>> 816e15af
    ]
   },
   {
@@ -124,12 +115,8 @@
     "import metpy  # used to make Skew T Plots of temperature and pressure\n",
     "from metpy.plots import SkewT  # plotting function used widely in climate science\n",
     "import pooch\n",
-<<<<<<< HEAD
-    "import os"
-=======
     "import os\n",
     "import tempfile"
->>>>>>> 816e15af
    ]
   },
   {
@@ -175,8 +162,6 @@
       "userId": "05648130581702734913"
      },
      "user_tz": 420
-<<<<<<< HEAD
-=======
     }
    },
    "outputs": [],
@@ -421,226 +406,10 @@
       "userId": "16617086768288510233"
      },
      "user_tz": 240
->>>>>>> 816e15af
-    }
-   },
-   "outputs": [],
-   "source": [
-<<<<<<< HEAD
-    "# @title Video 1: Radiative Equilibrium\n",
-    "# Tech team will add code to format and display the video"
-   ]
-  },
-  {
-   "attachments": {},
-   "cell_type": "markdown",
-   "metadata": {
-    "execution": {}
-   },
-   "source": [
-    "# **Section 1: Setting up the Radiative Equilibrium Model Using Climlab**"
-   ]
-  },
-  {
-   "attachments": {},
-   "cell_type": "markdown",
-   "metadata": {
-    "execution": {}
-   },
-   "source": [
-    "\n",
-    "The energy balance model we used earlier today was *zero-dimensional*, yielding only the global mean surface temperature. We might ask, is it possible to construct a similar, *one-dimensional*, model for an *atmospheric column* to estimate the global mean temperature *profile* (i.e., including the height/$z$ dimension). Additionally, can we explicitly include the effects of different gases in this model, rather than just parametrizing their collective effects through a single parameter $\\tau$? **The answer is yes, we can!**\n",
-    "\n",
-    "This model is too complex to construct from scratch, as we did in the previous tutorials. Instead, we will use a model already available within the python package [climlab](https://climlab.readthedocs.io/en/latest/intro.html). \n",
-    " \n",
-    "The model we will first use is a radiative equilbrium model.  **Radiative equilibrium models** consider different layers of the atmosphere. Each of these layers absorbs and emits radiation depending on its constituent gases, allowing the model to calculate the radiation budget for each layer as radiative energy is transferred between atmospheric layers, the Earth's surface, and space. **Radiative equilibrium** is reached when each layer gains energy at the same rate as it loses energy. In this tutorial you will analyze the temperature profile of this new model once it has reached equilibrium.\n",
-    "\n",
-    "To set up this model, we will need information about some of the mean properties of the atmosphere. We are going to download water vapor data from the Community Earth System Model, a global climate model that we will go into detail on in the next tutorial, to use a variable called [specific humidity](https://glossary.ametsoc.org/wiki/Specific_humidity). **Specific humidity** is the mass of water vapor per mass of a unit block of air. This is useful because water vapor is an important greenhouse gas."
-   ]
-  },
-  {
-   "cell_type": "code",
-   "execution_count": null,
-   "metadata": {
-    "execution": {},
-    "executionInfo": {
-     "elapsed": 121302,
-     "status": "ok",
-     "timestamp": 1682124999876,
-     "user": {
-      "displayName": "Jenna Pearson",
-      "userId": "05648130581702734913"
-     },
-     "user_tz": 420
-    }
-   },
-   "outputs": [],
-   "source": [
-    "url_sq = \"https://osf.io/c6q4j/download/\"\n",
-    "ds = xr.open_dataset(pooch.retrieve(url_sq, known_hash=None))  # ds = dataset\n",
-    "ds"
-   ]
-  },
-  {
-   "cell_type": "code",
-   "execution_count": null,
-   "metadata": {
-    "execution": {}
-   },
-   "outputs": [],
-   "source": [
-    "# the specific humidity is stored in a variable called Q\n",
-    "ds.Q"
-   ]
-  },
-  {
-   "cell_type": "code",
-   "execution_count": null,
-   "metadata": {
-    "execution": {}
-   },
-   "outputs": [],
-   "source": [
-    "ds.time"
-   ]
-  },
-  {
-   "attachments": {},
-   "cell_type": "markdown",
-   "metadata": {
-    "execution": {}
-   },
-   "source": [
-    "however, we want an annual average profile:"
-   ]
-  },
-  {
-   "cell_type": "code",
-   "execution_count": null,
-   "metadata": {
-    "execution": {},
-    "executionInfo": {
-     "elapsed": 5500,
-     "status": "ok",
-     "timestamp": 1680830700022,
-     "user": {
-      "displayName": "Abigail Bodner",
-      "userId": "16617086768288510233"
-     },
-     "user_tz": 240
-    }
-   },
-   "outputs": [],
-   "source": [
-    "# take global, annual average using a weighting (ds.gw) that is calculated based on the model grid - and is similar, but not identical, to a cosine(latitude) weighting\n",
-    "\n",
-    "weight_factor = ds.gw / ds.gw.mean(dim=\"lat\")\n",
-    "Qglobal = (ds.Q * weight_factor).mean(dim=(\"lat\", \"lon\", \"time\"))\n",
-    "# print specific humidity profile\n",
-    "Qglobal"
-   ]
-  },
-  {
-   "attachments": {},
-   "cell_type": "markdown",
-   "metadata": {
-    "execution": {}
-   },
-   "source": [
-    "Now that we have a global mean water vapor profile, we can define a model that has the same vertical levels as this water vapor data."
-   ]
-  },
-  {
-   "cell_type": "code",
-   "execution_count": null,
-   "metadata": {
-    "execution": {},
-    "executionInfo": {
-     "elapsed": 148,
-     "status": "ok",
-     "timestamp": 1680831446236,
-     "user": {
-      "displayName": "Abigail Bodner",
-      "userId": "16617086768288510233"
-     },
-     "user_tz": 240
-    }
-   },
-   "outputs": [],
-   "source": [
-    "# use 'lev=Qglobal.lev' to create an identical vertical grid to water vapor data\n",
-    "mystate = climlab.column_state(lev=Qglobal.lev, water_depth=2.5)\n",
-    "mystate"
-   ]
-  },
-  {
-   "attachments": {},
-   "cell_type": "markdown",
-   "metadata": {
-    "execution": {}
-   },
-   "source": [
-    "To model the absorption and emission of different gases within each atmospheric layer, we use the **[Rapid Radiative Transfer Model](https://climlab.readthedocs.io/en/latest/api/climlab.radiation.RRTMG.html)**, which is contained within the `RRTMG` module. We must first initialize our model using the water vapor ."
-   ]
-  },
-  {
-   "cell_type": "code",
-   "execution_count": null,
-   "metadata": {
-    "execution": {},
-    "executionInfo": {
-     "elapsed": 3619,
-     "status": "ok",
-     "timestamp": 1680831453423,
-     "user": {
-      "displayName": "Abigail Bodner",
-      "userId": "16617086768288510233"
-     },
-     "user_tz": 240
-    }
-   },
-   "outputs": [],
-   "source": [
-    "radmodel = climlab.radiation.RRTMG(\n",
-    "    name=\"Radiation (all gases)\",  # give our model a name!\n",
-    "    state=mystate,  # give our model an initial condition!\n",
-    "    specific_humidity=Qglobal.values,  # tell the model how much water vapor there is\n",
-    "    albedo=0.25,  # this the SURFACE shortwave albedo\n",
-    "    timestep=climlab.constants.seconds_per_day,  # set the timestep to one day (measured in seconds)\n",
-    ")\n",
-    "radmodel"
-   ]
-  },
-  {
-   "attachments": {},
-   "cell_type": "markdown",
-   "metadata": {
-    "execution": {}
-   },
-   "source": [
-    "Let's explore this initial state. Here `Ts` is the initial global mean surface temperature, and `Tatm` is the initial global mean air temperature profile."
-   ]
-  },
-  {
-   "cell_type": "code",
-   "execution_count": null,
-   "metadata": {
-    "execution": {},
-    "executionInfo": {
-     "elapsed": 115,
-     "status": "ok",
-     "timestamp": 1680831456021,
-     "user": {
-      "displayName": "Abigail Bodner",
-      "userId": "16617086768288510233"
-     },
-     "user_tz": 240
-    }
-   },
-   "outputs": [],
-   "source": [
-=======
->>>>>>> 816e15af
+    }
+   },
+   "outputs": [],
+   "source": [
     "radmodel.state"
    ]
   },
@@ -844,10 +613,7 @@
    },
    "source": [
     "```python\n",
-<<<<<<< HEAD
-=======
     "fig, ax = plt.subplots()\n",
->>>>>>> 816e15af
     "# multiply Qglobal by 1000 to put in units of grams water vapor per kg of air\n",
     "_ = ...\n",
     "# multiply by 1E6 to get units of ppmv = parts per million by volume\n",
@@ -855,17 +621,6 @@
     "\n",
     "# pressure decreases logarithmically with height in the atmosphere\n",
     "# invert the axis so the largest value of pressure is lowest\n",
-<<<<<<< HEAD
-    "plt.gca().invert_yaxis()\n",
-    "# set y axis to a log scale\n",
-    "_ = ...\n",
-    "\n",
-    "plt.ylabel('Pressure (hPa)')\n",
-    "plt.xlabel('Specific humidity (g/kg)')\n",
-    "\n",
-    "# turn on the grid lines\n",
-    "plt.grid()\n",
-=======
     "ax.invert_yaxis()\n",
     "# set y axis to a log scale\n",
     "_ = ...\n",
@@ -878,7 +633,6 @@
     "\n",
     "# turn on legend\n",
     "_ = ...\n",
->>>>>>> 816e15af
     "\n",
     "```"
    ]
@@ -902,28 +656,6 @@
    "outputs": [],
    "source": [
     "# to_remove solution\n",
-<<<<<<< HEAD
-    "\n",
-    "# multiply Qglobal by 1000 to put in units of grams water vapor per kg of air\n",
-    "_ = plt.plot(Qglobal * 1000.0, Qglobal.lev, label=\"Specific humidity (g/kg)\")\n",
-    "# multiply by 1E6 to get units of ppmv = parts per million by volume\n",
-    "_ = plt.plot(radmodel.absorber_vmr[\"O3\"] * 1e6, radmodel.lev, label=\"Ozone (ppmv)\")\n",
-    "\n",
-    "# pressure decreases logarithmically with height in the atmosphere\n",
-    "# invert the axis so the largest value of pressure is lowest\n",
-    "plt.gca().invert_yaxis()\n",
-    "# set y axis to a log scale\n",
-    "_ = plt.yscale(\"log\")\n",
-    "\n",
-    "plt.ylabel(\"Pressure (hPa)\")\n",
-    "plt.xlabel(\"Specific humidity (g/kg)\")\n",
-    "\n",
-    "# turn on the grid lines\n",
-    "plt.grid()\n",
-    "\n",
-    "# turn on legend\n",
-    "plt.legend()"
-=======
     "fig, ax = plt.subplots()\n",
     "# multiply Qglobal by 1000 to put in units of grams water vapor per kg of air\n",
     "_ = ax.plot(Qglobal * 1000.0, Qglobal.lev, label=\"Specific humidity (g/kg)\")\n",
@@ -944,7 +676,6 @@
     "\n",
     "# turn on legend\n",
     "_ = ax.legend()"
->>>>>>> 816e15af
    ]
   },
   {
@@ -985,16 +716,10 @@
    },
    "outputs": [],
    "source": [
-<<<<<<< HEAD
-    "url_ncep_air = \"https://osf.io/w6cd5/download/\"\n",
-    "ncep_air = xr.open_dataset(\n",
-    "    pooch.retrieve(url_ncep_air, known_hash=None)\n",
-=======
     "filename_ncep_air = \"air.mon.1981-2010.ltm.nc\"\n",
     "url_ncep_air = \"https://osf.io/w6cd5/download/\"\n",
     "ncep_air = xr.open_dataset(\n",
     "    pooch_load(filelocation=url_ncep_air, filename=filename_ncep_air)\n",
->>>>>>> 816e15af
     ")  # ds = dataset\n",
     "\n",
     "# this is the long term monthly means (note only 12 time steps)\n",
@@ -1292,11 +1017,7 @@
     "radmodel_noH2O.name = ...\n",
     "\n",
     "# set the water vapor profile to all zeros\n",
-<<<<<<< HEAD
-    "radmodel_noH2O.specific_humidity *= 0.\n",
-=======
     "radmodel_noH2O.specific_humidity *= 0.0\n",
->>>>>>> 816e15af
     "\n",
     "# run the model to equilibrium\n",
     "radmodel_noH2O.step_forward()\n",
@@ -1406,11 +1127,7 @@
    "name": "python",
    "nbconvert_exporter": "python",
    "pygments_lexer": "ipython3",
-<<<<<<< HEAD
-   "version": "3.10.11"
-=======
    "version": "3.10.12"
->>>>>>> 816e15af
   }
  },
  "nbformat": 4,
