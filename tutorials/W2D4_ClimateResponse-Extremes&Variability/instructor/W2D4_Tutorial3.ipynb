--- conflicted
+++ resolved
@@ -125,8 +125,6 @@
    "source": [
     "# @title Video 1: Speaker Introduction\n",
     "# Tech team will add code to format and display the video"
-<<<<<<< HEAD
-=======
    ]
   },
   {
@@ -156,7 +154,6 @@
     "        )\n",
     "\n",
     "    return file"
->>>>>>> 816e15af
    ]
   },
   {
@@ -193,15 +190,8 @@
     "# download file: 'precipitationGermany_1920-2022.csv'\n",
     "filename_precipitationGermany = \"precipitationGermany_1920-2022.csv\"\n",
     "url_precipitationGermany = \"https://osf.io/xs7h6/download\"\n",
-<<<<<<< HEAD
-    "\n",
-    "\n",
-    "data = pd.read_csv(\n",
-    "    pooch.retrieve(url_precipitationGermany, known_hash=None), index_col=0\n",
-=======
     "data = pd.read_csv(\n",
     "    pooch_load(url_precipitationGermany, filename_precipitationGermany), index_col=0\n",
->>>>>>> 816e15af
     ").set_index(\"years\")\n",
     "data.columns = [\"precipitation\"]\n",
     "precipitation = data.precipitation"
