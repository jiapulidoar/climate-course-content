{
 "cells": [
  {
   "cell_type": "markdown",
   "metadata": {
    "execution": {}
   },
   "source": [
<<<<<<< HEAD
    "[![Open In Colab](https://colab.research.google.com/assets/colab-badge.svg)](https://colab.research.google.com/github/ClimateMatchAcademy/course-content/blob/main/tutorials/W1D2_StateoftheClimateOceanandAtmosphereReanalysis/W1D2_Tutorial5.ipynb) &nbsp; <a href=\"https://kaggle.com/kernels/welcome?src=https://raw.githubusercontent.com/ClimateMatchAcademy/course-content/main/tutorials/W1D2_StateoftheClimateOceanandAtmosphereReanalysis/W1D2_Tutorial5.ipynb\" target=\"_parent\"><img src=\"https://kaggle.com/static/images/open-in-kaggle.svg\" alt=\"Open in Kaggle\"/></a>"
   ]
  },
  {
   "cell_type": "markdown",
   "metadata": {
    "execution": {}
   },
   "source": [
=======
>>>>>>> 816e15af
    "# **Tutorial 5: Thermohaline Circulation**\n",
    "\n",
    "**Week 1, Day 2: Ocean and Atmospheric Reanalysis**\n",
    "\n",
    "__Content creators:__ Aurora Basinski\n",
    "\n",
    "**Content reviewers:** Katrina Dobson, Danika Gupta, Maria Gonzalez, Will Gregory, Nahid Hasan, Sherry Mi, Beatriz Cosenza Muralles, Jenna Pearson, Chi Zhang, Ohad Zivan\n",
    "\n",
    "**Content editors:** Jenna Pearson, Chi Zhang, Ohad Zivan\n",
    "\n",
    "**Production editors:** Wesley Banfield, Jenna Pearson, Chi Zhang, Ohad Zivan\n",
    "\n",
    "**Our 2023 Sponsors:** NASA TOPS and Google DeepMind"
   ]
  },
  {
   "cell_type": "markdown",
   "metadata": {
    "execution": {}
   },
   "source": [
<<<<<<< HEAD
    "# Tutorial Objectives\n",
=======
    "\n",
    "![CMIP.png](https://github.com/ClimateMatchAcademy/course-content/blob/main/tutorials/Art/CMIP.png?raw=true)|\n",
    "-\n"
   ]
  },
  {
   "cell_type": "markdown",
   "metadata": {
    "execution": {}
   },
   "source": [
    "# **Tutorial Objectives**\n",
>>>>>>> 816e15af
    "In the previous tutorial, we discussed how the surface ocean's movement is driven by wind forcing. However, the ocean can also experience movement due to density differences. The large scale ocean movement driven by these density differences is known as the *thermohaline circulation*. The density of ocean water is influenced by temperature (thermo) and salinity (haline), and fluid motion occur in response to pressure gradients caused by these density variations.\n",
    "\n",
    "In this tutorial, we will use ocean surface data for 2014 to 2016 from the [Estimating the Circulation and Climate of the Ocean (ECCO)](https://www.ecco-group.org/) dataset to \n",
    "* Plot sea surface salinity and temperature\n",
    "* Understand the relationship between salinity, temperature, and ocean density\n",
    "* Explore the difference between linear and non-linear *equations of state*"
   ]
  },
  {
   "cell_type": "markdown",
   "metadata": {
    "execution": {}
   },
   "source": [
<<<<<<< HEAD
    "# Setup"
=======
    "# **Setup**"
>>>>>>> 816e15af
   ]
  },
  {
   "cell_type": "code",
   "execution_count": null,
   "metadata": {
    "execution": {},
    "tags": [
     "colab"
    ]
   },
   "outputs": [],
   "source": [
    "# !pip install seaborn\n",
    "# !pip install cmocean\n",
    "# !pip install cartopy\n",
    "# !pip install geoviews"
   ]
  },
  {
   "cell_type": "code",
   "execution_count": null,
   "metadata": {
    "execution": {},
    "executionInfo": {
     "elapsed": 2058,
     "status": "error",
     "timestamp": 1682626613201,
     "user": {
      "displayName": "Sloane Garelick",
      "userId": "04706287370408131987"
     },
     "user_tz": 240
    }
   },
   "outputs": [],
   "source": [
    "import numpy as np\n",
    "import xarray as xr\n",
    "import matplotlib.pyplot as plt\n",
    "import seaborn as sns\n",
    "import cartopy as cart\n",
    "import cartopy.crs as ccrs\n",
    "from cartopy.mpl.ticker import LongitudeFormatter, LatitudeFormatter\n",
    "import cmocean\n",
    "import pooch\n",
    "import os\n",
<<<<<<< HEAD
=======
    "import tempfile\n",
>>>>>>> 816e15af
    "import gsw"
   ]
  },
  {
   "cell_type": "code",
   "execution_count": null,
   "metadata": {
    "cellView": "form",
    "execution": {},
<<<<<<< HEAD
    "tags": []
   },
   "outputs": [],
   "source": [
    "# @title Video 1: Thermohaline Circulation\n",
    "\n",
    "from ipywidgets import widgets\n",
    "from IPython.display import YouTubeVideo\n",
    "from IPython.display import IFrame\n",
    "from IPython.display import display\n",
    "\n",
    "\n",
    "class PlayVideo(IFrame):\n",
    "    def __init__(self, id, source, page=1, width=400, height=300, **kwargs):\n",
    "        self.id = id\n",
    "        if source == \"Bilibili\":\n",
    "            src = f\"https://player.bilibili.com/player.html?bvid={id}&page={page}\"\n",
    "        elif source == \"Osf\":\n",
    "            src = f\"https://mfr.ca-1.osf.io/render?url=https://osf.io/download/{id}/?direct%26mode=render\"\n",
    "        super(PlayVideo, self).__init__(src, width, height, **kwargs)\n",
    "\n",
    "\n",
    "def display_videos(video_ids, W=400, H=300, fs=1):\n",
    "    tab_contents = []\n",
    "    for i, video_id in enumerate(video_ids):\n",
    "        out = widgets.Output()\n",
    "        with out:\n",
    "            if video_ids[i][0] == \"Youtube\":\n",
    "                video = YouTubeVideo(\n",
    "                    id=video_ids[i][1], width=W, height=H, fs=fs, rel=0\n",
    "                )\n",
    "                print(f\"Video available at https://youtube.com/watch?v={video.id}\")\n",
    "            else:\n",
    "                video = PlayVideo(\n",
    "                    id=video_ids[i][1],\n",
    "                    source=video_ids[i][0],\n",
    "                    width=W,\n",
    "                    height=H,\n",
    "                    fs=fs,\n",
    "                    autoplay=False,\n",
    "                )\n",
    "                if video_ids[i][0] == \"Bilibili\":\n",
    "                    print(\n",
    "                        f\"Video available at https://www.bilibili.com/video/{video.id}\"\n",
    "                    )\n",
    "                elif video_ids[i][0] == \"Osf\":\n",
    "                    print(f\"Video available at https://osf.io/{video.id}\")\n",
    "            display(video)\n",
    "        tab_contents.append(out)\n",
    "    return tab_contents\n",
    "\n",
    "\n",
    "video_ids = [(\"Youtube\", \"cgh6bC2uj58\"), (\"Bilibili\", \"BV1uh4y1j7wN\")]\n",
    "tab_contents = display_videos(video_ids, W=730, H=410)\n",
    "tabs = widgets.Tab()\n",
    "tabs.children = tab_contents\n",
    "for i in range(len(tab_contents)):\n",
    "    tabs.set_title(i, video_ids[i][0])\n",
    "display(tabs)"
=======
    "tags": [
     "colab"
    ]
   },
   "outputs": [],
   "source": [
    "# @title Video 1: Speaker Introduction\n",
    "# Tech team will add code to format and display the video"
>>>>>>> 816e15af
   ]
  },
  {
   "cell_type": "code",
   "execution_count": null,
   "metadata": {
<<<<<<< HEAD
    "cellView": "form",
    "execution": {},
    "pycharm": {
     "name": "#%%\n"
    },
    "tags": [
     "remove-input"
    ]
   },
   "outputs": [],
   "source": [
    "# @title Tutorial slides\n",
    "# @markdown These are the slides for the videos in all tutorials today\n",
    "from IPython.display import IFrame\n",
    "\n",
    "link_id = \"vdeq6\""
=======
    "execution": {},
    "tags": []
   },
   "outputs": [],
   "source": [
    "# helper functions\n",
    "\n",
    "\n",
    "def pooch_load(filelocation=None, filename=None, processor=None):\n",
    "    shared_location = \"/home/jovyan/shared/Data/tutorials/W1D2_StateoftheClimateOceanandAtmosphereReanalysis\"  # this is different for each day\n",
    "    user_temp_cache = tempfile.gettempdir()\n",
    "\n",
    "    if os.path.exists(os.path.join(shared_location, filename)):\n",
    "        file = os.path.join(shared_location, filename)\n",
    "    else:\n",
    "        file = pooch.retrieve(\n",
    "            filelocation,\n",
    "            known_hash=None,\n",
    "            fname=os.path.join(user_temp_cache, filename),\n",
    "            processor=processor,\n",
    "        )\n",
    "\n",
    "    return file"
>>>>>>> 816e15af
   ]
  },
  {
   "cell_type": "markdown",
   "metadata": {
    "execution": {}
   },
   "source": [
<<<<<<< HEAD
    "# Section 1: Plot Surface Temperature and Salinity\n",
=======
    "# **Section 1: Plot Surface Temperature and Salinity**\n",
>>>>>>> 816e15af
    "In the slides, we discovered that ocean flows can be driven by density variations in addition to wind-driven circulation. One example of a density-driven flow is the thermohaline circulation. Density in the ocean is influenced by two main factors: \n",
    "1. Salinity (higher salinity leads to greater density) and \n",
    "2. Temperature (lower temperature generally results in higher density),\n",
    "3. Also, pressure affects density (higher pressure results in higher density), but it generally has a much smaller impact on ocean density than temperature and salinity. \n",
    "\n",
    "To develop a better understanding of how density varies across different regions, let's examine the average salinity and temperature at the ocean surface.\n",
    "\n",
    "First let's load the data."
   ]
  },
  {
   "cell_type": "code",
   "execution_count": null,
   "metadata": {
    "execution": {}
   },
   "outputs": [],
   "source": [
    "# import preprocessed ecco data. This data is surface data that is monthly over the period 2014 to 2016.\n",
<<<<<<< HEAD
    "url_theta = \"https://osf.io/98ksr/download\"\n",
    "subset_theta = xr.open_dataset(pooch.retrieve(url_theta, known_hash=None))\n",
=======
    "filename_theta = \"surface_theta.nc\"\n",
    "url_theta = \"https://osf.io/98ksr/download\"\n",
    "\n",
    "subset_theta = xr.open_dataset(pooch_load(url_theta, filename_theta))\n",
>>>>>>> 816e15af
    "subset_theta"
   ]
  },
  {
   "cell_type": "code",
   "execution_count": null,
   "metadata": {
    "execution": {}
   },
   "outputs": [],
   "source": [
<<<<<<< HEAD
    "url_salt = \"https://osf.io/aufs2/download\"\n",
    "subset_salt = xr.open_dataset(pooch.retrieve(url_salt, known_hash=None))\n",
=======
    "filename_salt = \"surface_salt.nc\"\n",
    "url_salt = \"https://osf.io/aufs2/download\"\n",
    "\n",
    "subset_salt = xr.open_dataset(pooch_load(url_salt, filename_salt))\n",
>>>>>>> 816e15af
    "subset_salt"
   ]
  },
  {
   "cell_type": "code",
   "execution_count": null,
   "metadata": {
    "execution": {}
   },
   "outputs": [],
   "source": [
    "# make land points NaN (not a number)\n",
    "subset_theta = subset_theta.where(\n",
    "    subset_theta != 0\n",
    ")  # change anywhere that the value is zero to NaN\n",
    "subset_salt = subset_salt.where(subset_salt != 0)  # same\n",
    "subset_theta = subset_theta.THETA  # choose the variable to remove the dimension\n",
    "subset_salt = subset_salt.SALT"
   ]
  },
  {
   "cell_type": "code",
   "execution_count": null,
   "metadata": {
    "execution": {}
   },
   "outputs": [],
   "source": [
    "# plot Sea Surface Temprature - similar to plots we used in tutorials 2+3\n",
    "fig, ax = plt.subplots(\n",
    "    subplot_kw={\"projection\": ccrs.PlateCarree()}, figsize=(11, 12), dpi=100\n",
    ")  # this is from cartopy https://rabernat.github.io/research_computing_2018/maps-with-cartopy.html\n",
<<<<<<< HEAD
    "p = (subset_theta).plot(\n",
=======
    "p = subset_theta.plot(\n",
>>>>>>> 816e15af
    "    vmin=0,\n",
    "    cmap=cmocean.cm.thermal,\n",
    "    cbar_kwargs={\n",
    "        \"shrink\": 0.75,\n",
    "        \"orientation\": \"horizontal\",\n",
    "        \"extend\": \"both\",\n",
    "        \"pad\": 0.05,\n",
    "        \"label\": \"degree C\",\n",
    "    },\n",
<<<<<<< HEAD
=======
    "    ax=ax,\n",
>>>>>>> 816e15af
    ")\n",
    "ax.coastlines(color=\"grey\", lw=0.5)\n",
    "ax.set_xticks([-180, -120, -60, 0, 60, 120, 180], crs=ccrs.PlateCarree())\n",
    "ax.set_yticks([-90, -60, -30, 0, 30, 60, 90], crs=ccrs.PlateCarree())\n",
    "lon_formatter = LongitudeFormatter(zero_direction_label=True)\n",
    "lat_formatter = LatitudeFormatter()\n",
    "ax.add_feature(cart.feature.LAND, zorder=100, edgecolor=\"k\")\n",
<<<<<<< HEAD
    "plt.title(\"Sea Surface Temperature (2014-2016 mean)\")\n",
=======
    "ax.set_title(\"Sea Surface Temperature (2014-2016 mean)\")\n",
>>>>>>> 816e15af
    "fig.tight_layout()"
   ]
  },
  {
   "cell_type": "code",
   "execution_count": null,
   "metadata": {
    "execution": {}
   },
   "outputs": [],
   "source": [
    "# plot Sea Surface Salinity\n",
    "fig, ax = plt.subplots(\n",
    "    subplot_kw={\"projection\": ccrs.PlateCarree()}, figsize=(11, 12), dpi=100\n",
    ")  # this is from cartopy https://rabernat.github.io/research_computing_2018/maps-with-cartopy.html\n",
<<<<<<< HEAD
    "p = (subset_salt).plot(\n",
=======
    "p = subset_salt.plot(\n",
>>>>>>> 816e15af
    "    cmap=cmocean.cm.haline,\n",
    "    vmin=30,\n",
    "    cbar_kwargs={\n",
    "        \"shrink\": 0.75,\n",
    "        \"orientation\": \"horizontal\",\n",
    "        \"extend\": \"both\",\n",
    "        \"pad\": 0.05,\n",
    "        \"label\": \"psu\",\n",
    "    },\n",
<<<<<<< HEAD
=======
    "    ax=ax,\n",
>>>>>>> 816e15af
    ")\n",
    "ax.coastlines(color=\"grey\", lw=0.5)\n",
    "ax.set_xticks([-180, -120, -60, 0, 60, 120, 180], crs=ccrs.PlateCarree())\n",
    "ax.set_yticks([-90, -60, -30, 0, 30, 60, 90], crs=ccrs.PlateCarree())\n",
    "lon_formatter = LongitudeFormatter(zero_direction_label=True)\n",
    "lat_formatter = LatitudeFormatter()\n",
    "ax.add_feature(cart.feature.LAND, zorder=100, edgecolor=\"k\")\n",
<<<<<<< HEAD
    "plt.title(\"Sea Surface Salinity (2014-2016 mean)\")\n",
=======
    "ax.set_title(\"Sea Surface Salinity (2014-2016 mean)\")\n",
>>>>>>> 816e15af
    "fig.tight_layout()"
   ]
  },
  {
   "cell_type": "markdown",
   "metadata": {
    "execution": {}
   },
   "source": [
<<<<<<< HEAD
    "# Section 2: Calculating Density from Salinity & Temperature\n",
=======
    "# **Section 2: Calculating Density from Salinity & Temperature**\n",
>>>>>>> 816e15af
    "The equation relating ocean water density to other water properties is called the ***equation of state***. It is a non-linear function of temperature, salinity, and pressure. This can be expressed as $\\rho=\\rho(T,S,p)$. Here we will show two ways to calculate the density. \n",
    "\n",
    "The first is a *linear approximation* to the equation of state. We will then show how to calculate the full, non-linear equation of state using the `gsw` package"
   ]
  },
  {
   "cell_type": "markdown",
   "metadata": {
    "execution": {}
   },
   "source": [
<<<<<<< HEAD
    "## Section 2.1: Linearized Equation of State\n",
=======
    "## **Section 2.1: Linearized Equation of State**\n",
>>>>>>> 816e15af
    "Here we take the linearized equation of state from equation 1.57 in Vallis' textbook [\"*Atmospheric and Oceanic Fluid Dynamics*\"](https://www.cambridge.org/core/books/atmospheric-and-oceanic-fluid-dynamics/41379BDDC4257CBE11143C466F6428A4)\n",
    "\n",
    "$$ \\rho=\\rho_0[1-\\beta_T(T-T_0)+\\beta_S(S-S_0)+\\beta_p(p-p_0)] $$\n",
    "\n",
    "In this equation, $\\rho_0\\simeq 1027$ is a reference density, $\\beta_T \\simeq 2*10^{-4}$/K is the thermal expansion coefficient, $\\beta_S \\simeq 7.6*10^{-4}$/ppt is the haline contraction coefficient, and $\\beta_p \\simeq 4.4*10^{-10}$/Pa is the compressibility coefficient. The values with $_0$ are reference values, and here we use $T_0=283$K and $S_0=35$. Since surface pressure rarely changes by more than a few percent, let's assume that the pressure at the surface is equal to the reference pressure at every point ($\\beta_p(p-p_0)=0$). *The non-linearities in the full equation of state (which we will use later) arise because, in reality, the $\\beta$ terms themselves vary with pressure, salinity, and temperature.*\n",
    "\n",
    "Let's now calculate a global map of surface density using this linear equation of state. Note that since we are using theta and salt *datasets*, our result will also be a dataset."
   ]
  },
  {
   "cell_type": "code",
   "execution_count": null,
   "metadata": {
    "execution": {}
   },
   "outputs": [],
   "source": [
    "rho_linear = 1027 * (\n",
    "    1 - 2e-4 * (subset_theta + 273.15 - 283) + 7.6e-4 * (subset_salt - 35)\n",
    ")\n",
    "rho_linear"
   ]
  },
  {
   "cell_type": "code",
   "execution_count": null,
   "metadata": {
    "execution": {}
   },
   "outputs": [],
   "source": [
    "# plot linearized density\n",
    "fig, ax = plt.subplots(\n",
    "    subplot_kw={\"projection\": ccrs.PlateCarree()}, figsize=(11, 12), dpi=100\n",
    ")  # this is from cartopy https://rabernat.github.io/research_computing_2018/maps-with-cartopy.html\n",
<<<<<<< HEAD
    "p = (rho_linear).plot(\n",
=======
    "p = rho_linear.plot(\n",
>>>>>>> 816e15af
    "    cmap=cmocean.cm.dense,\n",
    "    vmin=1021,\n",
    "    vmax=1029,\n",
    "    cbar_kwargs={\n",
    "        \"shrink\": 0.75,\n",
    "        \"orientation\": \"horizontal\",\n",
    "        \"extend\": \"both\",\n",
    "        \"pad\": 0.05,\n",
    "        \"label\": \"kg/m$^3$\",\n",
    "    },\n",
<<<<<<< HEAD
=======
    "    ax=ax,\n",
>>>>>>> 816e15af
    ")\n",
    "ax.coastlines(color=\"grey\", lw=0.5)\n",
    "ax.set_xticks([-180, -120, -60, 0, 60, 120, 180], crs=ccrs.PlateCarree())\n",
    "ax.set_yticks([-90, -60, -30, 0, 30, 60, 90], crs=ccrs.PlateCarree())\n",
    "lon_formatter = LongitudeFormatter(zero_direction_label=True)\n",
    "lat_formatter = LatitudeFormatter()\n",
    "ax.add_feature(cart.feature.LAND, zorder=100, edgecolor=\"k\")\n",
<<<<<<< HEAD
    "plt.title(\"Surface density from linear equation (2014-2016 mean)\")\n",
=======
    "ax.set_title(\"Surface density from linear equation (2014-2016 mean)\")\n",
>>>>>>> 816e15af
    "fig.tight_layout()"
   ]
  },
  {
   "cell_type": "markdown",
   "metadata": {
    "execution": {}
   },
   "source": [
<<<<<<< HEAD
    "## Section 2.2: Full Nonlinear Equation of State\n",
=======
    "## **Section 2.2: Full Nonlinear Equation of State**\n",
>>>>>>> 816e15af
    "The full, non-linear equation of state is more complicated than the linear equation we just used. It contains dozens of equations which are impractical to code in this tutorial. Fortunately packages exist to do this calculation!\n",
    "\n",
    "Here we will compute surface density from the full nonlinear equation in `python` using the `gsw` package which is a Python implementation of the [Thermodynamic Equation of Seawater 2010 (TEOS-10)](https://teos-10.github.io/GSW-Python/)"
   ]
  },
  {
   "cell_type": "code",
   "execution_count": null,
   "metadata": {
    "execution": {}
   },
   "outputs": [],
   "source": [
    "CT = gsw.CT_from_pt(\n",
    "    subset_salt, subset_theta\n",
    ")  # get conservative temperature from potential temperature\n",
    "rho_nonlinear = gsw.rho(subset_salt, CT, 0)"
   ]
  },
  {
   "cell_type": "code",
   "execution_count": null,
   "metadata": {
    "execution": {}
   },
   "outputs": [],
   "source": [
    "# plot density from full nonlinear equation\n",
    "fig, ax = plt.subplots(\n",
    "    subplot_kw={\"projection\": ccrs.PlateCarree()}, figsize=(11, 12), dpi=100\n",
    ")  # this is from cartopy https://rabernat.github.io/research_computing_2018/maps-with-cartopy.html\n",
<<<<<<< HEAD
    "p = (rho_nonlinear).plot(\n",
=======
    "p = rho_nonlinear.plot(\n",
>>>>>>> 816e15af
    "    cmap=cmocean.cm.dense,\n",
    "    vmin=1021,\n",
    "    vmax=1029,\n",
    "    cbar_kwargs={\n",
    "        \"shrink\": 0.75,\n",
    "        \"orientation\": \"horizontal\",\n",
    "        \"extend\": \"both\",\n",
    "        \"pad\": 0.05,\n",
    "        \"label\": \"kg/m$^3$\",\n",
    "    },\n",
<<<<<<< HEAD
=======
    "    ax=ax,\n",
>>>>>>> 816e15af
    ")\n",
    "ax.coastlines(color=\"grey\", lw=0.5)\n",
    "ax.set_xticks([-180, -120, -60, 0, 60, 120, 180], crs=ccrs.PlateCarree())\n",
    "ax.set_yticks([-90, -60, -30, 0, 30, 60, 90], crs=ccrs.PlateCarree())\n",
    "lon_formatter = LongitudeFormatter(zero_direction_label=True)\n",
    "lat_formatter = LatitudeFormatter()\n",
    "ax.add_feature(cart.feature.LAND, zorder=100, edgecolor=\"k\")\n",
<<<<<<< HEAD
    "plt.title(\"Surface density from nonlinear equation (2014-2016 mean)\")\n",
=======
    "ax.set_title(\"Surface density from nonlinear equation (2014-2016 mean)\")\n",
>>>>>>> 816e15af
    "fig.tight_layout()"
   ]
  },
  {
   "cell_type": "code",
   "execution_count": null,
   "metadata": {
    "execution": {}
   },
   "outputs": [],
   "source": [
    "# plot difference between linear and non-linear equations of state\n",
    "fig, ax = plt.subplots(\n",
    "    subplot_kw={\"projection\": ccrs.PlateCarree()}, figsize=(11, 12), dpi=100\n",
    ")  # this is from cartopy https://rabernat.github.io/research_computing_2018/maps-with-cartopy.html\n",
    "p = (rho_linear - rho_nonlinear).plot(\n",
    "    cmap=\"coolwarm\",\n",
    "    vmin=-3,\n",
    "    vmax=3,\n",
    "    cbar_kwargs={\n",
    "        \"shrink\": 0.75,\n",
    "        \"orientation\": \"horizontal\",\n",
    "        \"extend\": \"both\",\n",
    "        \"pad\": 0.05,\n",
    "        \"label\": \"kg/m$^3$\",\n",
    "    },\n",
<<<<<<< HEAD
=======
    "    ax=ax,\n",
>>>>>>> 816e15af
    ")\n",
    "ax.coastlines(color=\"grey\", lw=0.5)\n",
    "ax.set_xticks([-180, -120, -60, 0, 60, 120, 180], crs=ccrs.PlateCarree())\n",
    "ax.set_yticks([-90, -60, -30, 0, 30, 60, 90], crs=ccrs.PlateCarree())\n",
    "lon_formatter = LongitudeFormatter(zero_direction_label=True)\n",
    "lat_formatter = LatitudeFormatter()\n",
    "ax.add_feature(cart.feature.LAND, zorder=100, edgecolor=\"k\")\n",
<<<<<<< HEAD
    "plt.title(\"Linear minus non-linear equation of state (2014-2016 mean)\")\n",
=======
    "ax.set_title(\"Linear minus non-linear equation of state (2014-2016 mean)\")\n",
>>>>>>> 816e15af
    "fig.tight_layout()"
   ]
  },
  {
   "cell_type": "markdown",
   "metadata": {
    "execution": {}
   },
   "source": [
    "Upon comparing the two equations of state, we observe that they are generally similar, but certain differences arise. These differences stem from the nonlinearity of the equation of state, where the haline contraction coefficient and thermal expansion coefficient are not constant as assumed in our linear equation of state.\n",
    "\n",
    "Irrespective of the method used to calculate density, we notice the presence of horizontal density variations (gradients) at the ocean surface. For instance, seawater tends to be less dense in the subtropics and denser near the poles. These density differences play a crucial role in driving ocean currents, as we discussed in the slides.\n",
    "\n",
    "These findings emphasize the significant density gradients in the ocean, which shape oceanic circulation patterns. The nonlinearity in the equation of state contributes to these density variations, which in turn also influences the movement of water masses and the formation of currents."
   ]
  },
  {
   "cell_type": "markdown",
   "metadata": {
    "execution": {}
   },
   "source": [
<<<<<<< HEAD
    "### Questions 2.2\n",
=======
    "### **Questions 2.2**\n",
>>>>>>> 816e15af
    "\n",
    "1. Considering the nonlinear equation of state and TEOS-10, how do changes in ocean salinity and temperature uniquely impact the haline contraction and thermal expansion coefficients, thereby affecting density and ocean currents?\n",
    "2. One place that deep convection, a critical component of thermohaline circulation occurs, is in the North Atlantic Ocean to the south of Greenland. Based on the density maps you made, does it make sense that this would be an ideal location for a deepwater mass to form?"
   ]
  },
  {
   "cell_type": "code",
   "execution_count": null,
   "metadata": {
    "execution": {}
   },
   "outputs": [],
   "source": [
    "# to_remove explanation\n",
    "\n",
    "\"\"\"\n",
    "1. When salinity rises, the water's capacity to contract in response to added salt (haline contraction coefficient) generally increases. Similarly, as temperature decreases, water's volume expansion due to heating (thermal expansion coefficient) generally decreases. These variations can significantly affect seawater density, creating pressure gradients that in turn influence the intensity and direction of ocean currents.\n",
    "2. The surface water in this region has a larger density than the surface water surrounding it, making it relatively likely that this surface water will be dense enough to sink and mix with the waters below. Conversely, the same latitude in the Pacific is much less dense (due to fresher water) and there is no deep water formation that takes place here.\n",
    "\"\"\";"
   ]
  },
  {
   "cell_type": "markdown",
   "metadata": {
    "execution": {}
   },
   "source": [
<<<<<<< HEAD
    "# Summary\n",
=======
    "# **Summary**\n",
>>>>>>> 816e15af
    "\n",
    "In this tutorial, you explored sea surface salinity and temperature data from 2014 to 2016, and how those contribute to surface density patterns through the equation of state. You also compared the linear and non-linear equation of state and analyzed their differences."
   ]
  },
  {
   "cell_type": "markdown",
   "metadata": {
    "execution": {}
   },
   "source": [
<<<<<<< HEAD
    "# Resources\n",
=======
    "# **Resources**\n",
>>>>>>> 816e15af
    "\n",
    "Data for this tutorial can be accessed [here](https://www.ecco-group.org/)."
   ]
  }
 ],
 "metadata": {
  "colab": {
   "collapsed_sections": [],
   "include_colab_link": true,
   "name": "W1D2_Tutorial5",
   "provenance": [],
   "toc_visible": true
  },
  "kernel": {
   "display_name": "Python 3",
   "language": "python",
   "name": "python3"
  },
  "kernelspec": {
<<<<<<< HEAD
   "display_name": "climatematch",
   "language": "python",
   "name": "climatematch"
=======
   "display_name": "Python 3 (ipykernel)",
   "language": "python",
   "name": "python3"
>>>>>>> 816e15af
  },
  "language_info": {
   "codemirror_mode": {
    "name": "ipython",
    "version": 3
   },
   "file_extension": ".py",
   "mimetype": "text/x-python",
   "name": "python",
   "nbconvert_exporter": "python",
   "pygments_lexer": "ipython3",
<<<<<<< HEAD
   "version": "3.10.11"
=======
   "version": "3.10.12"
>>>>>>> 816e15af
  }
 },
 "nbformat": 4,
 "nbformat_minor": 4
}<|MERGE_RESOLUTION|>--- conflicted
+++ resolved
@@ -6,7 +6,6 @@
     "execution": {}
    },
    "source": [
-<<<<<<< HEAD
     "[![Open In Colab](https://colab.research.google.com/assets/colab-badge.svg)](https://colab.research.google.com/github/ClimateMatchAcademy/course-content/blob/main/tutorials/W1D2_StateoftheClimateOceanandAtmosphereReanalysis/W1D2_Tutorial5.ipynb) &nbsp; <a href=\"https://kaggle.com/kernels/welcome?src=https://raw.githubusercontent.com/ClimateMatchAcademy/course-content/main/tutorials/W1D2_StateoftheClimateOceanandAtmosphereReanalysis/W1D2_Tutorial5.ipynb\" target=\"_parent\"><img src=\"https://kaggle.com/static/images/open-in-kaggle.svg\" alt=\"Open in Kaggle\"/></a>"
    ]
   },
@@ -16,8 +15,6 @@
     "execution": {}
    },
    "source": [
-=======
->>>>>>> 816e15af
     "# **Tutorial 5: Thermohaline Circulation**\n",
     "\n",
     "**Week 1, Day 2: Ocean and Atmospheric Reanalysis**\n",
@@ -39,22 +36,7 @@
     "execution": {}
    },
    "source": [
-<<<<<<< HEAD
     "# Tutorial Objectives\n",
-=======
-    "\n",
-    "![CMIP.png](https://github.com/ClimateMatchAcademy/course-content/blob/main/tutorials/Art/CMIP.png?raw=true)|\n",
-    "-\n"
-   ]
-  },
-  {
-   "cell_type": "markdown",
-   "metadata": {
-    "execution": {}
-   },
-   "source": [
-    "# **Tutorial Objectives**\n",
->>>>>>> 816e15af
     "In the previous tutorial, we discussed how the surface ocean's movement is driven by wind forcing. However, the ocean can also experience movement due to density differences. The large scale ocean movement driven by these density differences is known as the *thermohaline circulation*. The density of ocean water is influenced by temperature (thermo) and salinity (haline), and fluid motion occur in response to pressure gradients caused by these density variations.\n",
     "\n",
     "In this tutorial, we will use ocean surface data for 2014 to 2016 from the [Estimating the Circulation and Climate of the Ocean (ECCO)](https://www.ecco-group.org/) dataset to \n",
@@ -69,11 +51,7 @@
     "execution": {}
    },
    "source": [
-<<<<<<< HEAD
     "# Setup"
-=======
-    "# **Setup**"
->>>>>>> 816e15af
    ]
   },
   {
@@ -121,10 +99,7 @@
     "import cmocean\n",
     "import pooch\n",
     "import os\n",
-<<<<<<< HEAD
-=======
     "import tempfile\n",
->>>>>>> 816e15af
     "import gsw"
    ]
   },
@@ -134,7 +109,6 @@
    "metadata": {
     "cellView": "form",
     "execution": {},
-<<<<<<< HEAD
     "tags": []
    },
    "outputs": [],
@@ -194,23 +168,12 @@
     "for i in range(len(tab_contents)):\n",
     "    tabs.set_title(i, video_ids[i][0])\n",
     "display(tabs)"
-=======
-    "tags": [
-     "colab"
-    ]
-   },
-   "outputs": [],
-   "source": [
-    "# @title Video 1: Speaker Introduction\n",
-    "# Tech team will add code to format and display the video"
->>>>>>> 816e15af
-   ]
-  },
-  {
-   "cell_type": "code",
-   "execution_count": null,
-   "metadata": {
-<<<<<<< HEAD
+   ]
+  },
+  {
+   "cell_type": "code",
+   "execution_count": null,
+   "metadata": {
     "cellView": "form",
     "execution": {},
     "pycharm": {
@@ -227,10 +190,13 @@
     "from IPython.display import IFrame\n",
     "\n",
     "link_id = \"vdeq6\""
-=======
+   ],
     "execution": {},
     "tags": []
    },
+   {
+    "cell_type": "code",
+   "execution_count": null,
    "outputs": [],
    "source": [
     "# helper functions\n",
@@ -251,20 +217,15 @@
     "        )\n",
     "\n",
     "    return file"
->>>>>>> 816e15af
-   ]
-  },
-  {
-   "cell_type": "markdown",
-   "metadata": {
-    "execution": {}
-   },
-   "source": [
-<<<<<<< HEAD
+   ]
+  },
+  {
+   "cell_type": "markdown",
+   "metadata": {
+    "execution": {}
+   },
+   "source": [
     "# Section 1: Plot Surface Temperature and Salinity\n",
-=======
-    "# **Section 1: Plot Surface Temperature and Salinity**\n",
->>>>>>> 816e15af
     "In the slides, we discovered that ocean flows can be driven by density variations in addition to wind-driven circulation. One example of a density-driven flow is the thermohaline circulation. Density in the ocean is influenced by two main factors: \n",
     "1. Salinity (higher salinity leads to greater density) and \n",
     "2. Temperature (lower temperature generally results in higher density),\n",
@@ -284,15 +245,10 @@
    "outputs": [],
    "source": [
     "# import preprocessed ecco data. This data is surface data that is monthly over the period 2014 to 2016.\n",
-<<<<<<< HEAD
-    "url_theta = \"https://osf.io/98ksr/download\"\n",
-    "subset_theta = xr.open_dataset(pooch.retrieve(url_theta, known_hash=None))\n",
-=======
     "filename_theta = \"surface_theta.nc\"\n",
     "url_theta = \"https://osf.io/98ksr/download\"\n",
     "\n",
     "subset_theta = xr.open_dataset(pooch_load(url_theta, filename_theta))\n",
->>>>>>> 816e15af
     "subset_theta"
    ]
   },
@@ -304,15 +260,10 @@
    },
    "outputs": [],
    "source": [
-<<<<<<< HEAD
-    "url_salt = \"https://osf.io/aufs2/download\"\n",
-    "subset_salt = xr.open_dataset(pooch.retrieve(url_salt, known_hash=None))\n",
-=======
     "filename_salt = \"surface_salt.nc\"\n",
     "url_salt = \"https://osf.io/aufs2/download\"\n",
     "\n",
     "subset_salt = xr.open_dataset(pooch_load(url_salt, filename_salt))\n",
->>>>>>> 816e15af
     "subset_salt"
    ]
   },
@@ -345,11 +296,7 @@
     "fig, ax = plt.subplots(\n",
     "    subplot_kw={\"projection\": ccrs.PlateCarree()}, figsize=(11, 12), dpi=100\n",
     ")  # this is from cartopy https://rabernat.github.io/research_computing_2018/maps-with-cartopy.html\n",
-<<<<<<< HEAD
-    "p = (subset_theta).plot(\n",
-=======
     "p = subset_theta.plot(\n",
->>>>>>> 816e15af
     "    vmin=0,\n",
     "    cmap=cmocean.cm.thermal,\n",
     "    cbar_kwargs={\n",
@@ -359,10 +306,7 @@
     "        \"pad\": 0.05,\n",
     "        \"label\": \"degree C\",\n",
     "    },\n",
-<<<<<<< HEAD
-=======
     "    ax=ax,\n",
->>>>>>> 816e15af
     ")\n",
     "ax.coastlines(color=\"grey\", lw=0.5)\n",
     "ax.set_xticks([-180, -120, -60, 0, 60, 120, 180], crs=ccrs.PlateCarree())\n",
@@ -370,11 +314,7 @@
     "lon_formatter = LongitudeFormatter(zero_direction_label=True)\n",
     "lat_formatter = LatitudeFormatter()\n",
     "ax.add_feature(cart.feature.LAND, zorder=100, edgecolor=\"k\")\n",
-<<<<<<< HEAD
-    "plt.title(\"Sea Surface Temperature (2014-2016 mean)\")\n",
-=======
     "ax.set_title(\"Sea Surface Temperature (2014-2016 mean)\")\n",
->>>>>>> 816e15af
     "fig.tight_layout()"
    ]
   },
@@ -390,11 +330,7 @@
     "fig, ax = plt.subplots(\n",
     "    subplot_kw={\"projection\": ccrs.PlateCarree()}, figsize=(11, 12), dpi=100\n",
     ")  # this is from cartopy https://rabernat.github.io/research_computing_2018/maps-with-cartopy.html\n",
-<<<<<<< HEAD
-    "p = (subset_salt).plot(\n",
-=======
     "p = subset_salt.plot(\n",
->>>>>>> 816e15af
     "    cmap=cmocean.cm.haline,\n",
     "    vmin=30,\n",
     "    cbar_kwargs={\n",
@@ -404,10 +340,7 @@
     "        \"pad\": 0.05,\n",
     "        \"label\": \"psu\",\n",
     "    },\n",
-<<<<<<< HEAD
-=======
     "    ax=ax,\n",
->>>>>>> 816e15af
     ")\n",
     "ax.coastlines(color=\"grey\", lw=0.5)\n",
     "ax.set_xticks([-180, -120, -60, 0, 60, 120, 180], crs=ccrs.PlateCarree())\n",
@@ -415,11 +348,7 @@
     "lon_formatter = LongitudeFormatter(zero_direction_label=True)\n",
     "lat_formatter = LatitudeFormatter()\n",
     "ax.add_feature(cart.feature.LAND, zorder=100, edgecolor=\"k\")\n",
-<<<<<<< HEAD
-    "plt.title(\"Sea Surface Salinity (2014-2016 mean)\")\n",
-=======
     "ax.set_title(\"Sea Surface Salinity (2014-2016 mean)\")\n",
->>>>>>> 816e15af
     "fig.tight_layout()"
    ]
   },
@@ -429,11 +358,7 @@
     "execution": {}
    },
    "source": [
-<<<<<<< HEAD
     "# Section 2: Calculating Density from Salinity & Temperature\n",
-=======
-    "# **Section 2: Calculating Density from Salinity & Temperature**\n",
->>>>>>> 816e15af
     "The equation relating ocean water density to other water properties is called the ***equation of state***. It is a non-linear function of temperature, salinity, and pressure. This can be expressed as $\\rho=\\rho(T,S,p)$. Here we will show two ways to calculate the density. \n",
     "\n",
     "The first is a *linear approximation* to the equation of state. We will then show how to calculate the full, non-linear equation of state using the `gsw` package"
@@ -445,11 +370,7 @@
     "execution": {}
    },
    "source": [
-<<<<<<< HEAD
     "## Section 2.1: Linearized Equation of State\n",
-=======
-    "## **Section 2.1: Linearized Equation of State**\n",
->>>>>>> 816e15af
     "Here we take the linearized equation of state from equation 1.57 in Vallis' textbook [\"*Atmospheric and Oceanic Fluid Dynamics*\"](https://www.cambridge.org/core/books/atmospheric-and-oceanic-fluid-dynamics/41379BDDC4257CBE11143C466F6428A4)\n",
     "\n",
     "$$ \\rho=\\rho_0[1-\\beta_T(T-T_0)+\\beta_S(S-S_0)+\\beta_p(p-p_0)] $$\n",
@@ -485,11 +406,7 @@
     "fig, ax = plt.subplots(\n",
     "    subplot_kw={\"projection\": ccrs.PlateCarree()}, figsize=(11, 12), dpi=100\n",
     ")  # this is from cartopy https://rabernat.github.io/research_computing_2018/maps-with-cartopy.html\n",
-<<<<<<< HEAD
-    "p = (rho_linear).plot(\n",
-=======
     "p = rho_linear.plot(\n",
->>>>>>> 816e15af
     "    cmap=cmocean.cm.dense,\n",
     "    vmin=1021,\n",
     "    vmax=1029,\n",
@@ -500,10 +417,7 @@
     "        \"pad\": 0.05,\n",
     "        \"label\": \"kg/m$^3$\",\n",
     "    },\n",
-<<<<<<< HEAD
-=======
     "    ax=ax,\n",
->>>>>>> 816e15af
     ")\n",
     "ax.coastlines(color=\"grey\", lw=0.5)\n",
     "ax.set_xticks([-180, -120, -60, 0, 60, 120, 180], crs=ccrs.PlateCarree())\n",
@@ -511,11 +425,7 @@
     "lon_formatter = LongitudeFormatter(zero_direction_label=True)\n",
     "lat_formatter = LatitudeFormatter()\n",
     "ax.add_feature(cart.feature.LAND, zorder=100, edgecolor=\"k\")\n",
-<<<<<<< HEAD
-    "plt.title(\"Surface density from linear equation (2014-2016 mean)\")\n",
-=======
     "ax.set_title(\"Surface density from linear equation (2014-2016 mean)\")\n",
->>>>>>> 816e15af
     "fig.tight_layout()"
    ]
   },
@@ -525,11 +435,7 @@
     "execution": {}
    },
    "source": [
-<<<<<<< HEAD
     "## Section 2.2: Full Nonlinear Equation of State\n",
-=======
-    "## **Section 2.2: Full Nonlinear Equation of State**\n",
->>>>>>> 816e15af
     "The full, non-linear equation of state is more complicated than the linear equation we just used. It contains dozens of equations which are impractical to code in this tutorial. Fortunately packages exist to do this calculation!\n",
     "\n",
     "Here we will compute surface density from the full nonlinear equation in `python` using the `gsw` package which is a Python implementation of the [Thermodynamic Equation of Seawater 2010 (TEOS-10)](https://teos-10.github.io/GSW-Python/)"
@@ -561,11 +467,7 @@
     "fig, ax = plt.subplots(\n",
     "    subplot_kw={\"projection\": ccrs.PlateCarree()}, figsize=(11, 12), dpi=100\n",
     ")  # this is from cartopy https://rabernat.github.io/research_computing_2018/maps-with-cartopy.html\n",
-<<<<<<< HEAD
-    "p = (rho_nonlinear).plot(\n",
-=======
     "p = rho_nonlinear.plot(\n",
->>>>>>> 816e15af
     "    cmap=cmocean.cm.dense,\n",
     "    vmin=1021,\n",
     "    vmax=1029,\n",
@@ -576,10 +478,6 @@
     "        \"pad\": 0.05,\n",
     "        \"label\": \"kg/m$^3$\",\n",
     "    },\n",
-<<<<<<< HEAD
-=======
-    "    ax=ax,\n",
->>>>>>> 816e15af
     ")\n",
     "ax.coastlines(color=\"grey\", lw=0.5)\n",
     "ax.set_xticks([-180, -120, -60, 0, 60, 120, 180], crs=ccrs.PlateCarree())\n",
@@ -587,11 +485,7 @@
     "lon_formatter = LongitudeFormatter(zero_direction_label=True)\n",
     "lat_formatter = LatitudeFormatter()\n",
     "ax.add_feature(cart.feature.LAND, zorder=100, edgecolor=\"k\")\n",
-<<<<<<< HEAD
-    "plt.title(\"Surface density from nonlinear equation (2014-2016 mean)\")\n",
-=======
     "ax.set_title(\"Surface density from nonlinear equation (2014-2016 mean)\")\n",
->>>>>>> 816e15af
     "fig.tight_layout()"
    ]
   },
@@ -618,10 +512,7 @@
     "        \"pad\": 0.05,\n",
     "        \"label\": \"kg/m$^3$\",\n",
     "    },\n",
-<<<<<<< HEAD
-=======
     "    ax=ax,\n",
->>>>>>> 816e15af
     ")\n",
     "ax.coastlines(color=\"grey\", lw=0.5)\n",
     "ax.set_xticks([-180, -120, -60, 0, 60, 120, 180], crs=ccrs.PlateCarree())\n",
@@ -629,11 +520,7 @@
     "lon_formatter = LongitudeFormatter(zero_direction_label=True)\n",
     "lat_formatter = LatitudeFormatter()\n",
     "ax.add_feature(cart.feature.LAND, zorder=100, edgecolor=\"k\")\n",
-<<<<<<< HEAD
-    "plt.title(\"Linear minus non-linear equation of state (2014-2016 mean)\")\n",
-=======
     "ax.set_title(\"Linear minus non-linear equation of state (2014-2016 mean)\")\n",
->>>>>>> 816e15af
     "fig.tight_layout()"
    ]
   },
@@ -656,11 +543,7 @@
     "execution": {}
    },
    "source": [
-<<<<<<< HEAD
     "### Questions 2.2\n",
-=======
-    "### **Questions 2.2**\n",
->>>>>>> 816e15af
     "\n",
     "1. Considering the nonlinear equation of state and TEOS-10, how do changes in ocean salinity and temperature uniquely impact the haline contraction and thermal expansion coefficients, thereby affecting density and ocean currents?\n",
     "2. One place that deep convection, a critical component of thermohaline circulation occurs, is in the North Atlantic Ocean to the south of Greenland. Based on the density maps you made, does it make sense that this would be an ideal location for a deepwater mass to form?"
@@ -688,11 +571,7 @@
     "execution": {}
    },
    "source": [
-<<<<<<< HEAD
     "# Summary\n",
-=======
-    "# **Summary**\n",
->>>>>>> 816e15af
     "\n",
     "In this tutorial, you explored sea surface salinity and temperature data from 2014 to 2016, and how those contribute to surface density patterns through the equation of state. You also compared the linear and non-linear equation of state and analyzed their differences."
    ]
@@ -703,11 +582,7 @@
     "execution": {}
    },
    "source": [
-<<<<<<< HEAD
     "# Resources\n",
-=======
-    "# **Resources**\n",
->>>>>>> 816e15af
     "\n",
     "Data for this tutorial can be accessed [here](https://www.ecco-group.org/)."
    ]
@@ -727,15 +602,9 @@
    "name": "python3"
   },
   "kernelspec": {
-<<<<<<< HEAD
    "display_name": "climatematch",
    "language": "python",
    "name": "climatematch"
-=======
-   "display_name": "Python 3 (ipykernel)",
-   "language": "python",
-   "name": "python3"
->>>>>>> 816e15af
   },
   "language_info": {
    "codemirror_mode": {
@@ -747,11 +616,7 @@
    "name": "python",
    "nbconvert_exporter": "python",
    "pygments_lexer": "ipython3",
-<<<<<<< HEAD
    "version": "3.10.11"
-=======
-   "version": "3.10.12"
->>>>>>> 816e15af
   }
  },
  "nbformat": 4,
