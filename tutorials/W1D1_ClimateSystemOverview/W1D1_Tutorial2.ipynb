--- conflicted
+++ resolved
@@ -1,7 +1,6 @@
 {
  "cells": [
   {
-<<<<<<< HEAD
    "cell_type": "markdown",
    "metadata": {
     "execution": {}
@@ -11,68 +10,48 @@
    ]
   },
   {
-=======
+    "attachments": {},
+   "cell_type": "markdown",
+   "metadata": {
+    "execution": {}
+   },
+   "source": [
+    "# **Tutorial 2: Selection, Interpolation and Slicing**\n",
+    "\n",
+    "**Week 1, Day 1, Climate System Overview**\n",
+    "\n",
+    "**Content creators:** Sloane Garelick, Julia Kent\n",
+    "\n",
+    "**Content reviewers:** Katrina Dobson, Younkap Nina Duplex, Danika Gupta, Maria Gonzalez, Will Gregory, Nahid Hasan, Sherry Mi, Beatriz Cosenza Muralles, Jenna Pearson, Agustina Pesce, Chi Zhang, Ohad Zivan\n",
+    "\n",
+    "**Content editors:** Jenna Pearson, Chi Zhang, Ohad Zivan\n",
+    "\n",
+    "**Production editors:** Wesley Banfield, Jenna Pearson, Chi Zhang, Ohad Zivan\n",
+    "\n",
+    "**Our 2023 Sponsors:** NASA TOPS and Google DeepMind\n"
+   ]
+  },
+  {
    "attachments": {},
->>>>>>> 816e15af
-   "cell_type": "markdown",
-   "metadata": {
-    "execution": {}
-   },
-   "source": [
-    "# **Tutorial 2: Selection, Interpolation and Slicing**\n",
-    "\n",
-    "**Week 1, Day 1, Climate System Overview**\n",
-    "\n",
-    "**Content creators:** Sloane Garelick, Julia Kent\n",
-    "\n",
-    "**Content reviewers:** Katrina Dobson, Younkap Nina Duplex, Danika Gupta, Maria Gonzalez, Will Gregory, Nahid Hasan, Sherry Mi, Beatriz Cosenza Muralles, Jenna Pearson, Agustina Pesce, Chi Zhang, Ohad Zivan\n",
-    "\n",
-    "**Content editors:** Jenna Pearson, Chi Zhang, Ohad Zivan\n",
-    "\n",
-    "**Production editors:** Wesley Banfield, Jenna Pearson, Chi Zhang, Ohad Zivan\n",
-    "\n",
-<<<<<<< HEAD
-    "**Our 2023 Sponsors:** NASA TOPS and Google DeepMind"
-   ]
-  },
-  {
-=======
-    "**Our 2023 Sponsors:** NASA TOPS and Google DeepMind\n"
+   "cell_type": "markdown",
+   "metadata": {
+    "execution": {}
+   },
+   "source": [
+    "## ![project pythia](https://projectpythia.org/_static/images/logos/pythia_logo-blue-rtext.svg)\n",
+    "\n",
+    "Pythia credit: Rose, B. E. J., Kent, J., Tyle, K., Clyne, J., Banihirwe, A., Camron, D., May, R., Grover, M., Ford, R. R., Paul, K., Morley, J., Eroglu, O., Kailyn, L., & Zacharias, A. (2023). Pythia Foundations (Version v2023.05.01) https://zenodo.org/record/8065851\n",
+    "\n",
+    "## ![CMIP.png](https://github.com/ClimateMatchAcademy/course-content/blob/main/tutorials/Art/CMIP.png?raw=true)\n"
    ]
   },
   {
    "attachments": {},
->>>>>>> 816e15af
-   "cell_type": "markdown",
-   "metadata": {
-    "execution": {}
-   },
-   "source": [
-<<<<<<< HEAD
-    "![project pythia](data:image/png;base64,iVBORw0KGgoAAAANSUhEUgAAAc0AAABtCAMAAAD08Mp1AAAAflBMVEX///8aZY8AW4kAXYoAWIcAX4sVY46ju8sAVoasv84caJKFpbwPYY2An7e+z9sAYo5ymLLu8vXh6e7F1N+yxtSOrME8eJzZ4+rn7vJaiahhi6j1+PoAU4Qrb5actcdRg6Ruk67O2+Q3dJnC0t2JqsAATYBIfZ+Ur8PZ5OtRhaVzChr+AAAVl0lEQVR4nO1d2ZryLAy2QBFr7biOS63r/Orc/w3+hW6EpaVadb555j3wQBEobwkkJKHX+8MfmjHbjcbOOMgYz9/d9z9ATBLi++F98JEXv6HLy2i3GI2+dvPjG1qPp8doPo9m08nr224GDb0HgK9yXSOCNfjBabOIVkqrejmO4PNwjeoZWu0uiKC0Wt/HCKFkeHR6yulWaoZ8ZV8eDN0tgU6Gas6jBBGCOAjxNgP1sXrDuirLqjdOfb4DY/wImR69yJWNfKohLRNiRJIdYEkvJ8qKohe7/I4+CaagfZ8EfYfHnDKpGbzIn93Q3Qqfah3LMUK+3HqIySWCZb5qq8zhHxx6fA9m7CEyPS+Qaxv5dtoxWkglqbVgWhQFZj6jgJj+h/Gg8TmnRPqDX7BZJ5ZUNqcb4uutU5QAPr9cJkd4aCbmLtSNqhOIPOVq2OR8JjfHdin51uXtZG/kkgN9aiJPwcNsXpmlMOzrW9l8UM6mIPJmoJZN/uDnomTTW+QHKj9nVDP2IWrYXT/IZnxBNY371dr9TjbPj8rZdmx6Hiueu1EmUAr3jP2GrrJd7ZM+xuYkqd8qkvJdeiObk4dnZhtJy0H9nKNmCR+C/dWu8b1j8rKs4SE2V2FDdykr6Hwjm5eHlJMM7dj0cL45d1ivkTTbBg5ChNXtbR9hM06aJUkhdN7H5rCDqelRucZmNj22FCVddl+orPfotCKwmf1ZH2Hzu/mp0tc0e6vfxuacNLfbCLjzc2AzfxIXNnEx2WLqtvX27YaHB9js12yApDozofMuNpcP7ICqwfVHcp2QTUQIt5soTBBREn7pC6irUzmepp23id8ardyBTQLBkqxQbNWLlOcSkmG0rWqAvcbVD9vObUGTauyEiawFCPGDIECCOagZADbR+ZhiNtjDd5uIFQaMUDASGJ+UgcvXZE3OUkxQSJFiFvKkLfMdbKLlDWKaF1LlDcUofUe1tqmwBMaTCgOZTjyQfuncxHsqnsT/GM2jGsxTiI8C0XHCR3ky5CwhINwAm6z4CYp0LDY38lhU0noJ9xsoI2evCERy6i9jbv7unxQhCO2MMprZJGYxPVFfJZRco+Nydk1UAUzUZTuSS6DIWH03uBTjjg5317EJvRDKDMhm+QYe5FHzx/wrM5u9CSA+m/hLuL5TXxIH0QecItbJeTebCzg1KS1ZiRRDX6jKz5exuS76iA/3VzJHxQ61gIVN8FjZQ1vYhAOc2V/hYkw9YCSaBGDi4rGlr3ezCQjzaCKVUjUXptTwKjYPhUT399pv0+N80O/3U4E6bajlikPl7xY2l/JjUfEfG5t9uNbwr+DkYEqvVnCt9S19vZdNRTDAXXMMu6YS9iI2x0UzYQJ/OC4ufIFH4hAu3dZdhrOa08YPShRjqgubYQs2uUw9GlZdGQOwfiGLqL2XzR3YmKpL45n5EpAiGF7DZkkmBZ4DyyFWd4nUR2xt68bGJ+pJlIVNsLnLlC0nSYv44MHxxHo/Arkune0MDnva2xQgf0i5iH7kOQRQbIsvYbMi80PaKc9PxKz6hwgPTTvqBUIj9TsLm2B98Yf8KwubMZhowqIPxjP7M8RVbjRcmx/aQd9EJm0zACXauUG9gs1NSSau5OTAU5V8ebR9NtbODwfMsBs2aiiTPbQpiCExs3kDvFOPfwe+Qmetzd4RrMom/49ee1tQUQ/QT0g7PfEFbH4Xgoui8ux47jUZr0I2gsvKbLs1nFkANsPMye+kHPMy8WIA1oLMZ/CQwB1N5nMEusYM4xmD5cFi3buTzSncBLUb6uez+amTeTupBlsahtoZkE/kI4oJM/YOKhOZX5/ZXAede0JjUUGdIntNz5SAP3XKJty/WaS4Dc9mszp1pbjQFI9bxXGJefv1Zr0PGIGn/eRQVTTfGAfNweqeH+w62D6xWCMnzbPjJFdmmr29jti0KbMWPJnNW2k5obRU2yT7dYjIul/5qN6iMZWd1LY3c7UVmtmk+e6imU2a+Y+twKqYmFq9yJWpSlOOO9kE6pGv7frq8Vw2o3JZCoPqDS7Z9FNlpNi4rIrfj2NUagiK4ceAZjYL01vz+W++R5sASfthahXMTctO5dfNzcoZw5ftU/3sOX1S7lt3/HDIH+dl4t1Hxqd5YgA0skkKZ+omNkvPKbhuMlOrQIvodt28yX+juuGsFs9ks1QzPQx7xd3RQjLm77TgM/faQNV5xA6n20baPDUb2SSlutjAJjmVUwzsWInB2ghnr8W0dyebK7Bqh40DAPA8NuNyM+sR1dY/Zmx9E67cwqO/UPAEe0c0nqX/XgTbUzOZDWxSya+u3jv6QzIyfQJ906C/nzvSN+EZbi6IgL6Jmrx2IZ7G5tIrO27wbYu5dNqwUHj0l+pbbiUNieDRKX6njk2KAsmGWsMm/QSUgSHXTp20Agdzz5rZxIM5OMXNikDbRbNPvYxnsTkv9z+Vr6CCJJ27gs1ScIm+c0MLtR/pK7CyqYWLKEeDwJgA1+c5sNMybXpAFYYfuxx3MrLX0MHqbnwiUIQG6s9rgNdY3cfVZvbDIi9HvGULm4ansACyWUREIYJOI+X0AdB3uUFGQNwZNMeoZ3CKHVccmPWZFI/131SvpcUZinJCo0zOAZHjH5FiRH4Km5NT+XbjT5ulUdAA2cQlm0bzqAmATdwfcMyj2U0fKMVOC7wTKAK9BAoI8LLlgB51YtkEszlzQ1LYzF8XBzZXYOGkcBc2hZZIdZSeweYRl/YfYlWYbqxkMy7GIls3RY9MRxcmmP2CTFDYhHtH6HsHj8Q8AujsQ1OR4Homj2J+RBYZvnPyPYDvEvUlOm/QlYSqsvoJbC5Y1Zp9Ec8GwMqmqwOo5UTMAPUMBXpqg4U6Vo530L5cLZZreFxAhdPZTZ5P+SoB5DHO9w4ubPbhu0Qr2XBVPAw140LnbE6q2CY/qFExzg1sOtqb72cTUgb1jKGytwpJMurP5/1hQhSFMZchgOLwcsv9C6uRzRdxFzZ7is8exeiwm0f9A1adfDV9vGs2z5KUNdvJi4ISm+UuSGLz2629+9nsXaHLhixGYs05mnIXYKwHx+bhAxcoARFTDuKLnkHfg+NtKeOWW6UXaus0THd2WDtkCjXvz47ZHElStj6c3CRp0Svnpuoc9yG/ewPHGAuUP+S1IXygiJ2psR4gVHgf9JrPhQR0U1mnbK4q32F8avC/M7LJ238dm1AXgPuutdOIltrLtD4oo6zbLQ4lcnqXfH2H2SWbfcli8NVU+AewCc0u0CIbB3WWwKKayu3guzaUkRSzyDFGbIxqihWlDSp5d2zG+/KNqt3+5ABsUqn9F7IJ5wBcqlc1bksFJP5rI6YkmhyjcS/NokG3UXXIZlS6DVDmcsZ6lNj0DWw6BjU9xKayeSFAF182RWrBI566fA7bsqBzpHzSeNJnsn12xeamfM1x4GRj/RFswlgwRXbdcK30DDHcGdgTFUj2N/csFpfafRVFRunXDZvnj2JQHVbMDJnHxJvZ7K1hTAm04cWfNcsXUk2WsWdhSj7cbZFh5lAju1FiPinrgs34UE5M9Fm9sJPVdGUf3pxNzv0b2YR7UYoUDXln8d/2QnbVGrCQj2StsE2+oEizFpSN28yeHbAZ+cUj+4X6desfEh5WQhD2Djuj5G1i8+DW+INsKpGvWqj0ZMS0IFjuu30wtrTYamQpI98ql1f8ZWjc89m31fftYTYn5YpJ2UG82pNrQHBYJg4IMQkWuvKZr5tCLj/Cpvz+1rMpDUxY2vEmcK+jK+Rx9jQSlQiNbB4B0wOTFluaPvoaVqiFTcsItaCTyS5hcuMhRnhU48cI2Wyf/HVQ9h6dxBycjA3SCbODOgDLam72Ph5g8yOogOrYlMoFXjVuiw/LD1JXd2vEkMhDSdhpVPvKTwZrynLTDtoM1A6NaWCHZ4rTvvU3iUjmgBjzvhf1O8zIl6rz287NW7lU+Hk6j2vFZZGQMnuryBiuSR2x+SqslsdzdG4MMBWY8LLHZTuXnvrWp8tll/UZMSw0bMoyrlZJLugpRij53F9OuEy+gH0gdP4xNn89zkG+ZlFyyWX5JvvGJ5+7woF92d+z7NsQHDr9sfmTsNqwYtIFpYAWexKfZAt1PF/shGRaLXy+z4HpO5rYbOnl/YdHsCgMeVhWuSc86XXuwT7h4e/bbNWOvxDyt2AF/2PzxyAK8tUwJDDKcvV1nfYmc76VExnDhBFgHk3SvbaSDh2wKe+p/9h8LaaXXEmjZG3Y5A0Y4SukMJoJB40LYQet1O2PzZ+AVKHMhCxFnybt57ylIrBKnE8Iv+M9lcJBCvyx+RNwRblCiQKzdvodlhxWbOqhNxmb/h+bb8Q810oo9m1uPwk1samFrP6x+W4ci5SRPjIklMghcyixqRpAO2Lz3DdgHi2h4em4A7/vlKOSlfJzZKpUbyX951T+5055xgEonn03q+uH6Ynqk8ffj+k651JLFwLwYWRTO101sYnbszk23tSD0DaRbxxb/Qd+Vo+z4A1C6LJjuBmEH1tG8oVEW8XMfUJyrdl34G6l/0x2ZR82819jsoB7sDrkeVtCtqm1GL6WTXuMWIjQMLYUg6u4kkKULXcN/pRZA9yNqPbQAsSB5hH3wO/aFGN/VPz1sGMIRxvEo5JL++lahoLN7/ZsSpLW4F5oRG38Ji7HN4aEwcgrmEs73KtxKJban8OmdgJqy8p4N+IFyzoRsnWjN57O5vc9bDpm42iIlGfFSwFjEWDAJpwNbPlWNjXfMlRzE8A9KJQSnx2mKbXn62F92Ryukfk08dG5OeuSTQ/nnpxKrnT5XH4Hg0jWWoyYGc9hc655o3R7/nDNz7T8LTfAzjYM4TCkYYgRO5m0lJ/Fplck/YSxBbLTxgcov52+lU2Dl3VtHGM7nKngkiL/mlY6Owk7UHEMnS5M+gaad5e7MrqxKdb4Z7LpsXwaKjGZpRkLzgZhWH4fm1pOd0O19+MqaqfkJGpc8EOwEBH/tL8ERHgZEM0nnR9+QTbr1k3IJh/4rtkssrRAiipfehi+IDzI38emqeW2SYOsyO7KxJf8RUbUw2gzzxSU+DjkSUm3qhwo2RSz2InN0rXoKWwWG1goUYv83jMYYy3k8vvYPKl7INHVjq6/EC5m1cAO/gu5vO3Fe5xFmsyT7UH9j86mu6R9lE1qyGtZbmBhvoJCBYLBC9nAXUmVbBuuY1TKwi2sB92yaY5msWWnbgsxVn5lxZtw/8q4tyMiP3v/KL5RULC5BmzaLHudskm/edaVvXqfbWEjhmFf2VDC8ctbjUZVrm2YmHtd/TDiY9wxm2pMd95qc4I6J2RxGnIekz77LxaNbtPZtzUFQN/Dpux78ACbxe5veQIzqhhluN/JDuMgWYZNJsgTjdUNScdsmrjk5Tqy7o0YV0W2pWFmxWg6ZHwIUZzyRQwy4I1sVqMD8+gXoTFww8ODL2E6F98QQwPTjahZObplc6ZY9cp+dWXdm4/HV+lOi7T3OZuEs2mKFvkRbIK8HqX+rUzOnZY8yqDZvZLNgy2ugfaegjlk07R5trCpCovnsgls15U2AreMgZKXBOuRQi9lU8mSItfcsXUvx3PYLONQeDjsI+tm3V1FHGd4aVgEVRFjuv0XsglERyL/+0nexU9hM+6KzWp0QM5RaT0AA0w/QbZ9syLQgk3cn6wkTE4t2dzL/I3kC3q0UMRukLJJ/gU2QSwWruqC+wyoyJgXpxZsyteXcoDqm9kEueLQDGTa7M66J8OBTa483ssmXzfPj2soCmlYOhyAxgIZyOzo1IbNOjSzCcQ+hnKkM+sewM9mkxz5dVy3aAx3+nLCB+vt4rYcqq9jM1EWSsCuKQPJw/jZbOYXcyFlow9O79Vrb8u/WmTZy9gENzXyNQdI3q6sewCds8lJg/mCoq6t7rAqS2Ifq/XsZWzKT0KFTxgQtR1Z99TeP2Fuglxej8xNIxQhtTFOTus242Vsykc8mUYCTCCa+aUDuLFJDWyqAStgbhZDKs3Ne7ING6E6vU23hkL2V/9VbAKdKnN0AWbHzqx7ElRJazC7F54kLdgEGU07ZlO9jNdsPyPWxOOvYlMWGTR3vr0YFNYuoVoPumUTd88m9bVjkZU+OfUraEu8iM0YmCIP2ZdQ1Dpmum8BBzapG5tTg6Ttnk1MDTt7Pc2LMWldhhexCa5mLjwKgZeQaz6sFsjYHLuwuXk/m5R9myximisVNaV2ydHKFsQA2tiCgMmxvCpbtvU9wbrnMDe91nMT3qDRGZsUeZaNqvqnurt02thp77e6wytYgu+9wPdJ/lZr/GE4zE1P29NeXNlE3bBJKeXevnurbVOJY6jNIf+aMxRwr3n6APntNfCxaiTIfchOq3msRB2b3p1sPjw3syRWyWl/2M3q5BKMPKm9SvA1bHouMF03+BAUNk0ZnoPWbFa3wj3Ipu1KCg3gysV6i/ZL2FQDw8wwnqY/gsx6UErax9kUHkeFF4+YJI+w6ep4Ci5Mrd8svoTN2mSKJZwvV3OFI5v86u4GNpdVtuFen19LTmmWyTX74a687v8sm01Jx4vyrjcfOkKx7NnY5F2HbCKVzcySxTKHl8ElXe0uuSARXkKu7+GvYNNVa217KXkTWrB5qPIFUUMWi+M23bnpUSw9ftTspz85nhn8Cjbrr9+Q23d8Pkc4sEnyGbngDyqSMRv1zd4wSTZmDWo6OiXGVEQG/AY2J6ZzACM6vli8mc14m+9t4oQghPlBGL8XyybyV+fd6PszCWgqX1PNYnydt/Pr/g1s9l2CmBy62hqZ9YBfdsh6Fn3zlJKYidVllK2KnNf/TFezzw8BQdgvsoZnWj/62PfdFavfwCbw7aOeklEaRj11at3L2Iy2eJtqEAdfv2UuHako0po8DnQFfbbWXD6KB8Lk09WK9QvYvMFb5NUOPHIreQOmvggxOu74rDt+MLOf22r+tf4M+KULyDvthwYqe8uLepMlJBR5bv3+BWx+GaMsSgBnr5qju3uxErdF2qTh6itgyC+jKCn1EcEHZdncsUYNCzlpnL+ATWt6jQzQIN+t795seEHZFQCEJAftTgEeVWa4w8ML2UUuOnaxZPmJwyLx77MJGqCaoFVEbZfWvVnAdcGy6RATNUbOev1V+FFN5r6TWVJJBG/Gv88mSPdk6gvIptKhdY+nnlWAYPN9u1VDurvF5tOqovZwI8M/zyZwITEqlDcoajuz7q2RrwFm/vtiPsZ6IZEnoNr/Dpm5CEQYGrMKQjRnITRhIic7NBqkSpxBXkSNzbqsiYkpa6KckJH3dyDXgI0aSCDXwzpL9XpbDDUoL1N/95VCLzYcLqSh3o1MJRSMNw5Ri7OBhL6rNhb35b/VGlimoKgqLKbyjwPF8DEHP1r6G4FCxgP2IyjSuQfCH/5B/A+OXrqx0W8zLwAAAABJRU5ErkJggg==) | \n",
-    "-\n",
-    "Pythia credit: Rose, B. E. J., Kent, J., Tyle, K., Clyne, J., Banihirwe, A., Camron, D., May, R., Grover, M., Ford, R. R., Paul, K., Morley, J., Eroglu, O., Kailyn, L., & Zacharias, A. (2023). Pythia Foundations (Version v2023.05.01) https://zenodo.org/record/8065851\n",
-    "\n"
-   ]
-  },
-  {
-=======
-    "## ![project pythia](https://projectpythia.org/_static/images/logos/pythia_logo-blue-rtext.svg)\n",
-    "\n",
-    "Pythia credit: Rose, B. E. J., Kent, J., Tyle, K., Clyne, J., Banihirwe, A., Camron, D., May, R., Grover, M., Ford, R. R., Paul, K., Morley, J., Eroglu, O., Kailyn, L., & Zacharias, A. (2023). Pythia Foundations (Version v2023.05.01) https://zenodo.org/record/8065851\n",
-    "\n",
-    "## ![CMIP.png](https://github.com/ClimateMatchAcademy/course-content/blob/main/tutorials/Art/CMIP.png?raw=true)\n"
-   ]
-  },
-  {
-   "attachments": {},
->>>>>>> 816e15af
-   "cell_type": "markdown",
-   "metadata": {
-    "execution": {}
-   },
-   "source": [
-<<<<<<< HEAD
+   "cell_type": "markdown",
+   "metadata": {
+    "execution": {}
+   },
+   "source": [
     "# Tutorial Objectives\n",
     "In the previous tutorial, we learned how to use `Xarray` to create `DataArray` and `Dataset` objects. Global climate datasets can be very large with multiple variables, and DataArrays and Datasets are very useful tools for organizing, comparing and interpreting such data. However, sometimes we are not interested in examining a *global* dataset but wish to examine a specific time or location. For example, we might want to look at climate variables in a particular region of Earth, and potentially compare that to another region. In order to carry-out such analyses, it’s useful to be able to extract and compare subsets of data from a global dataset. \n",
     "\n",
@@ -85,31 +64,12 @@
    ]
   },
   {
-=======
-    "# **Tutorial Objectives**\n",
-    "\n",
-    "In the previous tutorial, we learned how to use `Xarray` to create `DataArray` and `Dataset` objects. Global climate datasets can be very large with multiple variables, and DataArrays and Datasets are very useful tools for organizing, comparing and interpreting such data. However, sometimes we are not interested in examining a _global_ dataset but wish to examine a specific time or location. For example, we might want to look at climate variables in a particular region of Earth, and potentially compare that to another region. In order to carry-out such analyses, it’s useful to be able to extract and compare subsets of data from a global dataset.\n",
-    "\n",
-    "In this tutorial, you will explore multiple computational tools in `Xarray` that allow you to select data from a specific spatial and temporal range. In particular, you will practice using:\n",
-    "\n",
-    "- **`.sel()`:** select data based on coordinate values or date\n",
-    "- **`.interp()`:** interpolate to any latitude/longitude location to extract data\n",
-    "- **`slice()`:** to select a range (or slice) along one or more coordinates, we can pass a Python slice object to `.sel()`\n"
-   ]
-  },
-  {
-   "attachments": {},
->>>>>>> 816e15af
-   "cell_type": "markdown",
-   "metadata": {
-    "execution": {}
-   },
-   "source": [
-<<<<<<< HEAD
+   "cell_type": "markdown",
+   "metadata": {
+    "execution": {}
+   },
+   "source": [
     "# Setup"
-=======
-    "# **Setup**\n"
->>>>>>> 816e15af
    ]
   },
   {
@@ -140,12 +100,8 @@
     "# @title Figure Settings\n",
     "import ipywidgets as widgets       # interactive display\n",
     "%config InlineBackend.figure_format = 'retina'\n",
-<<<<<<< HEAD
-    "plt.style.use(\"https://raw.githubusercontent.com/ClimateMatchAcademy/course-content/main/cma.mplstyle\")"
-=======
     "plt.style.use(\n",
     "    \"https://raw.githubusercontent.com/ClimateMatchAcademy/course-content/main/cma.mplstyle\")"
->>>>>>> 816e15af
    ]
   },
   {
@@ -157,7 +113,6 @@
    },
    "outputs": [],
    "source": [
-<<<<<<< HEAD
     "# @title Video 1: Solar Radiation and Earth's Energy Budget\n",
     "\n",
     "from ipywidgets import widgets\n",
@@ -204,31 +159,47 @@
     "for i in range(len(tab_contents)):\n",
     "  tabs.set_title(i, video_ids[i][0])\n",
     "display(tabs)"
-=======
-    "# @title Video 1: Video Title\n",
-    "# Tech team will add code to format and display the video"
-   ]
-  },
-  {
-   "attachments": {},
-   "cell_type": "markdown",
-   "metadata": {
-    "execution": {}
-   },
-   "source": [
-    "To explore these Xarray tools, first recreate the synthetic temperature and pressure DataArrays you generated in the previous tutorial, and combine these two DataArrays into a Dataset.\n"
-   ]
-  },
-  {
-   "attachments": {},
-   "cell_type": "markdown",
-   "metadata": {
-    "execution": {}
-   },
-   "source": [
-    "# **Section 1: Subsetting and Selection by Coordinate Values**\n",
-    "\n",
-    "Since Xarray allows us to label coordinates, you can select data based on coordinate names and values, rather than array indices. We'll explore this briefly here. First, we will recreate the temperature and pressure data from Tutorial 1.\n"
+   ]
+  },
+  {
+   "cell_type": "code",
+   "execution_count": null,
+   "metadata": {
+    "cellView": "form",
+    "execution": {},
+    "pycharm": {
+     "name": "#%%\n"
+    },
+    "tags": [
+     "remove-input"
+    ]
+   },
+   "outputs": [],
+   "source": [
+    "# @title Tutorial slides\n",
+    "# @markdown These are the slides for the videos in all tutorials today\n",
+    "from IPython.display import IFrame\n",
+    "link_id = \"gh5us\""
+   ]
+  },
+  {
+   "cell_type": "markdown",
+   "metadata": {
+    "execution": {}
+   },
+   "source": [
+    "To explore these Xarray tools, first recreate the synthetic temperature and pressure DataArrays you generated in the previous tutorial, and combine these two DataArrays into a Dataset."
+   ]
+  },
+  {
+   "cell_type": "markdown",
+   "metadata": {
+    "execution": {}
+   },
+   "source": [
+    "# Section 1: Subsetting and Selection by Coordinate Values\n",
+    "\n",
+    "Since Xarray allows us to label coordinates, you can select data based on coordinate names and values, rather than array indices. We'll explore this briefly here. First, we will recreate the temperature and pressure data from Tutorial 1."
    ]
   },
   {
@@ -265,25 +236,24 @@
    ]
   },
   {
-   "attachments": {},
-   "cell_type": "markdown",
-   "metadata": {
-    "execution": {}
-   },
-   "source": [
-    "To refresh your memory from the previous tutorial, take a look at the DataArrays you created for temperature and pressure by clicking on those variables in the dataset above.\n"
-   ]
-  },
-  {
-   "attachments": {},
-   "cell_type": "markdown",
-   "metadata": {
-    "execution": {}
-   },
-   "source": [
-    "## **Section 1.1: NumPy-like Selection**\n",
-    "\n",
-    "Suppose you want to extract all the spatial data for one single date: January 2, 2018. It's possible to achieve that with NumPy-like index selection:\n"
+   "cell_type": "markdown",
+   "metadata": {
+    "execution": {}
+   },
+   "source": [
+    "To refresh your memory from the previous tutorial, take a look at the DataArrays you created for temperature and pressure by clicking on those variables in the dataset above."
+   ]
+  },
+  {
+   "cell_type": "markdown",
+   "metadata": {
+    "execution": {}
+   },
+   "source": [
+    "\n",
+    "## Section 1.1: NumPy-like Selection\n",
+    "\n",
+    "Suppose you want to extract all the spatial data for one single date: January 2, 2018. It's possible to achieve that with NumPy-like index selection:"
    ]
   },
   {
@@ -311,52 +281,29 @@
    ]
   },
   {
-   "attachments": {},
-   "cell_type": "markdown",
-   "metadata": {
-    "execution": {}
-   },
-   "source": [
-    "However, notice that this requires us (the user) to have detailed knowledge of the order of the axes and the meaning of the indices along those axes. By having named coordinates in Xarray, we can avoid this issue.\n"
-   ]
-  },
-  {
-   "attachments": {},
-   "cell_type": "markdown",
-   "metadata": {
-    "execution": {}
-   },
-   "source": [
-    "## **Section 1.2: `.sel()`**\n",
-    "\n",
-    "Rather than using a NumPy-like index selection, in Xarray, we can instead select data based on coordinate values using the `.sel()` method, which takes one or more named coordinate(s) as a keyword argument:\n"
->>>>>>> 816e15af
-   ]
-  },
-  {
-   "cell_type": "code",
-   "execution_count": null,
-   "metadata": {
-<<<<<<< HEAD
-    "cellView": "form",
-    "execution": {},
-    "pycharm": {
-     "name": "#%%\n"
-    },
-    "tags": [
-     "remove-input"
-    ]
-   },
-   "outputs": [],
-   "source": [
-    "# @title Tutorial slides\n",
-    "# @markdown These are the slides for the videos in all tutorials today\n",
-    "from IPython.display import IFrame\n",
-    "link_id = \"gh5us\""
-   ]
-  },
-  {
-=======
+   "cell_type": "markdown",
+   "metadata": {
+    "execution": {}
+   },
+   "source": [
+    "However, notice that this requires us (the user) to have detailed knowledge of the order of the axes and the meaning of the indices along those axes. By having named coordinates in Xarray, we can avoid this issue."
+   ]
+  },
+  {
+   "cell_type": "markdown",
+   "metadata": {
+    "execution": {}
+   },
+   "source": [
+    "## Section 1.2: `.sel()`\n",
+    "\n",
+    "Rather than using a NumPy-like index selection, in Xarray, we can instead select data based on coordinate values using the `.sel()` method, which takes one or more named coordinate(s) as a keyword argument:"
+   ]
+  },
+  {
+   "cell_type": "code",
+   "execution_count": null,
+   "metadata": {
     "execution": {},
     "executionInfo": {
      "elapsed": 14,
@@ -376,52 +323,35 @@
    ]
   },
   {
-   "attachments": {},
-   "cell_type": "markdown",
-   "metadata": {
-    "execution": {}
-   },
-   "source": [
-    "We got the same result as when we used the NumPy-like index selection, but\n",
-    "\n",
+   "cell_type": "markdown",
+   "metadata": {
+    "execution": {}
+   },
+   "source": [
+    "We got the same result as when we used the NumPy-like index selection, but \n",
     "- we didn't have to know anything about how the array was created or stored\n",
     "- our code is agnostic about how many dimensions we are dealing with\n",
     "- the intended meaning of our code is much clearer!\n",
     "\n",
-    "By using the .sel() method in Xarray, we can easily isolate data from a specific time. You can also isolate data from a specific coordinate.\n"
-   ]
-  },
-  {
-   "attachments": {},
->>>>>>> 816e15af
-   "cell_type": "markdown",
-   "metadata": {
-    "execution": {}
-   },
-   "source": [
-<<<<<<< HEAD
-    "To explore these Xarray tools, first recreate the synthetic temperature and pressure DataArrays you generated in the previous tutorial, and combine these two DataArrays into a Dataset."
-   ]
-  },
-  {
-=======
-    "### **Coding Exercises 1.2**\n"
-   ]
-  },
-  {
-   "attachments": {},
->>>>>>> 816e15af
-   "cell_type": "markdown",
-   "metadata": {
-    "execution": {}
-   },
-   "source": [
-<<<<<<< HEAD
-    "# Section 1: Subsetting and Selection by Coordinate Values\n",
-    "\n",
-    "Since Xarray allows us to label coordinates, you can select data based on coordinate names and values, rather than array indices. We'll explore this briefly here. First, we will recreate the temperature and pressure data from Tutorial 1."
-=======
-    "1. Write a line of code to select the temperature data from the coordinates 25,-120.\n"
+    "By using the .sel() method in Xarray, we can easily isolate data from a specific time. You can also isolate data from a specific coordinate. "
+   ]
+  },
+  {
+   "cell_type": "markdown",
+   "metadata": {
+    "execution": {}
+   },
+   "source": [
+    "### Coding Exercises 1.2"
+   ]
+  },
+  {
+   "cell_type": "markdown",
+   "metadata": {
+    "execution": {}
+   },
+   "source": [
+    "1. Write a line of code to select the temperature data from the coordinates 25,-120."
    ]
   },
   {
@@ -442,43 +372,12 @@
     "\n",
     "coordinate_selection = ...\n",
     "coordinate_selection"
->>>>>>> 816e15af
-   ]
-  },
-  {
-   "cell_type": "code",
-   "execution_count": null,
-   "metadata": {
-<<<<<<< HEAD
-    "cellView": "form",
-    "execution": {}
-   },
-   "outputs": [],
-   "source": [
-    "# temperature data\n",
-    "rand_data = 283 + 5 * np.random.randn(5, 3, 4)\n",
-    "times_index = pd.date_range('2018-01-01', periods=5)\n",
-    "lons = np.linspace(-120, -60, 4)\n",
-    "lats = np.linspace(25, 55, 3)\n",
-    "temperature = xr.DataArray(rand_data, coords=[times_index, lats, lons], dims=['time', 'lat', 'lon'])\n",
-    "temperature.attrs['units'] = 'kelvin'\n",
-    "temperature.attrs['standard_name'] = 'air_temperature'\n",
-    "\n",
-    "# pressure data\n",
-    "pressure_data = 1000.0 + 5 * np.random.randn(5, 3, 4)\n",
-    "pressure = xr.DataArray(\n",
-    "    pressure_data, coords=[times_index, lats, lons], dims=['time', 'lat', 'lon']\n",
-    ")\n",
-    "pressure.attrs['units'] = 'hPa'\n",
-    "pressure.attrs['standard_name'] = 'air_pressure'\n",
-    "\n",
-    "# combinate temperature and pressure DataArrays into a Dataset called 'ds'\n",
-    "ds = xr.Dataset(data_vars={'Temperature': temperature, 'Pressure': pressure})\n",
-    "ds"
-   ]
-  },
-  {
-=======
+   ]
+  },
+  {
+   "cell_type": "code",
+   "execution_count": null,
+   "metadata": {
     "execution": {},
     "tags": []
    },
@@ -491,19 +390,18 @@
    ]
   },
   {
-   "attachments": {},
-   "cell_type": "markdown",
-   "metadata": {
-    "execution": {}
-   },
-   "source": [
-    "## **Section 1.3: Approximate Selection and Interpolation**\n",
+   "cell_type": "markdown",
+   "metadata": {
+    "execution": {}
+   },
+   "source": [
+    "## Section 1.3: Approximate Selection and Interpolation\n",
     "\n",
     "The spatial and temporal resolution of climate data often differs between datasets or a dataset may be incomplete. Therefore, with time and space data, we frequently want to sample \"near\" the coordinate points in our dataset. For example, we may want to analyze data from a specific coordinate or a specific time, but may not have a value from that specific location or date. In that case, we would want to use the data from the closest coordinate or time-step. Here are a few simple ways to achieve that.\n",
     "\n",
-    "### **Section 1.3.1: Nearest-neighbor Sampling**\n",
-    "\n",
-    "Suppose we want to know the temperature from `2018-01-07`. However, the last day on our `time` axis is `2018-01-05`. We can therefore sample within two days of our desired date of `2018-01-07`. We can do this using the `.sel` method we used earlier, but with the added flexibility of performing [nearest neighbor sampling](https://docs.xarray.dev/en/stable/user-guide/indexing.html#nearest-neighbor-lookups) and specifying an optional tolerance. This is called an **inexact lookup** because we are not searching for a perfect match, although there may be one. Here the **tolerance** is the maximum distance away from our desired point Xarray will search for a nearest neighbor.\n"
+    "### Section 1.3.1: Nearest-neighbor Sampling\n",
+    "\n",
+    "Suppose we want to know the temperature from `2018-01-07`. However, the last day on our `time` axis is `2018-01-05`. We can therefore sample within two days of our desired date of `2018-01-07`. We can do this using the `.sel` method we used earlier, but with the added flexibility of performing [nearest neighbor sampling](https://docs.xarray.dev/en/stable/user-guide/indexing.html#nearest-neighbor-lookups) and specifying an optional tolerance. This is called an **inexact lookup** because we are not searching for a perfect match, although there may be one. Here the **tolerance** is the maximum distance away from our desired point Xarray will search for a nearest neighbor."
    ]
   },
   {
@@ -534,21 +432,20 @@
     "execution": {}
    },
    "source": [
-    "Notice that the resulting data is from the date `2018-01-05`.\n"
-   ]
-  },
-  {
-   "attachments": {},
-   "cell_type": "markdown",
-   "metadata": {
-    "execution": {}
-   },
-   "source": [
-    "### **Section 1.3.2: Interpolation**\n",
+    "Notice that the resulting data is from the date `2018-01-05`."
+   ]
+  },
+  {
+   "cell_type": "markdown",
+   "metadata": {
+    "execution": {}
+   },
+   "source": [
+    "### Section 1.3.2:  Interpolation\n",
     "\n",
     "The latitude values of our dataset are 25ºN, 40ºN, 55ºN, and the longitude values are 120ºW, 100ºW, 80ºW, 60ºW. But suppose we want to extract a timeseries for Boulder, Colorado, USA (40°N, 105°W). Since `lon=-105` is _not_ a point on our longitude axis, this requires interpolation between data points.\n",
     "\n",
-    "We can do this using the `.interp()` method (see the docs [here](http://xarray.pydata.org/en/stable/interpolation.html)), which works similarly to `.sel()`. Using `.interp()`, we can interpolate to any latitude/longitude location using an interpolation method of our choice. In the example below, you will linearly interpolate between known points.\n"
+    "We can do this using the `.interp()` method (see the docs [here](http://xarray.pydata.org/en/stable/interpolation.html)), which works similarly to `.sel()`. Using `.interp()`, we can interpolate to any latitude/longitude location using an interpolation method of our choice. In the example below, you will linearly interpolate between known points."
    ]
   },
   {
@@ -574,38 +471,23 @@
   },
   {
    "attachments": {},
->>>>>>> 816e15af
-   "cell_type": "markdown",
-   "metadata": {
-    "execution": {}
-   },
-   "source": [
-<<<<<<< HEAD
-    "To refresh your memory from the previous tutorial, take a look at the DataArrays you created for temperature and pressure by clicking on those variables in the dataset above."
-   ]
-  },
-  {
-=======
-    "In this case, we specified a linear interpolation method, yet one can choose other methods as well (e.g., nearest, cubic, quadratic). Note that the temperature values we extracted in the code cell above are not actual values in the dataset, but are instead calculated based on linear interpolations between values that are in the dataset.\n"
-   ]
-  },
-  {
-   "attachments": {},
->>>>>>> 816e15af
-   "cell_type": "markdown",
-   "metadata": {
-    "execution": {}
-   },
-   "source": [
-<<<<<<< HEAD
-    "\n",
-    "## Section 1.1: NumPy-like Selection\n",
-    "\n",
-    "Suppose you want to extract all the spatial data for one single date: January 2, 2018. It's possible to achieve that with NumPy-like index selection:"
-=======
-    "## **Section 1.4: Slicing Along Coordinates**\n",
-    "\n",
-    "Frequently we want to select a range (or _slice_) along one or more coordinate(s). For example, you may wish to only assess average annual temperatures in equatorial regions. We can achieve this by passing a Python [slice](https://docs.python.org/3/library/functions.html#slice) object to `.sel()`. The calling sequence for <code>slice</code> always looks like <code>slice(start, stop[, step])</code>, where <code>step</code> is optional. In this case, let's only look at values between 110ºW-70ºW and 25ºN-40ºN:\n"
+   "cell_type": "markdown",
+   "metadata": {
+    "execution": {}
+   },
+   "source": [
+    "In this case, we specified a linear interpolation method, yet one can choose other methods as well (e.g., nearest, cubic, quadratic). Note that the temperature values we extracted in the code cell above are not actual values in the dataset, but are instead calculated based on linear interpolations between values that are in the dataset."
+   ]
+  },
+  {
+   "cell_type": "markdown",
+   "metadata": {
+    "execution": {}
+   },
+   "source": [
+    "## Section 1.4: Slicing Along Coordinates\n",
+    "\n",
+    "Frequently we want to select a range (or _slice_) along one or more coordinate(s). For example, you may wish to only assess average annual temperatures in equatorial regions. We can achieve this by passing a Python [slice](https://docs.python.org/3/library/functions.html#slice) object to `.sel()`. The calling sequence for <code>slice</code> always looks like <code>slice(start, stop[, step])</code>, where <code>step</code> is optional. In this case, let's only look at values between 110ºW-70ºW and 25ºN-40ºN:"
    ]
   },
   {
@@ -632,337 +514,6 @@
    ]
   },
   {
-   "attachments": {},
-   "cell_type": "markdown",
-   "metadata": {
-    "execution": {}
-   },
-   "source": [
-    "## **Section 1.5: One More Selection Method: `.loc`**\n",
-    "\n",
-    "All of these operations can also be done within square brackets on the `.loc` attribute of the `DataArray`:\n"
->>>>>>> 816e15af
-   ]
-  },
-  {
-   "cell_type": "code",
-   "execution_count": null,
-   "metadata": {
-    "execution": {},
-    "executionInfo": {
-<<<<<<< HEAD
-     "elapsed": 369,
-     "status": "ok",
-     "timestamp": 1681570689311,
-=======
-     "elapsed": 14,
-     "status": "ok",
-     "timestamp": 1681570706874,
-     "user": {
-      "displayName": "Sloane Garelick",
-      "userId": "04706287370408131987"
-     },
-     "user_tz": 240
-    }
-   },
-   "outputs": [],
-   "source": [
-    "temperature.loc['2018-01-02']"
-   ]
-  },
-  {
-   "attachments": {},
-   "cell_type": "markdown",
-   "metadata": {
-    "execution": {}
-   },
-   "source": [
-    "This is sort of in between the NumPy-style selection\n",
-    "\n",
-    "```\n",
-    "temp[1,:,:]\n",
-    "```\n",
-    "\n",
-    "and the fully label-based selection using `.sel()`\n",
-    "\n",
-    "With `.loc`, we make use of the coordinate _values_, but lose the ability to specify the _names_ of the various dimensions. Instead, the slicing must be done in the correct order:\n"
-   ]
-  },
-  {
-   "cell_type": "code",
-   "execution_count": null,
-   "metadata": {
-    "execution": {},
-    "executionInfo": {
-     "elapsed": 315,
-     "status": "ok",
-     "timestamp": 1681570712906,
->>>>>>> 816e15af
-     "user": {
-      "displayName": "Sloane Garelick",
-      "userId": "04706287370408131987"
-     },
-     "user_tz": 240
-    }
-   },
-   "outputs": [],
-   "source": [
-<<<<<<< HEAD
-    "indexed_selection = temperature[1, :, :]  # index 1 along axis 0 is the time slice we want...\n",
-    "indexed_selection"
-   ]
-  },
-  {
-=======
-    "temperature.loc['2018-01-01':'2018-01-03', 25:45, -110:-70]"
-   ]
-  },
-  {
-   "attachments": {},
->>>>>>> 816e15af
-   "cell_type": "markdown",
-   "metadata": {
-    "execution": {}
-   },
-   "source": [
-<<<<<<< HEAD
-    "However, notice that this requires us (the user) to have detailed knowledge of the order of the axes and the meaning of the indices along those axes. By having named coordinates in Xarray, we can avoid this issue."
-   ]
-  },
-  {
-   "cell_type": "markdown",
-   "metadata": {
-    "execution": {}
-   },
-   "source": [
-    "## Section 1.2: `.sel()`\n",
-    "\n",
-    "Rather than using a NumPy-like index selection, in Xarray, we can instead select data based on coordinate values using the `.sel()` method, which takes one or more named coordinate(s) as a keyword argument:"
-=======
-    "One advantage of using `.loc` is that we can use NumPy-style slice notation like `25:45`, rather than the more verbose `slice(25,45)`. But of course that also works:\n"
->>>>>>> 816e15af
-   ]
-  },
-  {
-   "cell_type": "code",
-   "execution_count": null,
-   "metadata": {
-    "execution": {},
-    "executionInfo": {
-<<<<<<< HEAD
-     "elapsed": 14,
-     "status": "ok",
-     "timestamp": 1681570692916,
-=======
-     "elapsed": 365,
-     "status": "ok",
-     "timestamp": 1681570719989,
->>>>>>> 816e15af
-     "user": {
-      "displayName": "Sloane Garelick",
-      "userId": "04706287370408131987"
-     },
-     "user_tz": 240
-    }
-   },
-   "outputs": [],
-   "source": [
-<<<<<<< HEAD
-    "named_selection = temperature.sel(time='2018-01-02')\n",
-    "named_selection"
-   ]
-  },
-  {
-=======
-    "temperature.loc[\"2018-01-01\":\"2018-01-03\", slice(25, 45), -110:-70]"
-   ]
-  },
-  {
-   "attachments": {},
->>>>>>> 816e15af
-   "cell_type": "markdown",
-   "metadata": {
-    "execution": {}
-   },
-   "source": [
-<<<<<<< HEAD
-    "We got the same result as when we used the NumPy-like index selection, but \n",
-    "- we didn't have to know anything about how the array was created or stored\n",
-    "- our code is agnostic about how many dimensions we are dealing with\n",
-    "- the intended meaning of our code is much clearer!\n",
-    "\n",
-    "By using the .sel() method in Xarray, we can easily isolate data from a specific time. You can also isolate data from a specific coordinate. "
-   ]
-  },
-  {
-   "cell_type": "markdown",
-   "metadata": {
-    "execution": {}
-   },
-   "source": [
-    "### Coding Exercises 1.2"
-   ]
-  },
-  {
-   "cell_type": "markdown",
-   "metadata": {
-    "execution": {}
-   },
-   "source": [
-    "1. Write a line of code to select the temperature data from the coordinates 25,-120."
-   ]
-  },
-  {
-   "cell_type": "code",
-   "execution_count": null,
-   "metadata": {
-    "execution": {},
-    "tags": []
-   },
-   "outputs": [],
-   "source": [
-    "coordinate_selection = ...\n",
-    "coordinate_selection"
-   ]
-  },
-  {
-   "cell_type": "code",
-   "execution_count": null,
-   "metadata": {
-    "execution": {},
-    "tags": []
-   },
-   "outputs": [],
-   "source": [
-    "# to_remove solution\n",
-    "\n",
-    "coordinate_selection =  temperature.sel(lat='25.0', lon='-120.0')\n",
-    "coordinate_selection"
-   ]
-  },
-  {
-   "cell_type": "markdown",
-   "metadata": {
-    "execution": {}
-   },
-   "source": [
-    "## Section 1.3: Approximate Selection and Interpolation\n",
-    "\n",
-    "The spatial and temporal resolution of climate data often differs between datasets or a dataset may be incomplete. Therefore, with time and space data, we frequently want to sample \"near\" the coordinate points in our dataset. For example, we may want to analyze data from a specific coordinate or a specific time, but may not have a value from that specific location or date. In that case, we would want to use the data from the closest coordinate or time-step. Here are a few simple ways to achieve that.\n",
-    "\n",
-    "### Section 1.3.1: Nearest-neighbor Sampling\n",
-    "\n",
-    "Suppose we want to know the temperature from `2018-01-07`. However, the last day on our `time` axis is `2018-01-05`. We can therefore sample within two days of our desired date of `2018-01-07`. We can do this using the `.sel` method we used earlier, but with the added flexibility of performing [nearest neighbor sampling](https://docs.xarray.dev/en/stable/user-guide/indexing.html#nearest-neighbor-lookups) and specifying an optional tolerance. This is called an **inexact lookup** because we are not searching for a perfect match, although there may be one. Here the **tolerance** is the maximum distance away from our desired point Xarray will search for a nearest neighbor."
-   ]
-  },
-  {
-   "cell_type": "code",
-   "execution_count": null,
-   "metadata": {
-    "execution": {},
-    "executionInfo": {
-     "elapsed": 321,
-     "status": "ok",
-     "timestamp": 1681570696404,
-     "user": {
-      "displayName": "Sloane Garelick",
-      "userId": "04706287370408131987"
-     },
-     "user_tz": 240
-    }
-   },
-   "outputs": [],
-   "source": [
-    "temperature.sel(time='2018-01-07', method='nearest', tolerance=timedelta(days=2))"
-   ]
-  },
-  {
-   "cell_type": "markdown",
-   "metadata": {
-    "execution": {}
-   },
-   "source": [
-    "Notice that the resulting data is from the date `2018-01-05`."
-   ]
-  },
-  {
-   "cell_type": "markdown",
-   "metadata": {
-    "execution": {}
-   },
-   "source": [
-    "### Section 1.3.2:  Interpolation\n",
-    "\n",
-    "The latitude values of our dataset are 25ºN, 40ºN, 55ºN, and the longitude values are 120ºW, 100ºW, 80ºW, 60ºW. But suppose we want to extract a timeseries for Boulder, Colorado, USA (40°N, 105°W). Since `lon=-105` is _not_ a point on our longitude axis, this requires interpolation between data points.\n",
-    "\n",
-    "We can do this using the `.interp()` method (see the docs [here](http://xarray.pydata.org/en/stable/interpolation.html)), which works similarly to `.sel()`. Using `.interp()`, we can interpolate to any latitude/longitude location using an interpolation method of our choice. In the example below, you will linearly interpolate between known points."
-   ]
-  },
-  {
-   "cell_type": "code",
-   "execution_count": null,
-   "metadata": {
-    "execution": {},
-    "executionInfo": {
-     "elapsed": 646,
-     "status": "ok",
-     "timestamp": 1681570700081,
-     "user": {
-      "displayName": "Sloane Garelick",
-      "userId": "04706287370408131987"
-     },
-     "user_tz": 240
-    }
-   },
-   "outputs": [],
-   "source": [
-    "temperature.interp(lon=-105, lat=40, method='linear')"
-   ]
-  },
-  {
-   "cell_type": "markdown",
-   "metadata": {
-    "execution": {}
-   },
-   "source": [
-    "In this case, we specified a linear interpolation method, yet one can choose other methods as well (e.g., nearest, cubic, quadratic). Note that the temperature values we extracted in the code cell above are not actual values in the dataset, but are instead calculated based on linear interpolations between values that are in the dataset."
-   ]
-  },
-  {
-   "cell_type": "markdown",
-   "metadata": {
-    "execution": {}
-   },
-   "source": [
-    "## Section 1.4: Slicing Along Coordinates\n",
-    "\n",
-    "Frequently we want to select a range (or _slice_) along one or more coordinate(s). For example, you may wish to only assess average annual temperatures in equatorial regions. We can achieve this by passing a Python [slice](https://docs.python.org/3/library/functions.html#slice) object to `.sel()`. The calling sequence for <code>slice</code> always looks like <code>slice(start, stop[, step])</code>, where <code>step</code> is optional. In this case, let's only look at values between 110ºW-70ºW and 25ºN-40ºN:"
-   ]
-  },
-  {
-   "cell_type": "code",
-   "execution_count": null,
-   "metadata": {
-    "execution": {},
-    "executionInfo": {
-     "elapsed": 21,
-     "status": "ok",
-     "timestamp": 1681570702748,
-     "user": {
-      "displayName": "Sloane Garelick",
-      "userId": "04706287370408131987"
-     },
-     "user_tz": 240
-    }
-   },
-   "outputs": [],
-   "source": [
-    "temperature.sel(\n",
-    "    time=slice('2018-01-01', '2018-01-03'), lon=slice(-110, -70), lat=slice(25, 45)\n",
-    ")"
-   ]
-  },
-  {
    "cell_type": "markdown",
    "metadata": {
     "execution": {}
@@ -991,10 +542,11 @@
    },
    "outputs": [],
    "source": [
-    " temperature.loc['2018-01-02']"
-   ]
-  },
-  {
+    "temperature.loc['2018-01-02']"
+   ]
+  },
+  {
+   "attachments": {},
    "cell_type": "markdown",
    "metadata": {
     "execution": {}
@@ -1027,10 +579,11 @@
    },
    "outputs": [],
    "source": [
-    " temperature.loc['2018-01-01':'2018-01-03', 25:45, -110:-70]"
-   ]
-  },
-  {
+    "temperature.loc['2018-01-01':'2018-01-03', 25:45, -110:-70]"
+   ]
+  },
+  {
+   "attachments": {},
    "cell_type": "markdown",
    "metadata": {
     "execution": {}
@@ -1057,19 +610,17 @@
    },
    "outputs": [],
    "source": [
-    "temperature.loc['2018-01-01':'2018-01-03', slice(25, 45), -110:-70]"
-   ]
-  },
-  {
+    "temperature.loc[\"2018-01-01\":\"2018-01-03\", slice(25, 45), -110:-70]"
+   ]
+  },
+  {
+   "attachments": {},
    "cell_type": "markdown",
    "metadata": {
     "execution": {}
    },
    "source": [
     "What *doesn't* work is passing the slices in a different order to the dimensions of the dataset:"
-=======
-    "What _doesn't_ work is passing the slices in a different order to the dimensions of the dataset:\n"
->>>>>>> 816e15af
    ]
   },
   {
@@ -1086,59 +637,33 @@
    ]
   },
   {
-<<<<<<< HEAD
-=======
-   "attachments": {},
->>>>>>> 816e15af
-   "cell_type": "markdown",
-   "metadata": {
-    "execution": {}
-   },
-   "source": [
-<<<<<<< HEAD
+   "cell_type": "markdown",
+   "metadata": {
+    "execution": {}
+   },
+   "source": [
     "# Summary\n",
     "\n",
     "In this tutorial, we have explored the practical use of **`.sel()`** **`.interp()`** **`.loc()`:** and **slicing** techniques to extract data from specific spatial and temporal ranges. These methods are valuable when we are intereseted in only certain pieces of large datasets."
    ]
   },
   {
-=======
-    "# **Summary**\n",
-    "\n",
-    "In this tutorial, we have explored the practical use of **`.sel()`** **`.interp()`** **`.loc()`:** and **slicing** techniques to extract data from specific spatial and temporal ranges. These methods are valuable when we are intereseted in only certain pieces of large datasets.\n"
-   ]
-  },
-  {
-   "attachments": {},
->>>>>>> 816e15af
-   "cell_type": "markdown",
-   "metadata": {
-    "execution": {}
-   },
-   "source": [
-<<<<<<< HEAD
+   "cell_type": "markdown",
+   "metadata": {
+    "execution": {}
+   },
+   "source": [
     "# Resources"
    ]
   },
   {
-=======
-    "# **Resources**\n"
-   ]
-  },
-  {
-   "attachments": {},
->>>>>>> 816e15af
    "cell_type": "markdown",
    "metadata": {
     "execution": {},
     "tags": []
    },
    "source": [
-<<<<<<< HEAD
     "Code and data for this tutorial is based on existing content from [Project Pythia](https://foundations.projectpythia.org/core/xarray/xarray-intro.html)."
-=======
-    "Code and data for this tutorial is based on existing content from [Project Pythia](https://foundations.projectpythia.org/core/xarray/xarray-intro.html).\n"
->>>>>>> 816e15af
    ]
   }
  ],
@@ -1175,11 +700,7 @@
    "name": "python",
    "nbconvert_exporter": "python",
    "pygments_lexer": "ipython3",
-<<<<<<< HEAD
    "version": "3.10.8"
-=======
-   "version": "3.10.12"
->>>>>>> 816e15af
   }
  },
  "nbformat": 4,
