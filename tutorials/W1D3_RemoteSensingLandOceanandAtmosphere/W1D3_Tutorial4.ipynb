--- conflicted
+++ resolved
@@ -1,19 +1,7 @@
 {
  "cells": [
   {
-<<<<<<< HEAD
-   "cell_type": "markdown",
-   "metadata": {
-    "execution": {}
-   },
-   "source": [
-    "[![Open In Colab](https://colab.research.google.com/assets/colab-badge.svg)](https://colab.research.google.com/github/ClimateMatchAcademy/course-content/blob/main/tutorials/W1D3_RemoteSensingLandOceanandAtmosphere/W1D3_Tutorial4.ipynb) &nbsp; <a href=\"https://kaggle.com/kernels/welcome?src=https://raw.githubusercontent.com/ClimateMatchAcademy/course-content/main/tutorials/W1D3_RemoteSensingLandOceanandAtmosphere/W1D3_Tutorial4.ipynb\" target=\"_parent\"><img src=\"https://kaggle.com/static/images/open-in-kaggle.svg\" alt=\"Open in Kaggle\"/></a>"
-   ]
-  },
-  {
-=======
-   "attachments": {},
->>>>>>> 816e15af
+   "attachments": {},
    "cell_type": "markdown",
    "metadata": {
     "execution": {}
@@ -35,20 +23,13 @@
    ]
   },
   {
-<<<<<<< HEAD
-=======
-   "attachments": {},
->>>>>>> 816e15af
-   "cell_type": "markdown",
-   "metadata": {
-    "execution": {}
-   },
-   "source": [
-<<<<<<< HEAD
-    "# Tutorial Objectives\n",
-=======
+   "attachments": {},
+   "cell_type": "markdown",
+   "metadata": {
+    "execution": {}
+   },
+   "source": [
     "# **Tutorial Objectives**\n",
->>>>>>> 816e15af
     "\n",
     "In this tutorial, you will explore the concept of a climatology, and learn how to leverage it using satellite precipitation data. You have already practiced how to calcuate a climatology using temperature data in the overview of the climate system day. That data spanned only 14 years, and typically you would want your data to span at least 30 years to calculate a climatology. Here you will use data spanning several decades to explore the seasonal cycle of precpitation at a specific location.\n",
     "\n",
@@ -62,20 +43,13 @@
    ]
   },
   {
-<<<<<<< HEAD
-=======
-   "attachments": {},
->>>>>>> 816e15af
-   "cell_type": "markdown",
-   "metadata": {
-    "execution": {}
-   },
-   "source": [
-<<<<<<< HEAD
-    "# Setup"
-=======
+   "attachments": {},
+   "cell_type": "markdown",
+   "metadata": {
+    "execution": {}
+   },
+   "source": [
     "# **Setup**"
->>>>>>> 816e15af
    ]
   },
   {
@@ -119,13 +93,9 @@
     "import cartopy.crs as ccrs\n",
     "import boto3\n",
     "import botocore\n",
-<<<<<<< HEAD
-    "import pooch"
-=======
     "import pooch\n",
     "import os\n",
     "import tempfile"
->>>>>>> 816e15af
    ]
   },
   {
@@ -138,11 +108,7 @@
    },
    "outputs": [],
    "source": [
-<<<<<<< HEAD
-    "# @title Figure Settings\n",
-=======
     "# @title Figure settings\n",
->>>>>>> 816e15af
     "import ipywidgets as widgets  # interactive display\n",
     "\n",
     "%config InlineBackend.figure_format = 'retina'\n",
@@ -161,93 +127,14 @@
    },
    "outputs": [],
    "source": [
-<<<<<<< HEAD
-    "# @title Video 1: Understanding Climatology\n",
-    "\n",
-    "from ipywidgets import widgets\n",
-    "from IPython.display import YouTubeVideo\n",
-    "from IPython.display import IFrame\n",
-    "from IPython.display import display\n",
-    "\n",
-    "\n",
-    "class PlayVideo(IFrame):\n",
-    "    def __init__(self, id, source, page=1, width=400, height=300, **kwargs):\n",
-    "        self.id = id\n",
-    "        if source == \"Bilibili\":\n",
-    "            src = f\"https://player.bilibili.com/player.html?bvid={id}&page={page}\"\n",
-    "        elif source == \"Osf\":\n",
-    "            src = f\"https://mfr.ca-1.osf.io/render?url=https://osf.io/download/{id}/?direct%26mode=render\"\n",
-    "        super(PlayVideo, self).__init__(src, width, height, **kwargs)\n",
-    "\n",
-    "\n",
-    "def display_videos(video_ids, W=400, H=300, fs=1):\n",
-    "    tab_contents = []\n",
-    "    for i, video_id in enumerate(video_ids):\n",
-    "        out = widgets.Output()\n",
-    "        with out:\n",
-    "            if video_ids[i][0] == \"Youtube\":\n",
-    "                video = YouTubeVideo(\n",
-    "                    id=video_ids[i][1], width=W, height=H, fs=fs, rel=0\n",
-    "                )\n",
-    "                print(f\"Video available at https://youtube.com/watch?v={video.id}\")\n",
-    "            else:\n",
-    "                video = PlayVideo(\n",
-    "                    id=video_ids[i][1],\n",
-    "                    source=video_ids[i][0],\n",
-    "                    width=W,\n",
-    "                    height=H,\n",
-    "                    fs=fs,\n",
-    "                    autoplay=False,\n",
-    "                )\n",
-    "                if video_ids[i][0] == \"Bilibili\":\n",
-    "                    print(\n",
-    "                        f\"Video available at https://www.bilibili.com/video/{video.id}\"\n",
-    "                    )\n",
-    "                elif video_ids[i][0] == \"Osf\":\n",
-    "                    print(f\"Video available at https://osf.io/{video.id}\")\n",
-    "            display(video)\n",
-    "        tab_contents.append(out)\n",
-    "    return tab_contents\n",
-    "\n",
-    "\n",
-    "video_ids = [(\"Youtube\", \"lIOVdzlnT60\"), (\"Bilibili\", \"BV19X4y1e7iJ\")]\n",
-    "tab_contents = display_videos(video_ids, W=730, H=410)\n",
-    "tabs = widgets.Tab()\n",
-    "tabs.children = tab_contents\n",
-    "for i in range(len(tab_contents)):\n",
-    "    tabs.set_title(i, video_ids[i][0])\n",
-    "display(tabs)"
-=======
     "# @title Video 1: Video 1 Name\n",
     "# Tech team will add code to format and display the video"
->>>>>>> 816e15af
-   ]
-  },
-  {
-   "cell_type": "code",
-   "execution_count": null,
-   "metadata": {
-<<<<<<< HEAD
-    "cellView": "form",
-    "execution": {},
-    "pycharm": {
-     "name": "#%%\n"
-    },
-    "tags": [
-     "remove-input"
-    ]
-   },
-   "outputs": [],
-   "source": [
-    "# @title Tutorial slides\n",
-    "# @markdown These are the slides for the videos in all tutorials today\n",
-    "from IPython.display import IFrame\n",
-    "\n",
-    "link_id = \"2ak68\""
-   ]
-  },
-  {
-=======
+   ]
+  },
+  {
+   "cell_type": "code",
+   "execution_count": null,
+   "metadata": {
     "execution": {}
    },
    "outputs": [],
@@ -271,25 +158,17 @@
   },
   {
    "attachments": {},
->>>>>>> 816e15af
-   "cell_type": "markdown",
-   "metadata": {
-    "execution": {}
-   },
-   "source": [
-<<<<<<< HEAD
-    "# Section 1: Obtain Monthly Precipitation Data\n",
-=======
+   "cell_type": "markdown",
+   "metadata": {
+    "execution": {}
+   },
+   "source": [
     "# **Section 1: Obtain Monthly Precipitation Data**\n",
->>>>>>> 816e15af
     "\n"
    ]
   },
   {
-<<<<<<< HEAD
-=======
-   "attachments": {},
->>>>>>> 816e15af
+   "attachments": {},
    "cell_type": "markdown",
    "metadata": {
     "execution": {}
@@ -303,20 +182,13 @@
    ]
   },
   {
-<<<<<<< HEAD
-=======
-   "attachments": {},
->>>>>>> 816e15af
-   "cell_type": "markdown",
-   "metadata": {
-    "execution": {}
-   },
-   "source": [
-<<<<<<< HEAD
-    "## Section 1.1: Access GPCP Monthly CDR Data on AWS\n",
-=======
+   "attachments": {},
+   "cell_type": "markdown",
+   "metadata": {
+    "execution": {}
+   },
+   "source": [
     "## **Section 1.1: Access GPCP Monthly CDR Data on AWS**\n",
->>>>>>> 816e15af
     "\n",
     "To perform analysis, we will need to access the monthly data files from AWS first. We will use the skills that we learned from last tutorial on accessing data from an AWS S3 bucket."
    ]
@@ -352,10 +224,7 @@
    ]
   },
   {
-<<<<<<< HEAD
-=======
-   "attachments": {},
->>>>>>> 816e15af
+   "attachments": {},
    "cell_type": "markdown",
    "metadata": {
     "execution": {}
@@ -379,12 +248,6 @@
     ")  # initialize aws s3 bucket client\n",
     "\n",
     "# read single data file to understand the file structure\n",
-<<<<<<< HEAD
-    "ds_single = xr.open_dataset(\n",
-    "    pooch.retrieve(\"http://s3.amazonaws.com/\" + file_location[0], known_hash=None)\n",
-    ")  # open the file\n",
-    "\n",
-=======
     "# ds_single = xr.open_dataset(pooch.retrieve('http://s3.amazonaws.com/'+file_location[0],known_hash=None )) # open the file\n",
     "ds_single = xr.open_dataset(\n",
     "    pooch_load(\n",
@@ -392,16 +255,12 @@
     "        filename=file_location[0],\n",
     "    )\n",
     ")\n",
->>>>>>> 816e15af
     "# check how many variables are inluded in one data file\n",
     "ds_single.data_vars"
    ]
   },
   {
-<<<<<<< HEAD
-=======
-   "attachments": {},
->>>>>>> 816e15af
+   "attachments": {},
    "cell_type": "markdown",
    "metadata": {
     "execution": {}
@@ -424,10 +283,7 @@
    ]
   },
   {
-<<<<<<< HEAD
-=======
-   "attachments": {},
->>>>>>> 816e15af
+   "attachments": {},
    "cell_type": "markdown",
    "metadata": {
     "execution": {}
@@ -448,14 +304,9 @@
     "# open all the monthly data files\n",
     "# this process will take ~ 5 minute to complete due to the number of data files.\n",
     "\n",
-<<<<<<< HEAD
-    "file_ob = [\n",
-    "    pooch.retrieve(\"http://s3.amazonaws.com/\" + file, known_hash=None)\n",
-=======
     "# file_ob = [pooch.retrieve('http://s3.amazonaws.com/'+file,known_hash=None ) for file in file_location]\n",
     "file_ob = [\n",
     "    pooch_load(filelocation=\"http://s3.amazonaws.com/\" + file, filename=file)\n",
->>>>>>> 816e15af
     "    for file in file_location\n",
     "]"
    ]
@@ -475,10 +326,7 @@
    ]
   },
   {
-<<<<<<< HEAD
-=======
-   "attachments": {},
->>>>>>> 816e15af
+   "attachments": {},
    "cell_type": "markdown",
    "metadata": {
     "execution": {}
@@ -504,10 +352,7 @@
    ]
   },
   {
-<<<<<<< HEAD
-=======
-   "attachments": {},
->>>>>>> 816e15af
+   "attachments": {},
    "cell_type": "markdown",
    "metadata": {
     "execution": {}
@@ -517,27 +362,17 @@
    ]
   },
   {
-<<<<<<< HEAD
-=======
-   "attachments": {},
->>>>>>> 816e15af
-   "cell_type": "markdown",
-   "metadata": {
-    "execution": {}
-   },
-   "source": [
-<<<<<<< HEAD
-    "## Section 1.2: Visualize GPCP Data Using Cartopy"
-   ]
-  },
-  {
-=======
+   "attachments": {},
+   "cell_type": "markdown",
+   "metadata": {
+    "execution": {}
+   },
+   "source": [
     "## **Section 1.2: Visualize GPCP Data Using Cartopy**"
    ]
   },
   {
    "attachments": {},
->>>>>>> 816e15af
    "cell_type": "markdown",
    "metadata": {
     "execution": {}
@@ -556,15 +391,6 @@
    "outputs": [],
    "source": [
     "# create simple map of the GPCP precipitation data using matplotlib\n",
-<<<<<<< HEAD
-    "fig = plt.figure(figsize=(9, 6))\n",
-    "\n",
-    "# use the first month of data as an example\n",
-    "precip.sel(time=\"1979-01-01\").plot()"
-   ]
-  },
-  {
-=======
     "fig, ax = plt.subplots(figsize=(9, 6))\n",
     "\n",
     "# use the first month of data as an example\n",
@@ -573,7 +399,6 @@
   },
   {
    "attachments": {},
->>>>>>> 816e15af
    "cell_type": "markdown",
    "metadata": {
     "execution": {}
@@ -597,14 +422,7 @@
     "data = precip.sel(time=\"1979-01-01\", method=\"nearest\")\n",
     "\n",
     "# initate plot with the specific figure size\n",
-<<<<<<< HEAD
-    "fig = plt.figure(figsize=(9, 6))\n",
-    "\n",
-    "# set base map projection\n",
-    "ax = plt.axes(projection=ccrs.Robinson())\n",
-=======
     "fig, ax = plt.subplots(subplot_kw={\"projection\": ccrs.Robinson()}, figsize=(9, 6))\n",
->>>>>>> 816e15af
     "\n",
     "# add coastal lines to indicate land/ocean\n",
     "ax.coastlines()\n",
@@ -625,10 +443,7 @@
    ]
   },
   {
-<<<<<<< HEAD
-=======
-   "attachments": {},
->>>>>>> 816e15af
+   "attachments": {},
    "cell_type": "markdown",
    "metadata": {
     "execution": {}
@@ -638,21 +453,14 @@
    ]
   },
   {
-<<<<<<< HEAD
-=======
-   "attachments": {},
->>>>>>> 816e15af
-   "cell_type": "markdown",
-   "metadata": {
-    "execution": {}
-   },
-   "source": [
-<<<<<<< HEAD
-    "### Coding Exercises 1.2\n",
-=======
+   "attachments": {},
+   "cell_type": "markdown",
+   "metadata": {
+    "execution": {}
+   },
+   "source": [
     "### **Coding Exercises 1.2**\n",
     "\n",
->>>>>>> 816e15af
     "Remember the GPCP also offers a data variable that documents the error of the monthly precipitation data used above. This error information is valuable for understanding the level of confidence we can place on the data. \n",
     "\n",
     "1. Generate the precipitation error for the same month (1979-01-01) using the examples provided above."
@@ -670,16 +478,8 @@
     "# select data for the month of interest\n",
     "data = ...\n",
     "\n",
-<<<<<<< HEAD
-    "# initate plot\n",
-    "fig = ...\n",
-    "\n",
-    "# set map projection\n",
-    "ax = ...\n",
-=======
     "# initate plot with the specific figure size\n",
     "fig, ax = plt.subplots(subplot_kw={\"projection\": ccrs.Robinson()}, figsize=(9, 6))\n",
->>>>>>> 816e15af
     "\n",
     "# add coastal lines to indicate land/ocean\n",
     "_ = ...\n",
@@ -705,16 +505,8 @@
     "# select data for the month of interest\n",
     "data = ds.precip_error.sel(time=\"1979-01-01\", method=\"nearest\")\n",
     "\n",
-<<<<<<< HEAD
-    "# initate plot\n",
-    "fig = plt.figure(figsize=(9, 6))\n",
-    "\n",
-    "# set map projection\n",
-    "ax = plt.axes(projection=ccrs.Robinson())\n",
-=======
     "# initate plot with the specific figure size\n",
     "fig, ax = plt.subplots(subplot_kw={\"projection\": ccrs.Robinson()}, figsize=(9, 6))\n",
->>>>>>> 816e15af
     "\n",
     "# add coastal lines to indicate land/ocean\n",
     "_ = ax.coastlines()\n",
@@ -723,11 +515,7 @@
     "_ = ax.gridlines()\n",
     "\n",
     "# add the precipitation data for\n",
-<<<<<<< HEAD
-    "_ = data.plot(\n",
-=======
     "data.plot(\n",
->>>>>>> 816e15af
     "    ax=ax,\n",
     "    transform=ccrs.PlateCarree(),\n",
     "    cbar_kwargs=dict(shrink=0.4, label=\"GPCP Monthly Precipitation Error\\n(mm/day)\"),\n",
@@ -735,27 +523,17 @@
    ]
   },
   {
-<<<<<<< HEAD
-=======
-   "attachments": {},
->>>>>>> 816e15af
-   "cell_type": "markdown",
-   "metadata": {
-    "execution": {}
-   },
-   "source": [
-<<<<<<< HEAD
-    "### Questions 1.2: Climate Connection"
-   ]
-  },
-  {
-=======
+   "attachments": {},
+   "cell_type": "markdown",
+   "metadata": {
+    "execution": {}
+   },
+   "source": [
     "### **Questions 1.2: Climate Connection**"
    ]
   },
   {
    "attachments": {},
->>>>>>> 816e15af
    "cell_type": "markdown",
    "metadata": {
     "execution": {}
@@ -783,45 +561,28 @@
    ]
   },
   {
-<<<<<<< HEAD
-=======
-   "attachments": {},
->>>>>>> 816e15af
-   "cell_type": "markdown",
-   "metadata": {
-    "execution": {}
-   },
-   "source": [
-<<<<<<< HEAD
-    "# Section 2: Climatology"
-   ]
-  },
-  {
-=======
+   "attachments": {},
+   "cell_type": "markdown",
+   "metadata": {
+    "execution": {}
+   },
+   "source": [
     "# **Section 2: Climatology**"
    ]
   },
   {
    "attachments": {},
->>>>>>> 816e15af
-   "cell_type": "markdown",
-   "metadata": {
-    "execution": {},
-    "tags": []
-   },
-   "source": [
-<<<<<<< HEAD
-    "## Section 2.1: Plot Time Series of Data at a Specific Location"
-   ]
-  },
-  {
-=======
+   "cell_type": "markdown",
+   "metadata": {
+    "execution": {},
+    "tags": []
+   },
+   "source": [
     "## **Section 2.1: Plot Time Series of Data at a Specific Location**"
    ]
   },
   {
    "attachments": {},
->>>>>>> 816e15af
    "cell_type": "markdown",
    "metadata": {
     "execution": {}
@@ -843,18 +604,6 @@
     "grid = ds.precip.sel(latitude=0, longitude=0, method=\"nearest\")\n",
     "\n",
     "# initate plot\n",
-<<<<<<< HEAD
-    "fig = plt.figure(figsize=(12, 6))\n",
-    "\n",
-    "# plot the data\n",
-    "grid.plot()\n",
-    "\n",
-    "# remove the automatically generated title\n",
-    "plt.title(\"\")"
-   ]
-  },
-  {
-=======
     "fig, ax = plt.subplots(figsize=(9, 6))\n",
     "\n",
     "# plot the data\n",
@@ -866,7 +615,6 @@
   },
   {
    "attachments": {},
->>>>>>> 816e15af
    "cell_type": "markdown",
    "metadata": {
     "execution": {}
@@ -876,20 +624,13 @@
    ]
   },
   {
-<<<<<<< HEAD
-=======
-   "attachments": {},
->>>>>>> 816e15af
-   "cell_type": "markdown",
-   "metadata": {
-    "execution": {}
-   },
-   "source": [
-<<<<<<< HEAD
-    "## Section 2.2: Calculate the Climatology\n",
-=======
+   "attachments": {},
+   "cell_type": "markdown",
+   "metadata": {
+    "execution": {}
+   },
+   "source": [
     "## **Section 2.2: Calculate the Climatology**\n",
->>>>>>> 816e15af
     "\n",
     "As a refresher, a climatology typically employs a 30-year time period to use for the calculation. In this case, let's use the reference period of 1981-2010."
    ]
@@ -909,10 +650,7 @@
    ]
   },
   {
-<<<<<<< HEAD
-=======
-   "attachments": {},
->>>>>>> 816e15af
+   "attachments": {},
    "cell_type": "markdown",
    "metadata": {
     "execution": {}
@@ -938,10 +676,7 @@
    ]
   },
   {
-<<<<<<< HEAD
-=======
-   "attachments": {},
->>>>>>> 816e15af
+   "attachments": {},
    "cell_type": "markdown",
    "metadata": {
     "execution": {}
@@ -985,10 +720,7 @@
    ]
   },
   {
-<<<<<<< HEAD
-=======
-   "attachments": {},
->>>>>>> 816e15af
+   "attachments": {},
    "cell_type": "markdown",
    "metadata": {
     "execution": {}
@@ -998,20 +730,13 @@
    ]
   },
   {
-<<<<<<< HEAD
-=======
-   "attachments": {},
->>>>>>> 816e15af
-   "cell_type": "markdown",
-   "metadata": {
-    "execution": {}
-   },
-   "source": [
-<<<<<<< HEAD
-    "### Questions 2.2: Climate Connection\n",
-=======
+   "attachments": {},
+   "cell_type": "markdown",
+   "metadata": {
+    "execution": {}
+   },
+   "source": [
     "### **Questions 2.2: Climate Connection**\n",
->>>>>>> 816e15af
     "\n",
     "1. Do the tropics or high-latitudes recieve more precipitation all year round? Why do you think this is? Think back to the climate system overview tutorials on atmospheric circulation to help form your answer.\n",
     "2. In the climate system overview tutorials you learned about Monsoon systems in places such as India, South-east Asia and East Africa where there are notable wet and dry seasons. Do you see evidence of say, the Indian monsoon, in these maps?"
@@ -1037,10 +762,7 @@
    ]
   },
   {
-<<<<<<< HEAD
-=======
-   "attachments": {},
->>>>>>> 816e15af
+   "attachments": {},
    "cell_type": "markdown",
    "metadata": {
     "execution": {}
@@ -1058,14 +780,6 @@
    },
    "outputs": [],
    "source": [
-<<<<<<< HEAD
-    "precip_clim.sel(latitude=0, longitude=0, method=\"nearest\").plot()\n",
-    "# Remove the automatically generated title\n",
-    "plt.title(\"\")"
-   ]
-  },
-  {
-=======
     "# initate plot with the specific figure size\n",
     "fig, ax = plt.subplots(figsize=(9, 6))\n",
     "\n",
@@ -1076,7 +790,6 @@
   },
   {
    "attachments": {},
->>>>>>> 816e15af
    "cell_type": "markdown",
    "metadata": {
     "execution": {}
@@ -1087,20 +800,13 @@
    ]
   },
   {
-<<<<<<< HEAD
-=======
-   "attachments": {},
->>>>>>> 816e15af
-   "cell_type": "markdown",
-   "metadata": {
-    "execution": {}
-   },
-   "source": [
-<<<<<<< HEAD
-    "### Coding Exercises 2.1\n",
-=======
+   "attachments": {},
+   "cell_type": "markdown",
+   "metadata": {
+    "execution": {}
+   },
+   "source": [
     "### **Coding Exercises 2.1**\n",
->>>>>>> 816e15af
     "\n",
     "As climate changes, the climatology of precipitation may also change. In fact, climate researchers recalculate climatology every 10 years. This allows climate scientists to monitor how the norms of our climate system change. In this exercise, you will visualize how the climatology of our dataset changes depending on the reference period used.\n",
     "\n",
@@ -1136,11 +842,7 @@
     "# axs is a 2 dimensional array of `GeoAxes`.  We will flatten it into a 1-D array\n",
     "axs = ...\n",
     "\n",
-<<<<<<< HEAD
-    "# Loop over selected months (Jan, Apr, Jul, Oct)\n",
-=======
     "#Loop over selected months (Jan, Apr, Jul, Oct)\n",
->>>>>>> 816e15af
     "for i, month in enumerate([1, 4, 7, 10]):\n",
     "    ..."
    ]
@@ -1194,20 +896,13 @@
    ]
   },
   {
-<<<<<<< HEAD
-=======
-   "attachments": {},
->>>>>>> 816e15af
-   "cell_type": "markdown",
-   "metadata": {
-    "execution": {}
-   },
-   "source": [
-<<<<<<< HEAD
-    "# Summary\n",
-=======
+   "attachments": {},
+   "cell_type": "markdown",
+   "metadata": {
+    "execution": {}
+   },
+   "source": [
     "# **Summary**\n",
->>>>>>> 816e15af
     "\n",
     "Climatologies provide valuable insight into typical weather patterns of a region. Key takeaways from the tutorial include:\n",
     "\n",
@@ -1218,27 +913,17 @@
    ]
   },
   {
-<<<<<<< HEAD
-=======
-   "attachments": {},
->>>>>>> 816e15af
-   "cell_type": "markdown",
-   "metadata": {
-    "execution": {}
-   },
-   "source": [
-<<<<<<< HEAD
-    "# Resources"
-   ]
-  },
-  {
-=======
+   "attachments": {},
+   "cell_type": "markdown",
+   "metadata": {
+    "execution": {}
+   },
+   "source": [
     "# **Resources**"
    ]
   },
   {
    "attachments": {},
->>>>>>> 816e15af
    "cell_type": "markdown",
    "metadata": {
     "execution": {}
@@ -1262,15 +947,9 @@
    "name": "python3"
   },
   "kernelspec": {
-<<<<<<< HEAD
-   "display_name": "climatematch",
-   "language": "python",
-   "name": "climatematch"
-=======
    "display_name": "Python 3 (ipykernel)",
    "language": "python",
    "name": "python3"
->>>>>>> 816e15af
   },
   "language_info": {
    "codemirror_mode": {
@@ -1282,11 +961,7 @@
    "name": "python",
    "nbconvert_exporter": "python",
    "pygments_lexer": "ipython3",
-<<<<<<< HEAD
-   "version": "3.10.11"
-=======
    "version": "3.10.12"
->>>>>>> 816e15af
   }
  },
  "nbformat": 4,
