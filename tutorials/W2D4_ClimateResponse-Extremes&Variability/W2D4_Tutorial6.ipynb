--- conflicted
+++ resolved
@@ -1,6 +1,7 @@
 {
  "cells": [
   {
+   "attachments": {},
    "cell_type": "markdown",
    "metadata": {
     "execution": {}
@@ -10,6 +11,7 @@
    ]
   },
   {
+   "attachments": {},
    "cell_type": "markdown",
    "metadata": {
     "execution": {}
@@ -31,15 +33,17 @@
    ]
   },
   {
-   "cell_type": "markdown",
-   "metadata": {
-    "execution": {}
-   },
-   "source": [
-    "# Tutorial Objectives"
-   ]
-  },
-  {
+   "attachments": {},
+   "cell_type": "markdown",
+   "metadata": {
+    "execution": {}
+   },
+   "source": [
+    "# **Tutorial Objectives**"
+   ]
+  },
+  {
+   "attachments": {},
    "cell_type": "markdown",
    "metadata": {
     "execution": {}
@@ -64,12 +68,13 @@
    ]
   },
   {
-   "cell_type": "markdown",
-   "metadata": {
-    "execution": {}
-   },
-   "source": [
-    "# Setup"
+   "attachments": {},
+   "cell_type": "markdown",
+   "metadata": {
+    "execution": {}
+   },
+   "source": [
+    "# **Setup**"
    ]
   },
   {
@@ -272,87 +277,6 @@
     "cellView": "form",
     "execution": {},
     "tags": []
-<<<<<<< HEAD
-   },
-   "outputs": [],
-   "source": [
-    "# @title Video 1: Scenario-dependence of Future Changes in Extremes\n",
-    "\n",
-    "from ipywidgets import widgets\n",
-    "from IPython.display import YouTubeVideo\n",
-    "from IPython.display import IFrame\n",
-    "from IPython.display import display\n",
-    "\n",
-    "\n",
-    "class PlayVideo(IFrame):\n",
-    "    def __init__(self, id, source, page=1, width=400, height=300, **kwargs):\n",
-    "        self.id = id\n",
-    "        if source == \"Bilibili\":\n",
-    "            src = f\"https://player.bilibili.com/player.html?bvid={id}&page={page}\"\n",
-    "        elif source == \"Osf\":\n",
-    "            src = f\"https://mfr.ca-1.osf.io/render?url=https://osf.io/download/{id}/?direct%26mode=render\"\n",
-    "        super(PlayVideo, self).__init__(src, width, height, **kwargs)\n",
-    "\n",
-    "\n",
-    "def display_videos(video_ids, W=400, H=300, fs=1):\n",
-    "    tab_contents = []\n",
-    "    for i, video_id in enumerate(video_ids):\n",
-    "        out = widgets.Output()\n",
-    "        with out:\n",
-    "            if video_ids[i][0] == \"Youtube\":\n",
-    "                video = YouTubeVideo(\n",
-    "                    id=video_ids[i][1], width=W, height=H, fs=fs, rel=0\n",
-    "                )\n",
-    "                print(f\"Video available at https://youtube.com/watch?v={video.id}\")\n",
-    "            else:\n",
-    "                video = PlayVideo(\n",
-    "                    id=video_ids[i][1],\n",
-    "                    source=video_ids[i][0],\n",
-    "                    width=W,\n",
-    "                    height=H,\n",
-    "                    fs=fs,\n",
-    "                    autoplay=False,\n",
-    "                )\n",
-    "                if video_ids[i][0] == \"Bilibili\":\n",
-    "                    print(\n",
-    "                        f\"Video available at https://www.bilibili.com/video/{video.id}\"\n",
-    "                    )\n",
-    "                elif video_ids[i][0] == \"Osf\":\n",
-    "                    print(f\"Video available at https://osf.io/{video.id}\")\n",
-    "            display(video)\n",
-    "        tab_contents.append(out)\n",
-    "    return tab_contents\n",
-    "\n",
-    "\n",
-    "video_ids = [(\"Youtube\", \"YtRFXri4t4s\"), (\"Bilibili\", \"BV1yW4y1o7zA\")]\n",
-    "tab_contents = display_videos(video_ids, W=730, H=410)\n",
-    "tabs = widgets.Tab()\n",
-    "tabs.children = tab_contents\n",
-    "for i in range(len(tab_contents)):\n",
-    "    tabs.set_title(i, video_ids[i][0])\n",
-    "display(tabs)"
-   ]
-  },
-  {
-   "cell_type": "code",
-   "execution_count": null,
-   "metadata": {
-    "cellView": "form",
-    "execution": {},
-    "pycharm": {
-     "name": "#%%\n"
-    },
-    "tags": [
-     "remove-input"
-    ]
-   },
-   "outputs": [],
-   "source": [
-    "# # @title Tutorial slides\n",
-    "# # @markdown These are the slides for the videos in all tutorials today\n",
-    "# from IPython.display import IFrame\n",
-    "# link_id = \"e6vgz\""
-=======
    },
    "outputs": [],
    "source": [
@@ -387,21 +311,19 @@
     "        )\n",
     "\n",
     "    return file"
->>>>>>> 816e15af
-   ]
-  },
-  {
-   "cell_type": "markdown",
-   "metadata": {
-    "execution": {}
-   },
-   "source": [
-    "# Section 1: Load CMIP6 Data\n",
-    "\n",
-    "\n",
-    "As in W2D1 (IPCC Physical Basis), you will be loading CMIP6 data from [Pangeo](https://pangeo.io/). In this way you can access large amounts of climate model output that has been stored in the cloud. Here, we have already accessed the data of interest and collected it into a .nc file for you. However, the information on how to access this data directly is provided in the Resources section at the end of this notebook.\n",
-    "\n",
-    "You can learn more about CMIP, including additional methods to access CMIP data, through our [CMIP Resource Bank](https://github.com/ClimateMatchAcademy/course-content/blob/main/tutorials/CMIP/CMIP_resource_bank.md) and the [CMIP website](https://wcrp-cmip.org/).\n",
+   ]
+  },
+  {
+   "attachments": {},
+   "cell_type": "markdown",
+   "metadata": {
+    "execution": {}
+   },
+   "source": [
+    "# **Section 1: Load CMIP6 Data**\n",
+    "\n",
+    "\n",
+    "As in IPCC Physical Basis Day, you will be loading  (Coupled Model Intercomparison Project 6) CMIP6 data from [Pangeo](https://pangeo.io/). In this way you can access large amounts of climate model output that has been stored in the cloud. Here, we have already accessed the data of interest and collected it into a .nc file for you. However, the information on how to access this data directly is provided in the Resources section at the end of this notebook.\n",
     "\n",
     "Here you will load precipitation and maximum daily near-surface air temperature."
    ]
@@ -423,12 +345,13 @@
    ]
   },
   {
-   "cell_type": "markdown",
-   "metadata": {
-    "execution": {}
-   },
-   "source": [
-    "# Section 2: Inspect Data"
+   "attachments": {},
+   "cell_type": "markdown",
+   "metadata": {
+    "execution": {}
+   },
+   "source": [
+    "# **Section 2: Inspect Data**"
    ]
   },
   {
@@ -468,6 +391,7 @@
    ]
   },
   {
+   "attachments": {},
    "cell_type": "markdown",
    "metadata": {
     "execution": {}
@@ -477,15 +401,17 @@
    ]
   },
   {
-   "cell_type": "markdown",
-   "metadata": {
-    "execution": {}
-   },
-   "source": [
-    "# Section 2: Processing"
-   ]
-  },
-  {
+   "attachments": {},
+   "cell_type": "markdown",
+   "metadata": {
+    "execution": {}
+   },
+   "source": [
+    "# **Section 2: Processing**"
+   ]
+  },
+  {
+   "attachments": {},
    "cell_type": "markdown",
    "metadata": {
     "execution": {}
@@ -540,6 +466,7 @@
    ]
   },
   {
+   "attachments": {},
    "cell_type": "markdown",
    "metadata": {
     "execution": {}
@@ -586,6 +513,7 @@
    ]
   },
   {
+   "attachments": {},
    "cell_type": "markdown",
    "metadata": {
     "execution": {}
@@ -623,12 +551,13 @@
    ]
   },
   {
-   "cell_type": "markdown",
-   "metadata": {
-    "execution": {}
-   },
-   "source": [
-    "## Questions 2\n",
+   "attachments": {},
+   "cell_type": "markdown",
+   "metadata": {
+    "execution": {}
+   },
+   "source": [
+    "## **Questions 2** \n",
     "1. Describe the plot - what do you see for the two variables, over time, between scenarios?"
    ]
   },
@@ -648,15 +577,17 @@
    ]
   },
   {
-   "cell_type": "markdown",
-   "metadata": {
-    "execution": {}
-   },
-   "source": [
-    "# Section 3: Differences Between Historical Periods"
-   ]
-  },
-  {
+   "attachments": {},
+   "cell_type": "markdown",
+   "metadata": {
+    "execution": {}
+   },
+   "source": [
+    "# **Section 3: Differences Between Historical Periods**"
+   ]
+  },
+  {
+   "attachments": {},
    "cell_type": "markdown",
    "metadata": {
     "execution": {}
@@ -706,6 +637,7 @@
    ]
   },
   {
+   "attachments": {},
    "cell_type": "markdown",
    "metadata": {
     "execution": {}
@@ -811,6 +743,7 @@
    ]
   },
   {
+   "attachments": {},
    "cell_type": "markdown",
    "metadata": {
     "execution": {}
@@ -909,6 +842,7 @@
    ]
   },
   {
+   "attachments": {},
    "cell_type": "markdown",
    "metadata": {
     "execution": {}
@@ -961,12 +895,13 @@
    ]
   },
   {
-   "cell_type": "markdown",
-   "metadata": {
-    "execution": {}
-   },
-   "source": [
-    "## Questions 3\n",
+   "attachments": {},
+   "cell_type": "markdown",
+   "metadata": {
+    "execution": {}
+   },
+   "source": [
+    "## **Questions 3**\n",
     "\n",
     "1. What do you conclude for the historical change in extreme precipitation in this city? What possible limitations could this analysis have? (How) could we address this?"
    ]
@@ -987,15 +922,17 @@
    ]
   },
   {
-   "cell_type": "markdown",
-   "metadata": {
-    "execution": {}
-   },
-   "source": [
-    "# Section 4: Climate Futures"
-   ]
-  },
-  {
+   "attachments": {},
+   "cell_type": "markdown",
+   "metadata": {
+    "execution": {}
+   },
+   "source": [
+    "# **Section 4: Climate Futures**"
+   ]
+  },
+  {
+   "attachments": {},
    "cell_type": "markdown",
    "metadata": {
     "execution": {}
@@ -1005,6 +942,7 @@
    ]
   },
   {
+   "attachments": {},
    "cell_type": "markdown",
    "metadata": {
     "execution": {}
@@ -1052,12 +990,13 @@
    ]
   },
   {
-   "cell_type": "markdown",
-   "metadata": {
-    "execution": {}
-   },
-   "source": [
-    "## Coding Exercises 4\n",
+   "attachments": {},
+   "cell_type": "markdown",
+   "metadata": {
+    "execution": {}
+   },
+   "source": [
+    "## **Coding Exercises 4**\n",
     "Differences between climate scenarios:\n",
     "\n",
     "Repeat the analysis that we did above for three different time periods, but now for three different climate scenarios, and the historical period for comparison.\n",
@@ -1079,26 +1018,6 @@
     "fig, ax = plt.subplots()\n",
     "\n",
     "# create histograms for each scenario and historical\n",
-<<<<<<< HEAD
-    "kwargs = dict(\n",
-    "    bins=np.arange(30, 100, 5),\n",
-    "    color=\"k\",\n",
-    "    element=\"step\",\n",
-    "    stat=\"density\",\n",
-    "    alpha=0.3,\n",
-    "    lw=0.5,\n",
-    "    line_kws=dict(lw=3),\n",
-    "    kde=True,\n",
-    "    ax=ax,\n",
-    ")\n",
-    "# Remember to set your labels!\n",
-    "# create histograms for each scenario and historical\n",
-    "_ = ...\n",
-    "_ = ...\n",
-    "_ = ...\n",
-    "_ = ...\n",
-    "_ = ...\n",
-=======
     "# Uncomment and complete\n",
     "# sns.histplot(\n",
     "#     ...,\n",
@@ -1165,7 +1084,6 @@
     "#     label=\"SSP-585, 2071-2100\",\n",
     "#     ax=ax,\n",
     "# )\n",
->>>>>>> 816e15af
     "\n",
     "# aesthetics\n",
     "ax.legend()\n",
@@ -1196,13 +1114,9 @@
     "fig, ax = plt.subplots()\n",
     "\n",
     "# create histograms for each scenario and historical\n",
-<<<<<<< HEAD
-    "kwargs = dict(\n",
-=======
     "# Uncomment and complete\n",
     "sns.histplot(\n",
     "    data_hist,\n",
->>>>>>> 816e15af
     "    bins=np.arange(30, 100, 5),\n",
     "    color=\"k\",\n",
     "    element=\"step\",\n",
@@ -1211,17 +1125,6 @@
     "    lw=0.5,\n",
     "    line_kws=dict(lw=3),\n",
     "    kde=True,\n",
-<<<<<<< HEAD
-    "    ax=ax,\n",
-    ")\n",
-    "# Remember to set your labels!\n",
-    "# create histograms for each scenario and historical\n",
-    "_ = sns.histplot(data_hist, label=\"Historical, 1850-2014\", **kwargs)\n",
-    "_ = sns.histplot(data_ssp126, label=\"SSP-126, 2071-2100\", **kwargs)\n",
-    "_ = sns.histplot(data_ssp126, label=\"SSP-126, 2071-2100\", **kwargs)\n",
-    "_ = sns.histplot(data_ssp245, label=\"SSP-245, 2071-2100\", **kwargs)\n",
-    "_ = sns.histplot(data_ssp585, label=\"SSP-585, 2071-2100\", **kwargs)\n",
-=======
     "    label=\"Historical, 1850-2014\",\n",
     "    ax=ax,\n",
     ")\n",
@@ -1277,7 +1180,6 @@
     "    label=\"SSP-585, 2071-2100\",\n",
     "    ax=ax,\n",
     ")\n",
->>>>>>> 816e15af
     "\n",
     "# aesthetics\n",
     "ax.legend()\n",
@@ -1426,14 +1328,6 @@
     "fit_ssp585 = ...\n",
     "\n",
     "\n",
-<<<<<<< HEAD
-    "# plot return values\n",
-    "fig, ax = plt.subplots()\n",
-    "_ = ...\n",
-    "_ = ...\n",
-    "_ = ...\n",
-    "_ = ...\n",
-=======
     "# plot\n",
     "fig, ax = plt.subplots()\n",
     "# Uncomment and complete\n",
@@ -1441,7 +1335,6 @@
     "# plot_return_levels(..., c=\"C0\", label=\"SSP-126, 2071-2100\", ax=ax)\n",
     "# plot_return_levels(..., c=\"C1\", label=\"SSP-245, 2071-2100\", ax=ax)\n",
     "# plot_return_levels(..., c=\"C2\", label=\"SSP-585, 2071-2100\", ax=ax)\n",
->>>>>>> 816e15af
     "ax.set_xlim(1, 200)\n",
     "ax.set_ylim(30, 110)\n",
     "ax.set_ylabel(\"Return Level (mm/day)\")\n",
@@ -1474,21 +1367,12 @@
     ")\n",
     "\n",
     "\n",
-<<<<<<< HEAD
-    "# plot return values\n",
-    "fig, ax = plt.subplots()\n",
-    "_ = plot_return_levels(fit_hist, c=\"k\", label=\"historical, 1850-2014\", ax=ax)\n",
-    "_ = plot_return_levels(fit_ssp126, c=\"C0\", label=\"SSP-126, 2071-2100\", ax=ax)\n",
-    "_ = plot_return_levels(fit_ssp245, c=\"C1\", label=\"SSP-245, 2071-2100\", ax=ax)\n",
-    "_ = plot_return_levels(fit_ssp585, c=\"C2\", label=\"SSP-585, 2071-2100\", ax=ax)\n",
-=======
     "# plot\n",
     "fig, ax = plt.subplots()\n",
     "plot_return_levels(fit_hist, c=\"k\", label=\"historical, 1850-2014\", ax=ax)\n",
     "plot_return_levels(fit_ssp126, c=\"C0\", label=\"SSP-126, 2071-2100\", ax=ax)\n",
     "plot_return_levels(fit_ssp245, c=\"C1\", label=\"SSP-245, 2071-2100\", ax=ax)\n",
     "plot_return_levels(fit_ssp585, c=\"C2\", label=\"SSP-585, 2071-2100\", ax=ax)\n",
->>>>>>> 816e15af
     "ax.set_xlim(1, 200)\n",
     "ax.set_ylim(30, 110)\n",
     "ax.set_ylabel(\"Return Level (mm/day)\")\n",
@@ -1496,12 +1380,13 @@
    ]
   },
   {
-   "cell_type": "markdown",
-   "metadata": {
-    "execution": {}
-   },
-   "source": [
-    "## Questions 4\n",
+   "attachments": {},
+   "cell_type": "markdown",
+   "metadata": {
+    "execution": {}
+   },
+   "source": [
+    "## **Questions 4**\n",
     "\n",
     "1. What can you say about how extreme precipitation differs between the climate scenarios? Are the differences large or small compared to periods in the historical records? What are the limitations? Consider the x-axis in the return-level plot compared to the space covered by the data (only 30 years). How could we get more information for longer return periods?"
    ]
@@ -1521,24 +1406,26 @@
    ]
   },
   {
-   "cell_type": "markdown",
-   "metadata": {
-    "execution": {}
-   },
-   "source": [
-    "# Summary\n",
+   "attachments": {},
+   "cell_type": "markdown",
+   "metadata": {
+    "execution": {}
+   },
+   "source": [
+    "# **Summary**\n",
     "In this tutorial, you've learned how to analyze climate model output to investigate the changes in extreme precipitation patterns over time under various emission scenarios and the historical period. Specifically, we've focused on three future Shared Socioeconomic Pathways (SSPs) scenarios, which represent potential futures based on different assumptions about greenhouse gas emissions.\n",
     "\n",
     "You've explored how to fit Generalized Extreme Value (GEV) distributions to the data and used these fitted distributions to create return-level plots. These plots allow us to visualize the probability of extreme events under different climate scenarios."
    ]
   },
   {
-   "cell_type": "markdown",
-   "metadata": {
-    "execution": {}
-   },
-   "source": [
-    "# Resources\n",
+   "attachments": {},
+   "cell_type": "markdown",
+   "metadata": {
+    "execution": {}
+   },
+   "source": [
+    "# **Resources**\n",
     "\n",
     "The data for this tutorial was accessed through the [Pangeo Cloud platform](https://pangeo.io/cloud.html).  Additionally, a [notebook](https://github.com/ClimateMatchAcademy/course-content/blob/main/tutorials/W2D4_ClimateResponse-Extremes%26Variability/get_CMIP6_data_from_pangeo.ipynb) is available here that downloads the specific datasets we used in this tutorial.\n",
     " \n",
@@ -1547,9 +1434,7 @@
     "MPI-ESM1-2-HR was developed and the runs conducted by the [Max Planck Institute for Meteorology](https://mpimet.mpg.de/en/homepage) in Hamburg, Germany. \n",
     "ACCESS-CM2 was developed and the runs conducted by [CSIRO](https://www.csiro.au) (Commonwealth Scientific and Industrial Research Organisation) ARCCSS (Australian Research Council Centre of Excellence for Climate System Science), see also climateextremes.org.au. \n",
     "\n",
-    "For references on particular model experiments see this [database](https://www.wdc-climate.de/ords/f?p=127:2).\n",
-    "\n",
-    "For more information on what CMIP is and how to access the data, please see this [page](https://github.com/ClimateMatchAcademy/course-content/blob/main/tutorials/CMIP/CMIP_resource_bank.md)."
+    "For references on particular model experiments see this [database](https://www.wdc-climate.de/ords/f?p=127:2)."
    ]
   }
  ],
@@ -1581,7 +1466,7 @@
    "name": "python",
    "nbconvert_exporter": "python",
    "pygments_lexer": "ipython3",
-   "version": "3.10.8"
+   "version": "3.10.12"
   }
  },
  "nbformat": 4,
