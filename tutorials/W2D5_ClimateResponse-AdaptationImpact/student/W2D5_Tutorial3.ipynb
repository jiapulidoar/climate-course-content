{
 "cells": [
  {
<<<<<<< HEAD
=======
   "attachments": {},
>>>>>>> 816e15af
   "cell_type": "markdown",
   "id": "8311c9e7",
   "metadata": {
    "execution": {}
   },
   "source": [
<<<<<<< HEAD
    "[![Open In Colab](https://colab.research.google.com/assets/colab-badge.svg)](https://colab.research.google.com/github/ClimateMatchAcademy/course-content/blob/main/tutorials/W2D5_ClimateResponse-AdaptationImpact/W2D5_Tutorial3.ipynb) &nbsp; <a href=\"https://kaggle.com/kernels/welcome?src=https://raw.githubusercontent.com/ClimateMatchAcademy/course-content/main/tutorials/W2D5_ClimateResponse-AdaptationImpact/W2D5_Tutorial3.ipynb\" target=\"_parent\"><img src=\"https://kaggle.com/static/images/open-in-kaggle.svg\" alt=\"Open in Kaggle\"/></a>"
=======
    "[![Open In Colab](https://colab.research.google.com/assets/colab-badge.svg)](https://colab.research.google.com/github/ClimateMatchAcademy/course-content/blob/main/tutorials/W2D5_ClimateResponse-AdaptationImpact/W2D5_Tutorial3.ipynb)   <a href=\"https://kaggle.com/kernels/welcome?src=https://raw.githubusercontent.com/{ORG}/course-content/main/tutorials/W2D5_ClimateResponse-AdaptationImpact/W2D5_Tutorial3.ipynb\" target=\"_blank\"><img alt=\"Open in Kaggle\" src=\"https://kaggle.com/static/images/open-in-kaggle.svg\"/></a>"
>>>>>>> 816e15af
   ]
  },
  {
   "attachments": {},
   "cell_type": "markdown",
   "id": "myt07YFyNgmw",
   "metadata": {
    "execution": {}
   },
   "source": [
    "# **Tutorial 3:  Logistic Regression and ANN on the Remote Sensing Crop Dataset**\n",
    "\n",
    "**Week 2, Day 5: Adaptation and Impact**\n",
    "\n",
    "__Content creators:__ Deepak Mewada, Grace Lindsay\n",
    "\n",
    "__Content reviewers:__ Dionessa Biton, Younkap Nina Duplex, Sloane Garelick, Zahra Khodakaramimaghsoud, Peter Ohue, Jenna Pearson, Michael Rizzo, Derick Temfack, Peizhen Yang, Cheng Zhang, Chi Zhang, Ohad Zivan\n",
    "\n",
    "__Content editors:__ Jenna Pearson, Chi Zhang, Ohad Zivan\n",
    "\n",
    "__Production editors:__ Wesley Banfield, Jenna Pearson, Chi Zhang, Ohad Zivan\n",
    "\n",
<<<<<<< HEAD
    "**Our 2023 Sponsors:** NASA TOPS"
=======
    "**Our 2023 Sponsors:** NASA TOPS and Google DeepMind"
>>>>>>> 816e15af
   ]
  },
  {
   "attachments": {},
   "cell_type": "markdown",
   "id": "kDQc1jnoNWcp",
   "metadata": {
    "execution": {}
   },
   "source": [
    "\n",
    "# **Tutorial Objectives**\n",
    "\n",
    "Welcome to tutorial 3 of a series of tutorials focusing on understanding the role of data science and machine learning in addressing the impact of climate change and adapting to it.\n",
    "\n",
    "This tutorial is designed to provide an in-depth understanding of logistic regression and artificial neural networks on the Remote Sensing Crop Dataset. Upon completion of the tutorial, you will be able to:\n",
    "\n",
    "- Load and visualize the Remote Sensing Crop Dataset\n",
    "- Fit a logistic regression model on the dataset and evaluate its performance using various metrics\n",
    "- Apply more feature importance methods such as missing features-only and permutation importance\n",
    "- Implement an artificial neural network on the crop dataset and learn about overfitting and methods to prevent it\n",
    "- Reflect on the performance of the models and the importance measures and discuss their implications\n"
   ]
  },
  {
   "attachments": {},
   "cell_type": "markdown",
   "id": "Vtq0OyoRNPcc",
   "metadata": {
    "execution": {}
   },
   "source": [
    "\n",
    "# **Setup**\n",
    "\n",
    "\n",
    "\n",
    "\n"
   ]
  },
  {
   "cell_type": "code",
   "execution_count": null,
   "id": "Kwsl6-KNNPcc",
   "metadata": {
    "execution": {},
    "pycharm": {
     "name": "#%%\n"
<<<<<<< HEAD
    }
=======
    },
    "tags": []
>>>>>>> 816e15af
   },
   "outputs": [],
   "source": [
    "# imports\n",
    "import numpy as np  # NumPy for numerical computing\n",
    "import pandas as pd  # Pandas for data manipulation\n",
    "import matplotlib.pyplot as plt  # Matplotlib for visualization\n",
    "import os\n",
    "import pooch\n",
<<<<<<< HEAD
=======
    "import tempfile\n",
>>>>>>> 816e15af
    "import seaborn as sns\n",
    "import netCDF4 as nc\n",
    "import xarray as xr\n",
    "\n",
    "# import the LogisticRegression class from the sklearn.linear_model module\n",
    "from sklearn.linear_model import LogisticRegression\n",
    "import sklearn.metrics as skm\n",
    "from sklearn.inspection import permutation_importance\n",
    "from sklearn.neural_network import MLPClassifier  # A type of artificial neural network\n",
    "from sklearn.exceptions import (\n",
    "    ConvergenceWarning,\n",
    ")  # A warning message that may appear during model training\n",
    "import warnings  # A module for managing warning messages\n",
    "\n",
    "# ignore the convergence warnings that may appear during model training\n",
    "warnings.filterwarnings(\"ignore\", category=ConvergenceWarning)"
   ]
  },
  {
<<<<<<< HEAD
=======
   "cell_type": "markdown",
   "metadata": {},
   "source": [
    "##  Figure Settings\n"
   ]
  },
  {
>>>>>>> 816e15af
   "cell_type": "code",
   "execution_count": null,
   "id": "acf7d640",
   "metadata": {
    "cellView": "form",
<<<<<<< HEAD
    "execution": {}
=======
    "execution": {},
    "tags": [
     "hide-input"
    ]
>>>>>>> 816e15af
   },
   "outputs": [],
   "source": [
    "# @title Figure Settings\n",
    "import ipywidgets as widgets  # interactive display\n",
    "\n",
<<<<<<< HEAD
    "%config InlineBackend.figure_format = 'retina'\n",
    "plt.style.use(\n",
    "    \"https://raw.githubusercontent.com/ClimateMatchAcademy/course-content/main/cma.mplstyle\"\n",
    ")"
=======
    "plt.style.use(\n",
    "    \"https://raw.githubusercontent.com/ClimateMatchAcademy/course-content/main/cma.mplstyle\"\n",
    ")\n",
    "%matplotlib inline"
   ]
  },
  {
   "cell_type": "code",
   "execution_count": null,
   "id": "f2491ffb-8c95-42f1-83cd-d4a2d5a631df",
   "metadata": {
    "execution": {}
   },
   "outputs": [],
   "source": [
    "# helper functions\n",
    "\n",
    "\n",
    "def pooch_load(filelocation=None, filename=None, processor=None):\n",
    "    shared_location = \"/home/jovyan/shared/Data/tutorials/W2D5_ClimateResponse-AdaptationImpact\"  # this is different for each day\n",
    "    user_temp_cache = tempfile.gettempdir()\n",
    "\n",
    "    if os.path.exists(os.path.join(shared_location, filename)):\n",
    "        file = os.path.join(shared_location, filename)\n",
    "    else:\n",
    "        file = pooch.retrieve(\n",
    "            filelocation,\n",
    "            known_hash=None,\n",
    "            fname=os.path.join(user_temp_cache, filename),\n",
    "            processor=processor,\n",
    "        )\n",
    "\n",
    "    return file"
>>>>>>> 816e15af
   ]
  },
  {
   "attachments": {},
   "cell_type": "markdown",
   "id": "vMap3TCmNPcc",
   "metadata": {
    "execution": {}
   },
   "source": [
    "<details>\n",
    "<summary> <font color='Red'>Click here if you are running on local machine or you encounter any error while importing   </font></summary>\n",
    "NOTE: Please note that if you are running this code on a local machine and encounter an error while importing a library, make sure to install the library via pip. For example, if you receive a `\"ModuleNotFoundError: No module named 'google.colab'\" `error while using 'Colab', please run `\"pip install google\"` to install the required module."
   ]
  },
  {
<<<<<<< HEAD
=======
   "cell_type": "markdown",
   "metadata": {},
   "source": [
    "##  Plotting functions\n"
   ]
  },
  {
>>>>>>> 816e15af
   "cell_type": "code",
   "execution_count": null,
   "id": "rEC6O7Twv_ER",
   "metadata": {
    "cellView": "form",
<<<<<<< HEAD
    "execution": {}
=======
    "execution": {},
    "tags": [
     "hide-input"
    ]
>>>>>>> 816e15af
   },
   "outputs": [],
   "source": [
    "# @title Plotting functions\n",
    "def plot_feature_performance(\n",
    "    missing_feature_performance, only_feature_performance, feature_names\n",
    "):\n",
    "    # Create figure with subplots\n",
    "    fig, (ax1, ax2) = plt.subplots(1, 2, figsize=(12, 5))\n",
    "\n",
    "    # Plot missing feature performance\n",
    "    ax1.bar(range(12), missing_feature_performance)\n",
    "    ax1.set_xticks(range(12))\n",
    "    ax1.set_xticklabels(feature_names, rotation=90)\n",
    "    ax1.set_ylabel(\"Performance\")\n",
    "    ax1.set_title(\"Impact of Missing Features on Model Performance\")\n",
    "    ax1.yaxis.grid(True)\n",
    "\n",
    "    # Plot only one feature performance\n",
    "    ax2.bar(range(12), only_feature_performance)\n",
    "    ax2.set_xticks(range(12))\n",
    "    ax2.set_xticklabels(feature_names, rotation=90)\n",
    "    ax2.set_ylabel(\"Performance\")\n",
    "    ax2.set_title(\"Impact of Single Features on Model Performance\")\n",
    "    ax2.yaxis.grid(True)\n",
    "\n",
    "    # Adjust spacing between subplots\n",
    "    plt.subplots_adjust(wspace=0.4)\n",
    "\n",
    "    plt.show()\n",
    "\n",
    "\n",
    "def plot_permutation_feature_importance(perm_feat_imp, X_test, feature_names):\n",
    "    \"\"\"\n",
    "    Plots feature importance using the permutation importance method.\n",
    "\n",
    "    Args:\n",
    "        perm_feat_imp (dict): A dictionary containing feature importance scores and statistics.\n",
    "        X_test (ndarray): The testing data.\n",
    "    \"\"\"\n",
    "    # create a figure and axis object using subplots\n",
    "    fig, ax = plt.subplots()\n",
    "\n",
    "    # create a bar plot for feature importance\n",
    "    # set the x-axis to be the feature index\n",
    "    # set the y-axis to be the mean importance score\n",
    "    # set the error bar to be the standard deviation of importance scores\n",
    "    ax.bar(\n",
    "        np.arange(X_test.shape[1]),\n",
    "        perm_feat_imp[\"importances_mean\"],\n",
    "        yerr=perm_feat_imp[\"importances_std\"],\n",
    "    )\n",
    "\n",
    "    # set the x-tick labels to be the feature names\n",
    "    ax.set_xticks(np.arange(X_test.shape[1]))\n",
    "    ax.set_xticklabels(feature_names, rotation=90)\n",
    "\n",
    "    # set the x and y axis labels and title\n",
    "    ax.set_xlabel(\"Feature index\")\n",
    "    ax.set_ylabel(\"feature Importance\")\n",
    "    ax.set_title(\"Feature Importance using Permutation Importance Method\")\n",
    "\n",
    "    # display the plot\n",
    "    plt.show()"
   ]
  },
  {
<<<<<<< HEAD
=======
   "cell_type": "markdown",
   "metadata": {},
   "source": [
    "##  Video 1: Speaker Introduction\n"
   ]
  },
  {
>>>>>>> 816e15af
   "cell_type": "code",
   "execution_count": null,
   "id": "c1cec287-80d5-4e0e-ae52-61fabfd0f7cb",
   "metadata": {
    "cellView": "form",
<<<<<<< HEAD
    "execution": {}
=======
    "execution": {},
    "tags": [
     "hide-input"
    ]
>>>>>>> 816e15af
   },
   "outputs": [],
   "source": [
    "# @title Video 1: Speaker Introduction\n",
    "# Tech team will add code to format and display the video"
   ]
  },
  {
   "attachments": {},
   "cell_type": "markdown",
   "id": "nULavCfq4o07",
   "metadata": {
    "execution": {}
   },
   "source": [
    "\n",
    "# **Section 1: Remote Sensing Crops Dataset Exploration**\n",
    "\n",
    "In this section we will load, visualize and explore the remote sensing data collected from the Sentinel-2 satellite to find crops in the Togolese Republic"
   ]
  },
  {
   "attachments": {},
   "cell_type": "markdown",
   "id": "j9n17gXFOIXX",
   "metadata": {
    "execution": {}
   },
   "source": [
    "\n",
    "## **Section 1.1:  Loading  the Dataset**\n"
   ]
  },
  {
   "attachments": {},
   "cell_type": "markdown",
   "id": "ad5c8b85",
   "metadata": {
    "execution": {}
   },
   "source": [
    "As discussed in the video, we will use remote sensing data collected from the Sentinel-2 satellite to find crops in the Togolese Republic. The data is described in [this paper](https://arxiv.org/pdf/2006.16866.pdf), and was accessed through [this repo](https://github.com/nasaharvest/cropharvest)). \n",
    "\n",
    "The data contains 1290 data points in the training set and 306 in the test set. Each data point represents one spatial location. Note: the data was collected for 12 months but we are only using the first month's values. As discussed in the video, the data contains normalized values from all Sentintel-2 bands, except B1 and B10, plus the pre-calculated NDVI. Therefore, each data point has 12 features in total. Each point is labeled as containing crops (1) or not (0).   \n",
    "\n",
    "If you want to know more about what these bands (feature) mean, you can refer to [this resource](https://en.wikipedia.org/wiki/Sentinel-2#cite_note-15:~:text=Spectral%20bands%20for%20the%20Sentinel%2D2%20sensors)."
   ]
  },
  {
   "cell_type": "code",
   "execution_count": null,
   "id": "170149fb",
   "metadata": {
<<<<<<< HEAD
    "execution": {}
=======
    "execution": {},
    "tags": []
>>>>>>> 816e15af
   },
   "outputs": [],
   "source": [
    "# load training data\n",
<<<<<<< HEAD
    "url_togo_crops = \"https://osf.io/7m8cz/download\"\n",
    "training_ds = xr.open_dataset(pooch.retrieve(url_togo_crops, known_hash=None))\n",
=======
    "filename_togo_crops_training = \"training.nc\"\n",
    "url_togo_crops_training = \"https://osf.io/7m8cz/download\"\n",
    "\n",
    "training_ds = xr.open_dataset(\n",
    "    pooch_load(url_togo_crops_training, filename_togo_crops_training)\n",
    ")\n",
>>>>>>> 816e15af
    "training_ds"
   ]
  },
  {
   "cell_type": "code",
   "execution_count": null,
   "id": "81eabf7c",
   "metadata": {
<<<<<<< HEAD
    "execution": {}
=======
    "execution": {},
    "tags": []
>>>>>>> 816e15af
   },
   "outputs": [],
   "source": [
    "# load test data\n",
<<<<<<< HEAD
    "url_togo_crops = \"https://osf.io/7r6cp/download\"\n",
    "test_ds = xr.open_dataset(pooch.retrieve(url_togo_crops, known_hash=None))\n",
=======
    "filename_togo_crops_test = \"test.nc\"\n",
    "url_togo_crops_test = \"https://osf.io/7r6cp/download\"\n",
    "\n",
    "test_ds = xr.open_dataset(pooch_load(url_togo_crops_test, filename_togo_crops_test))\n",
>>>>>>> 816e15af
    "test_ds"
   ]
  },
  {
   "cell_type": "code",
   "execution_count": null,
   "id": "02db7bb2",
   "metadata": {
<<<<<<< HEAD
    "execution": {}
=======
    "execution": {},
    "tags": []
>>>>>>> 816e15af
   },
   "outputs": [],
   "source": [
    "X_train = training_ds[\"X_train\"][:]\n",
    "y_train = training_ds[\"y_train\"][:]\n",
    "X_test = test_ds[\"X_test\"][:]\n",
    "y_test = test_ds[\"y_test\"][:]\n",
    "print(X_train.shape, y_train.shape)\n",
    "print(X_test.shape, y_test.shape)"
   ]
  },
  {
   "cell_type": "code",
   "execution_count": null,
   "id": "254505a9",
   "metadata": {
<<<<<<< HEAD
    "execution": {}
=======
    "execution": {},
    "tags": []
>>>>>>> 816e15af
   },
   "outputs": [],
   "source": [
    "# see the features/bands used:\n",
    "feature_names = training_ds[\"bands\"].values\n",
    "feature_names"
   ]
  },
  {
   "attachments": {},
   "cell_type": "markdown",
   "id": "XtgjDdu_eeC-",
   "metadata": {
    "execution": {}
   },
   "source": [
    "\n",
    "In the next few sections we will be learning about various ways to visualise the data to find some trends.\n",
    "\n",
    "## **Section 1.2: Visualizing the Dataset**\n",
    "\n",
    "\n",
    "\n"
   ]
  },
  {
   "attachments": {},
   "cell_type": "markdown",
   "id": "76b6959e",
   "metadata": {
    "execution": {}
   },
   "source": [
    "### **Coding Exercises 1.2**\n",
    "\n",
    "Plot histograms of the training values of each feature. Specifically, for each feature, make a single plot that contains two histograms: one of the values for locations with crops and one for those without. Set the bins the same for each and reduce the transparency of each so that both are visible and comparable. Also print the percentage of data points that have crops in them. It is important to understand how balanced a data set is when analyzing performance.  \n",
    " \n"
   ]
  },
  {
   "cell_type": "code",
   "execution_count": null,
   "id": "mZgnpC9Y_4kk",
   "metadata": {
<<<<<<< HEAD
    "execution": {}
=======
    "execution": {},
    "tags": []
>>>>>>> 816e15af
   },
   "outputs": [],
   "source": [
    "# separate the positive and negative classes\n",
    "pos_inds = np.where(\n",
    "    y_train == ...\n",
    ")  # indices of positive class (i.e positive class will have y_train as 1)\n",
    "neg_inds = np.where(\n",
    "    y_train == ...\n",
    ")  # indices of negative class (i.e positive class will have y_train as 0)\n",
    "\n",
    "# create subplots for each feature\n",
<<<<<<< HEAD
    "for i in range(12):\n",
    "    plt.subplot(3, 4, i + 1)  # create a subplot\n",
    "    # plot histograms of the positive and negative classes for the current feature\n",
    "    n, bins, patches = plt.hist(\n",
    "        X_train[:, i][...], alpha=0.5\n",
    "    )  # histogram of the positive class\n",
    "    plt.hist(\n",
    "        X_train[:, i][...], bins=bins, alpha=0.5\n",
    "    )  # histogram of the negative class\n",
    "    plt.title(\n",
    "        feature_names[i]\n",
    "    )  # set the title of the subplot to the current feature number\n",
    "\n",
    "plt.tight_layout()  # adjust spacing between subplots\n",
    "plt.show()  # display the subplots\n",
=======
    "fig, ax = plt.subplots(3, 4)\n",
    "ax = ax.flatten()\n",
    "for i in range(12):\n",
    "    # plot histograms of the positive and negative classes for the current feature\n",
    "    n, bins, patches = ax[i].hist(\n",
    "        X_train[:, i][...], alpha=0.5\n",
    "    )  # histogram of the positive class\n",
    "    ax[i].hist(\n",
    "        X_train[:, i][...], bins=bins, alpha=0.5\n",
    "    )  # histogram of the negative class\n",
    "    ax[i].set_title(\n",
    "        feature_names[i]\n",
    "    )  # set the title of the subplot to the current feature number\n",
    "\n",
    "fig.tight_layout()  # adjust spacing between subplots\n",
>>>>>>> 816e15af
    "\n",
    "# calculate % by (number of positive/(number of positive + number of negative)); can use len to\n",
    "print(\"Percentage of positive samples: \" + str(...))"
   ]
  },
  {
   "cell_type": "markdown",
   "id": "889b41b7",
   "metadata": {
    "colab_type": "text",
<<<<<<< HEAD
    "execution": {}
   },
   "source": [
    "[*Click for solution*](https://github.com/ClimateMatchAcademy/course-content/tree/main/tutorials/W2D5_ClimateResponse-AdaptationImpact/solutions/W2D5_Tutorial3_Solution_01179491.py)\n",
    "\n",
    "*Example output:*\n",
    "\n",
    "<img alt='Solution hint' align='left' width=775.0 height=575.0 src=https://raw.githubusercontent.com/ClimateMatchAcademy/course-content/main/tutorials/W2D5_ClimateResponse-AdaptationImpact/static/W2D5_Tutorial3_Solution_01179491_0.png>\n",
=======
    "execution": {},
    "tags": []
   },
   "source": [
    "[*Click for solution*](https://github.com/ClimateMatchAcademy/course-content/tree/main/tutorials/W2D5_ClimateResponse-AdaptationImpact/solutions/W2D5_Tutorial3_Solution_137ccadd.py)\n",
    "\n",
    "*Example output:*\n",
    "\n",
    "<img alt='Solution hint' align='left' width=775.0 height=575.0 src=https://raw.githubusercontent.com/ClimateMatchAcademy/course-content/main/tutorials/W2D5_ClimateResponse-AdaptationImpact/static/W2D5_Tutorial3_Solution_137ccadd_1.png>\n",
>>>>>>> 816e15af
    "\n"
   ]
  },
  {
   "attachments": {},
   "cell_type": "markdown",
   "id": "kbSM9SikU_ge",
   "metadata": {
    "execution": {}
   },
   "source": [
    "<details>\n",
    "<summary> <font color='orangered'>Click here description of histogram  </font></summary>\n",
    "\n",
    "The plot generated shows the histograms of the positive and negative classes for each feature of the dataset. Each subplot represents a single feature and shows the distribution of values for that feature across the positive and negative classes. The histograms of the positive and negative classes are overlaid on each other with different colors for better comparison. The title of each subplot indicates the corresponding feature number.\n",
    "\n",
    "By examining the histograms, we can gain insights into the relationship between each feature and the target variable (positive or negative class). For example, we can observe whether a particular feature has a similar distribution across both classes or if there is a significant difference in the distribution for the positive and negative classes. This can help us decide which features are more relevant for predicting the target variable and may be useful for feature selection or engineering. Additionally, the percentage of positive samples is printed, which gives us an idea of the class balance in the dataset."
   ]
  },
  {
   "attachments": {},
   "cell_type": "markdown",
   "id": "l07SCayNAB8H",
   "metadata": {
    "execution": {}
   },
   "source": [
    "### **Questions 1.2**\n",
    "\n",
    "1. Based on these plots, do you think the B11 would be useful for identifying crops? What about B6?"
   ]
  },
  {
   "cell_type": "markdown",
   "id": "8de32400",
   "metadata": {
    "colab_type": "text",
    "execution": {}
   },
   "source": [
    "[*Click for solution*](https://github.com/ClimateMatchAcademy/course-content/tree/main/tutorials/W2D5_ClimateResponse-AdaptationImpact/solutions/W2D5_Tutorial3_Solution_d38cc7fd.py)\n",
    "\n"
   ]
  },
  {
   "attachments": {},
   "cell_type": "markdown",
   "id": "yZC3Qv3zu2T9",
   "metadata": {
    "execution": {}
   },
   "source": [
    "\n",
    "## (Bonus) **Section 1.3: Visualising Correlation Between the Features**\n",
    "\n",
    "Looking at how different features of the data relate to each other can help us better understand the data and can be important when thinking about model building."
   ]
  },
  {
   "attachments": {},
   "cell_type": "markdown",
   "id": "a_pLI1SjhB2W",
   "metadata": {
    "execution": {}
   },
   "source": [
    "### **Coding Exercise 1.3.1**\n",
    "\n",
    "First we produce a heatmap showing the correlation coefficients between the features, with blue indicating negative correlation and red indicating positive correlation. "
   ]
  },
  {
   "cell_type": "code",
   "execution_count": null,
   "id": "37fb4a69",
   "metadata": {
<<<<<<< HEAD
    "execution": {}
=======
    "execution": {},
    "tags": []
>>>>>>> 816e15af
   },
   "outputs": [],
   "source": [
    "# calculate the correlation matrix\n",
    "corr = np.corrcoef(X_train, rowvar=False)\n",
    "\n",
    "# plot the correlation matrix using a heatmap\n",
    "fig, ax = plt.subplots(figsize=(10, 10))\n",
    "sns.heatmap(\n",
    "    corr,\n",
    "    cmap=\"coolwarm\",\n",
    "    center=0,\n",
    "    annot=True,\n",
    "    fmt=\".2f\",\n",
    "    xticklabels=feature_names,\n",
    "    yticklabels=feature_names,\n",
<<<<<<< HEAD
    ")\n",
    "ax.set_title(\"Correlation between features\")\n",
    "plt.show()"
=======
    "    ax=ax,\n",
    ")\n",
    "ax.set_title(\"Correlation between features\")"
>>>>>>> 816e15af
   ]
  },
  {
   "attachments": {},
   "cell_type": "markdown",
   "id": "rkHPvqdDmf66",
   "metadata": {
    "execution": {}
   },
   "source": [
    "<details>\n",
    "<summary> <font color='orangered'>But what is Correlation coefficient? </font></summary>\n",
    "\n",
    "Correlation coefficients represent the strength and direction of the relationship between two variables. They range from -1 to +1, with +1 indicating a strong positive correlation, -1 indicating a strong negative correlation, and 0 indicating no correlation. In a heatmap, colors represent the correlation values, with darker colors indicating stronger correlations.\n",
    "\n"
   ]
  },
  {
   "attachments": {},
   "cell_type": "markdown",
   "id": "cs37d_dGub2l",
   "metadata": {
    "execution": {}
   },
   "source": [
    "The correlation coefficient summarizes the relationship between two features. We can see this relationship more directly by plotting scatter plots of all the training data points. "
   ]
  },
  {
   "attachments": {},
   "cell_type": "markdown",
   "id": "ToQiMNJ2hPEW",
   "metadata": {
    "execution": {}
   },
   "source": [
    "### **Coding Exercise 1.3.2**\n",
    "In this example, we create a 12x12 grid of subplots, with each subplot showing a scatter plot of two features. The color of the dots in the scatter plot represents the label of the data point (y_train). We set the cmap parameter of `plt.scatter` to 'bwr' to use a colormap that goes from blue for negative labels to red for positive labels. "
   ]
  },
  {
   "cell_type": "code",
   "execution_count": null,
   "id": "Rl3-ue1unpQM",
   "metadata": {
<<<<<<< HEAD
    "execution": {}
=======
    "execution": {},
    "tags": []
>>>>>>> 816e15af
   },
   "outputs": [],
   "source": [
    "# plot the data using scatter plots\n",
    "fig, axs = plt.subplots(12, 12, figsize=(20, 20))\n",
    "for i in range(12):\n",
    "    for j in range(12):\n",
    "        axs[i, j].scatter(X_train[:, i], X_train[:, j], c=y_train, cmap=\"bwr\")\n",
<<<<<<< HEAD
    "        axs[i, j].set_xlabel(feature_names[i])\n",
=======
    "        axs[i, j].set_xlabel(feature_names[j])\n",
>>>>>>> 816e15af
    "        axs[i, j].set_ylabel(feature_names[i])\n",
    "        axs[i, j].set_xticks([])\n",
    "        axs[i, j].set_yticks([])\n",
    "\n",
<<<<<<< HEAD
    "plt.tight_layout()\n",
    "plt.show()"
=======
    "fig.tight_layout()"
>>>>>>> 816e15af
   ]
  },
  {
   "attachments": {},
   "cell_type": "markdown",
   "id": "6e97d810",
   "metadata": {
    "execution": {}
   },
   "source": [
    "### **Questions 1.3.2**\n",
    "\n",
    "1. Based on what you know about remote sensing and hyperspectral data, does it make sense that some pairs of features may be more correlated than others?"
   ]
  },
  {
   "cell_type": "markdown",
   "id": "20492c67-b98b-4de5-9c75-e563c3fb8c39",
   "metadata": {
    "colab_type": "text",
    "execution": {}
   },
   "source": [
    "[*Click for solution*](https://github.com/ClimateMatchAcademy/course-content/tree/main/tutorials/W2D5_ClimateResponse-AdaptationImpact/solutions/W2D5_Tutorial3_Solution_920fbc7f.py)\n",
    "\n"
   ]
  },
  {
   "attachments": {},
   "cell_type": "markdown",
   "id": "t4ij2getlJBo",
   "metadata": {
    "execution": {}
   },
   "source": [
    "\n",
    "# **Section 2: Logistic Regression on Crops Dataset**\n"
   ]
  },
  {
   "attachments": {},
   "cell_type": "markdown",
   "id": "g6i3jRNRXgBY",
   "metadata": {
    "execution": {}
   },
   "source": [
    "Now that we understand our remote sensing data set we can train a model to classify each point as either containing or not containing crops. The data is already separated into training and test sets. Use what you've learned to train a logistic regression model on the training data. Evaluate the model separately on both the training set and test set according to the overall classification accuracy. "
   ]
  },
  {
   "attachments": {},
   "cell_type": "markdown",
   "id": "0REr4qfCYBvg",
   "metadata": {
    "execution": {}
   },
   "source": [
    "\n",
    "## **Section 2.1: Model Fitting on Data**\n",
    "\n",
    "In the following section, we will be using the data loaded in the previous section. Specifically, we have the training data in the variables `X_train` and `y_train`, and the testing data in the variables `X_test` and `y_test`.\n"
   ]
  },
  {
   "attachments": {},
   "cell_type": "markdown",
   "id": "wEn5ZO0CYqqY",
   "metadata": {
    "execution": {}
   },
   "source": [
    "### Coding Exercise 2.1: Fitting a Logistic Regression Model and Evaluation Using Scikit-Learn\n",
    "In this exercise, you will use `LogisticRegression` from [scikit-learn](https://scikit-learn.org/stable/modules/generated/sklearn.linear_model.LogisticRegression.html) to train a logistic regression model on the Togo crops dataset. First, fit the model to the training data, and then evaluate its accuracy on both the training and test data using the `.score()` method. Finally, print the training and test accuracy scores."
   ]
  },
  {
   "cell_type": "code",
   "execution_count": null,
   "id": "58q3EL2lgJiA",
   "metadata": {
    "execution": {}
   },
   "outputs": [],
   "source": [
    "def evaluate_model(X_train, y_train, X_test, y_test):\n",
    "    \"\"\"\n",
    "    Fits a logistic regression model to the training data and evaluates its accuracy on the training and test sets.\n",
    "\n",
    "    Parameters:\n",
    "    X_train (numpy.ndarray): The feature data for the training set.\n",
    "    y_train (numpy.ndarray): The target data for the training set.\n",
    "    X_test (numpy.ndarray): The feature data for the test set.\n",
    "    y_test (numpy.ndarray): The target data for the test set.\n",
    "\n",
    "    Returns:\n",
    "    tuple: A tuple containing the training accuracy and test accuracy of the trained model.\n",
    "    \"\"\"\n",
    "\n",
    "    # create an instance of the LogisticRegression class and fit it to the training data\n",
    "    trained_model = ...\n",
    "\n",
    "    # calculate the training and test accuracy of the trained model\n",
    "    train_accuracy = ...\n",
    "    test_accuracy = ...\n",
    "\n",
    "    # return the trained_model, training and test accuracy of the trained model\n",
    "    return trained_model, train_accuracy, test_accuracy\n",
    "\n",
    "\n",
    "trained_model, train_acc, test_acc = evaluate_model(X_train, y_train, X_test, y_test)\n",
    "print(\"Training Accuracy: \", train_acc)\n",
    "print(\"Test Accuracy: \", test_acc)"
   ]
  },
  {
   "cell_type": "markdown",
   "id": "oHRGwEJSgSKY",
   "metadata": {
    "colab_type": "text",
<<<<<<< HEAD
    "execution": {}
   },
   "source": [
    "[*Click for solution*](https://github.com/ClimateMatchAcademy/course-content/tree/main/tutorials/W2D5_ClimateResponse-AdaptationImpact/solutions/W2D5_Tutorial3_Solution_5e142e5f.py)\n",
=======
    "execution": {},
    "tags": []
   },
   "source": [
    "[*Click for solution*](https://github.com/ClimateMatchAcademy/course-content/tree/main/tutorials/W2D5_ClimateResponse-AdaptationImpact/solutions/W2D5_Tutorial3_Solution_3ac12f7f.py)\n",
>>>>>>> 816e15af
    "\n"
   ]
  },
  {
   "attachments": {},
   "cell_type": "markdown",
   "id": "Vg4e7B_b7pk9",
   "metadata": {
    "execution": {}
   },
   "source": [
    "\n",
    "## **Section 2.2:  Further Evaluation of Performance**\n",
    "\n",
    "As discussed in the video, in some cases, overall accuracy of a machine learning model can be misleading, as it may not reveal how the model is performing in different areas. **Precision** and **recall** are two important metrics that can help evaluate the performance of a model in terms of its ability to correctly identify positive cases (precision) and to identify all positive cases (recall).\n",
    "\n",
    "In this section, we will calculate precision and recall on the test set of our model using scikit-learn's built-in evaluation functions: `precision_score()` and `recall_score()`. For more information on these functions, please refer to their documentation : [precision](https://scikit-learn.org/stable/modules/generated/sklearn.metrics.precision_score.html) and [recall](https://scikit-learn.org/stable/modules/generated/sklearn.metrics.recall_score.html)."
   ]
  },
  {
   "attachments": {},
   "cell_type": "markdown",
   "id": "IkKku59geZxp",
   "metadata": {
    "execution": {}
   },
   "source": [
    "### **Coding Exercise 2.2**\n",
    "In this exercise, you will evaluate the performance of a machine learning model using precision and recall metrics. We will provide you with a trained model, a test set X_test and its corresponding labels y_test. Your task is to use scikit-learn's built-in evaluation functions, precision_score() and recall_score(), to calculate the precision and recall on the test set. Then, you will print the results.\n",
    "\n",
    "To complete this exercise, you will need to:\n",
    " \n",
    "- Use the trained model to make predictions on the test set.  \n",
    "- Calculate the recall score and precision score on the test set using scikit-learn's recall_score() and precision_score() functions, respectively."
   ]
  },
  {
   "cell_type": "code",
   "execution_count": null,
   "id": "Igns5rCSqwLy",
   "metadata": {
    "execution": {}
   },
   "outputs": [],
   "source": [
    "def evaluate_model_performance(trained_model, X_test, y_test):\n",
    "    \"\"\"\n",
    "    Evaluate the performance of a trained model on a given test set suing recall and precision\n",
    "\n",
    "    Parameters:\n",
    "    trained_model (sklearn estimator): A trained scikit-learn estimator.\n",
    "    X_test (array-like): Test input data.\n",
    "    y_test (array-like): True labels for the test data.\n",
    "\n",
    "    Returns:\n",
    "    test_recall (float): The recall score on the test set.\n",
    "    test_precision (float): The precision score on the test set.\n",
    "    \"\"\"\n",
    "\n",
    "    # use the trained model to make predictions on the test set using predict()\n",
    "    pred_test = ...\n",
    "\n",
    "    # calculate the recall and precision scores on the test set using recall_score() and precision_score()\n",
    "    test_recall = ...\n",
    "    test_precision = ...\n",
    "\n",
    "    # return the recall and precision scores\n",
    "    return ..., ...\n",
    "\n",
    "\n",
    "# evaluate the performance of the trained model on the test set\n",
    "test_recall, test_precision = evaluate_model_performance(trained_model, X_test, y_test)\n",
    "print(\"Test Recall: \", test_recall)\n",
    "print(\"Test Precision: \", test_precision)"
   ]
  },
  {
   "cell_type": "markdown",
   "id": "d63-Mwmzp-rB",
   "metadata": {
    "colab_type": "text",
<<<<<<< HEAD
    "execution": {}
   },
   "source": [
    "[*Click for solution*](https://github.com/ClimateMatchAcademy/course-content/tree/main/tutorials/W2D5_ClimateResponse-AdaptationImpact/solutions/W2D5_Tutorial3_Solution_55cd45a5.py)\n",
=======
    "execution": {},
    "tags": []
   },
   "source": [
    "[*Click for solution*](https://github.com/ClimateMatchAcademy/course-content/tree/main/tutorials/W2D5_ClimateResponse-AdaptationImpact/solutions/W2D5_Tutorial3_Solution_08e51dc7.py)\n",
>>>>>>> 816e15af
    "\n"
   ]
  },
  {
   "attachments": {},
   "cell_type": "markdown",
   "id": "sMnxU6R7omcW",
   "metadata": {
    "execution": {}
   },
   "source": [
    "<details>\n",
    "<summary> <font color='orange'>But what is Precision and Recall? 🙋‍♂️  </font>\n",
    "\n",
    "</summary>Precision and recall are two commonly used metrics in binary classification tasks.\n",
    "\n",
    "Precision measures the accuracy of positive predictions made by a model. It is the ratio of true positive predictions to the total number of positive predictions (true positives + false positives). A high precision indicates a low false positive rate, meaning that when the model predicts a positive outcome, it is likely to be correct.\n",
    "\n",
    "Recall, also known as sensitivity or true positive rate, measures the ability of a model to identify positive instances correctly. It is the ratio of true positive predictions to the total number of actual positive instances (true positives + false negatives). A high recall indicates a low false negative rate, meaning that the model is effective at capturing positive instances.\n",
    "\n",
    "In summary, precision focuses on the accuracy of positive predictions, while recall focuses on the completeness of capturing positive instances. Both metrics are important and need to be balanced depending on the specific application or problem."
   ]
  },
  {
   "attachments": {},
   "cell_type": "markdown",
   "id": "643b7029",
   "metadata": {
    "execution": {}
   },
   "source": [
    "### **Questions 2.2**\n",
    "\n",
    "1. Looking at the results on the test data, which is your model better at: catching true crops that exist or not labeling non-crops as crops? \n"
   ]
  },
  {
   "cell_type": "markdown",
   "id": "73a59ceb",
   "metadata": {
    "colab_type": "text",
    "execution": {}
   },
   "source": [
    "[*Click for solution*](https://github.com/ClimateMatchAcademy/course-content/tree/main/tutorials/W2D5_ClimateResponse-AdaptationImpact/solutions/W2D5_Tutorial3_Solution_f163bfa3.py)\n",
    "\n"
   ]
  },
  {
   "attachments": {},
   "cell_type": "markdown",
   "id": "092e6678",
   "metadata": {
    "execution": {}
   },
   "source": [
    "\n",
    "## **Section 2.3:  Another Feature Importance Method**"
   ]
  },
  {
   "attachments": {},
   "cell_type": "markdown",
   "id": "1b49386b",
   "metadata": {
    "execution": {}
   },
   "source": [
    "### **Coding Exercise 2.3**\n",
    "\n",
    "Create a series of new datasets, each of which contains only 11 out of the 12 independent variables. Train and evaluate the accuracy of models using these different reduced datasets. Comparing the performances of these different models is one way of trying to understand which input features are most important for correct classification. Try also training a series of models that only use one feature at a time. According to these results, are there any features that seem especially useful for performance?"
   ]
  },
  {
   "cell_type": "code",
   "execution_count": null,
   "id": "0yPWd4NJxTpq",
   "metadata": {
    "execution": {}
   },
   "outputs": [],
   "source": [
    "def calculate_performance(X_train, X_test, y_train, y_test):\n",
    "    \"\"\"\n",
    "    Calculates performance with missing one features and only one feature using logistic regression.\n",
    "\n",
    "    Args:\n",
    "        X_train (ndarray): The training data.\n",
    "        X_test (ndarray): The testing data.\n",
    "        y_train (ndarray): The training labels.\n",
    "        y_test (ndarray): The testing labels.\n",
    "\n",
    "    Returns:\n",
    "        missing_feature_performance (list): A list of performance scores for each missing feature.\n",
    "        only_feature_performance (list): A list of performance scores for each individual feature.\n",
    "    \"\"\"\n",
    "\n",
    "    missing_feature_performance = (\n",
    "        []\n",
    "    )  # create empty list to store performance scores for each missing feature\n",
    "    only_feature_performance = (\n",
    "        []\n",
    "    )  # create empty list to store performance scores for each individual feature\n",
    "\n",
    "    for feature in range(\n",
    "        X_train.shape[1]\n",
    "    ):  # iterate through each feature in the dataset\n",
    "        # remove the feature from both the training and test set\n",
    "        X_train_reduced = np.delete(\n",
    "            X_train, feature, 1\n",
    "        )  # remove feature from training set\n",
    "        X_test_reduced = np.delete(X_test, feature, 1)  # remove feature from test set\n",
<<<<<<< HEAD
    "        reduced_trained_model = (\n",
    "            ...\n",
    "        )  # train a logistic regression model on the reduced training set\n",
=======
    "        # train a logistic regression model on the reduced training set\n",
    "        reduced_trained_model = ...\n",
>>>>>>> 816e15af
    "        missing_feature_performance.append(\n",
    "            ...\n",
    "        )  # calculate the score on the reduced test set and append to list\n",
    "\n",
    "        # select only the feature from both the training and test set\n",
    "        X_train_reduced = X_train[:, feature].values.reshape(\n",
    "            -1, 1\n",
    "        )  # select only feature from training set\n",
    "        X_train_reduced = X_train[:, feature].values.reshape(\n",
    "            -1, 1\n",
    "        )  # select only feature from training set\n",
<<<<<<< HEAD
    "        reduced_trained_model = (\n",
    "            ...\n",
    "        )  # train a logistic regression model on the reduced training set\n",
=======
    "        # train a logistic regression model on the reduced training set\n",
    "        reduced_trained_model = ...\n",
>>>>>>> 816e15af
    "\n",
    "        only_feature_performance.append(...)\n",
    "        # calculate the score on the reduced test set and append to list\n",
    "\n",
    "    return missing_feature_performance, only_feature_performance\n",
    "\n",
    "\n",
    "missing_feature_performance, only_feature_performance = calculate_performance(\n",
    "    X_train, X_test, y_train, y_test\n",
    ")  # Call calculate_performance() function with the training and testing data and the corresponding labels\n",
    "# Uncomment next line\n",
    "# plot_feature_performance(missing_feature_performance, only_feature_performance, feature_names) # Plot the performance scores for each missing feature and each individual feature"
   ]
  },
  {
   "cell_type": "markdown",
   "id": "Rv-TvK3PwpzD",
   "metadata": {
    "colab_type": "text",
<<<<<<< HEAD
    "execution": {}
   },
   "source": [
    "[*Click for solution*](https://github.com/ClimateMatchAcademy/course-content/tree/main/tutorials/W2D5_ClimateResponse-AdaptationImpact/solutions/W2D5_Tutorial3_Solution_88365ec4.py)\n",
=======
    "execution": {},
    "tags": []
   },
   "source": [
    "[*Click for solution*](https://github.com/ClimateMatchAcademy/course-content/tree/main/tutorials/W2D5_ClimateResponse-AdaptationImpact/solutions/W2D5_Tutorial3_Solution_68447a58.py)\n",
>>>>>>> 816e15af
    "\n"
   ]
  },
  {
   "attachments": {},
   "cell_type": "markdown",
   "id": "t-7mzn4sWM0p",
   "metadata": {
    "execution": {}
   },
   "source": [
    "<details>\n",
    "<summary> <font color='green'>Click here for interpretation of plot  (first try to understand by yourself)  </font></summary>\n",
    "The plot shows the performance of the logistic regression model when each feature is removed from the dataset (missing feature performance) and when each feature is used individually as the only predictor (only feature performance). The height of each bar represents the performance score for the corresponding model. Therefore, in the left plot, the lower the bar the more important the feature is (performance drops when that feature is not included). In the right plot, the higher the bar the more important the feature is (the model can perform well with that feature alone)."
   ]
  },
  {
   "attachments": {},
   "cell_type": "markdown",
   "id": "nnE6lSZiMd9K",
   "metadata": {
    "execution": {}
   },
   "source": [
    "\n",
    "\n",
    "## **(Bonus) Section 2.4: Compare to Permutation Feature importance**\n",
    "\n",
    "Use what you learned to also implement the permutation method of estimating feature importance on this model. Compare results to the other feature importance methods, and to your predictions about what features would be useful based on the histograms plotted above. "
   ]
  },
  {
   "attachments": {},
   "cell_type": "markdown",
   "id": "orxTe50z8llC",
   "metadata": {
    "execution": {}
   },
   "source": [
    "### **Coding Exercise 2.4**\n",
    "For this exercise, you have to evaluate and plot feature importance with the permutation method using the `permutation_importance` function from [sklearn.inspection](https://scikit-learn.org/stable/modules/generated/sklearn.inspection.permutation_importance.html). (A reminder, you have used this method in Tutorial 2 Section 3.2)\n",
    "\n",
    "Here are the steps to follow:\n",
    "\n",
    "1. Calculate the permutation feature importance using trained_model, X_test, and y_test.\n",
    "2. Set the number of repeats to 10 and random state to 0."
   ]
  },
  {
   "cell_type": "code",
   "execution_count": null,
   "id": "krUkiudIMvMT",
   "metadata": {
    "execution": {}
   },
   "outputs": [],
   "source": [
    "# Evaluate and plot feature importance with the permutation method\n",
    "\n",
    "# calculate the permutation feature importance using trained_model, X_test and y_test\n",
    "perm_feat_imp = ...\n",
    "\n",
    "# Uncomment next line\n",
    "# plot_permutation_feature_importance(perm_feat_imp, X_test, feature_names)"
   ]
  },
  {
   "cell_type": "markdown",
   "id": "CCmrovB4ghE8",
   "metadata": {
    "colab_type": "text",
<<<<<<< HEAD
    "execution": {}
   },
   "source": [
    "[*Click for solution*](https://github.com/ClimateMatchAcademy/course-content/tree/main/tutorials/W2D5_ClimateResponse-AdaptationImpact/solutions/W2D5_Tutorial3_Solution_9dc7caa1.py)\n",
=======
    "execution": {},
    "tags": []
   },
   "source": [
    "[*Click for solution*](https://github.com/ClimateMatchAcademy/course-content/tree/main/tutorials/W2D5_ClimateResponse-AdaptationImpact/solutions/W2D5_Tutorial3_Solution_b26e2170.py)\n",
>>>>>>> 816e15af
    "\n"
   ]
  },
  {
   "attachments": {},
   "cell_type": "markdown",
   "id": "ZVYzbk0J_c9A",
   "metadata": {
    "execution": {}
   },
   "source": [
    "<details>\n",
    "<summary> <font color='green'>Click here for description of code  </font></summary>\n",
    "The code is performing feature importance analysis using the permutation importance method. This method is used to determine the importance of features in a machine learning model by shuffling the values of each feature and measuring the effect on the model's performance.\n",
    "\n",
    "The first step is to import the necessary libraries including `sklearn` for the permutation importance method. Then the permutation importance is computed using the `permutation_importance()` function, which takes the trained model, test data, and number of repeats as input.\n",
    "\n",
    "The results of the permutation importance are stored in the `perm_feat_imp` variable.\n",
    "\n",
    "Finally, a bar plot is generated using Matplotlib to visualize the feature importance values. "
   ]
  },
  {
   "attachments": {},
   "cell_type": "markdown",
   "id": "Q9wYRJRO82Nn",
   "metadata": {
    "execution": {}
   },
   "source": [
    "<details>\n",
    "<summary> <font color='green'>Click here for interpretation of plot  </font><font color=' red'>(first try to understand by yourself)  </font></summary>\n",
    "The plot generated shows the feature importance scores using the permutation importance method. Each bar represents the importance of a feature, with the height of the bar indicating the mean importance score across all permutations and the error bar indicating the standard deviation.\n",
    "\n",
    "Features with higher importance scores are considered more important in predicting the target variable than those with lower scores. You can use this information to identify the most important features in your dataset and potentially reduce the dimensionality of your model by removing the least important features.\n",
    "\n",
    "In this particular plot, the x-axis represents the feature index (or feature number), and the y-axis represents the feature importance score."
   ]
  },
  {
   "attachments": {},
   "cell_type": "markdown",
   "id": "8l4r-WlalZ0B",
   "metadata": {
    "execution": {}
   },
   "source": [
    "\n",
    "# **Section 3: Artificial Neural Networks on Crops Dataset**\n",
    "\n",
    "\n",
    "An artificial neural network (ANN) is a computational model inspired by the structure and function of the human brain. It consists of multiple interconnected layers of artificial neurons that learn to recognize patterns and make predictions from input data. \n",
    "\n",
    "The input layer receives the data, and the output layer produces the model's predictions. The hidden layers between the input and output layers are where the network's computations take place. Each node in a hidden layer performs a weighted sum of the inputs and applies an activation function to the result, producing an output that is sent to the next layer. The weights and biases of the nodes in the network are learned during training, where the model is fed data and adjusts its weights and biases to minimize the error between its predictions and the true values.\n",
    "\n",
    "ANNs have been successfully applied to a variety of climate-related problems, such as climate modeling, extreme weather event prediction, and crop yield forecasting. ANNs can also help to overcome some of the limitations of traditional statistical methods by allowing for non-linear relationships between variables and handling large, complex datasets."
   ]
  },
  {
   "attachments": {},
   "cell_type": "markdown",
   "id": "v8hCuPdpl8FV",
   "metadata": {
    "execution": {}
   },
   "source": [
    "\n",
    "## **Section 3.1: Training an Artificial Neural Network (ANN) on Crops Data**\n",
    "\n",
    "As discussed before, there are usually multiple possible ways to solve a data science problem. Here we will train an artificial neural network (ANN) to perform binary classification on our remote sensing crops data set. \n",
    "\n",
    "In the following section, we will be using the data loaded in the previous section. Specifically, we have the training data in the variables `X_train` and `y_train`, and the testing data in the variables `X_test` and `y_test`."
   ]
  },
  {
   "attachments": {},
   "cell_type": "markdown",
   "id": "NAO0bYT4u6FZ",
   "metadata": {
    "execution": {}
   },
   "source": [
    "Small artificial neural networks can be trained in scitkit-learn just like other models. Use [MLPClassifier](https://scikit-learn.org/stable/modules/generated/sklearn.neural_network.MLPClassifier.html#sklearn.neural_network.MLPClassifier) with default parameters to train a model on the crops training set and evaluate its accuracy on both the training and test sets. (MLP stands for multi-layer perceptron, another name for a simple artificial neural network). "
   ]
  },
  {
   "cell_type": "code",
   "execution_count": null,
   "id": "uvzZ_prJl8FV",
   "metadata": {
    "execution": {}
   },
   "outputs": [],
   "source": [
    "# set a random seed to ensure reproducibility of results\n",
    "np.random.seed(144)\n",
    "\n",
    "# fit the MLPClassifier model on the training data by calling .fit() on MLPClassifier()\n",
    "trained_model = ...\n",
    "\n",
    "# print the training accuracy and test accuracy of the model\n",
    "print(\" Training Accuracy: \", ...)\n",
    "print(\" Test Accuracy:     \", ...)"
   ]
  },
  {
   "cell_type": "markdown",
   "id": "6f32a750",
   "metadata": {
    "colab_type": "text",
<<<<<<< HEAD
    "execution": {}
   },
   "source": [
    "[*Click for solution*](https://github.com/ClimateMatchAcademy/course-content/tree/main/tutorials/W2D5_ClimateResponse-AdaptationImpact/solutions/W2D5_Tutorial3_Solution_813e5619.py)\n",
=======
    "execution": {},
    "tags": []
   },
   "source": [
    "[*Click for solution*](https://github.com/ClimateMatchAcademy/course-content/tree/main/tutorials/W2D5_ClimateResponse-AdaptationImpact/solutions/W2D5_Tutorial3_Solution_d27bc92d.py)\n",
>>>>>>> 816e15af
    "\n"
   ]
  },
  {
   "attachments": {},
   "cell_type": "markdown",
   "id": "6a2bc147",
   "metadata": {
    "execution": {}
   },
   "source": [
    "### **Questions 3.1**\n",
    "\n",
    "1. Does the ANN perform better or worse than the logistic regression model?"
   ]
  },
  {
   "cell_type": "markdown",
   "id": "d0e3f7ac",
   "metadata": {
    "colab_type": "text",
    "execution": {}
   },
   "source": [
    "[*Click for solution*](https://github.com/ClimateMatchAcademy/course-content/tree/main/tutorials/W2D5_ClimateResponse-AdaptationImpact/solutions/W2D5_Tutorial3_Solution_b8f694d5.py)\n",
    "\n"
   ]
  },
  {
   "attachments": {},
   "cell_type": "markdown",
   "id": "WRASeTezl8FW",
   "metadata": {
    "execution": {}
   },
   "source": [
    "\n",
    "## **Section 3.2: Overfitting in ANNs**\n",
    "Our ANN model has better training performance but not better test performance than the linear regression model. As we saw previously, high training data performance but poor test data performance could be a sign of overfitting. Overfitting happens when a model has too many free parameters, which it uses to 'memorize' the relationships between inputs and outputs in the training set. In this way, what the model learns is too specific to the training data and won't be helpful on new data. \n",
    "\n",
    "One way to cause overfitting is to use a large model. Use the hidden_layer_sizes parameter of MLPClassifier to vary the number of units in the hidden layer in your ANN. Plot the training and test performance as a function of the number of hidden units. Note how training performance and testing performance show different trends.  \n"
   ]
  },
  {
   "attachments": {},
   "cell_type": "markdown",
   "id": "5PoDL-uT21DJ",
   "metadata": {
    "execution": {}
   },
   "source": [
    "### **Coding Exercise 3.2**\n",
    "\n",
    "Visualizing the Impact of Hidden Units on the Performance of a Multi-Layer Perceptron Classifier\n",
    "\n",
    "**Objective**: In this exercise, you are required to fill in the missing code in the `mlp_performance` function. The function is supposed to train multiple MLP classifiers with different numbers of hidden units and return the training and testing accuracy for each classifier.\n",
    "\n",
    "It may take a few minutes for this to run. While you wait, discuss what adding more units really means. What does each hidden unit do and how does having more give the model higher capacity? "
   ]
  },
  {
   "cell_type": "code",
   "execution_count": null,
   "id": "tOyc0mrb_WOu",
   "metadata": {
    "cellView": "form",
<<<<<<< HEAD
    "execution": {}
=======
    "execution": {},
    "tags": []
>>>>>>> 816e15af
   },
   "outputs": [],
   "source": [
    "def plot_mlp_performance(hidden_units, train_accuracy, test_accuracy):\n",
    "    \"\"\"\n",
    "    Plot the performance of the Multi-Layer Perceptron (MLP) model with varying hidden units.\n",
    "\n",
    "    Args:\n",
    "    hidden_units (range): A range of integers representing the different number of hidden units.\n",
    "    train_accuracy (list): A list of floats representing the training accuracy for each number of hidden units.\n",
    "    test_accuracy (list): A list of floats representing the testing accuracy for each number of hidden units.\n",
    "\n",
    "    Returns:\n",
    "    None\n",
    "    \"\"\"\n",
    "\n",
    "    # create a figure and axis object with specified size\n",
    "    fig, ax = plt.subplots(figsize=(8, 6))\n",
    "\n",
    "    # plot the training accuracy as a function of number of hidden units\n",
    "    ax.plot(\n",
    "        hidden_units,\n",
    "        train_accuracy,\n",
    "        marker=\"o\",\n",
    "        label=\"Training Accuracy\",\n",
    "        color=\"navy\",\n",
    "        alpha=0.8,\n",
    "        linewidth=2,\n",
    "    )\n",
    "\n",
    "    # plot the testing accuracy as a function of number of hidden units\n",
    "    ax.plot(\n",
    "        hidden_units,\n",
    "        test_accuracy,\n",
    "        marker=\"o\",\n",
    "        label=\"Testing Accuracy\",\n",
    "        color=\"crimson\",\n",
    "        alpha=0.8,\n",
    "        linewidth=2,\n",
    "    )\n",
    "\n",
    "    # add a legend to the plot\n",
    "    ax.legend()\n",
    "\n",
    "    # add a title to the plot\n",
    "    ax.set_title(\n",
    "        \"Performance of MLP with Varying Hidden Units\", fontsize=16, fontweight=\"bold\"\n",
    "    )\n",
    "\n",
    "    # add x-label to the plot\n",
    "    ax.set_xlabel(\"Number of Hidden Units\", fontsize=14)\n",
    "\n",
    "    # add y-label to the plot\n",
    "    ax.set_ylabel(\"Accuracy\", fontsize=14)\n",
    "\n",
    "    # set tick labels for x and y axes\n",
    "    ax.tick_params(axis=\"both\", which=\"major\", labelsize=12)\n",
    "\n",
    "    # add gridlines to the plot\n",
    "    ax.grid(True, linestyle=\"--\", alpha=0.5)\n",
    "\n",
    "    # remove top and right spines of the plot\n",
    "    ax.spines[\"right\"].set_visible(False)\n",
    "    ax.spines[\"top\"].set_visible(False)\n",
    "\n",
    "    # adjust the layout of the plot\n",
<<<<<<< HEAD
    "    plt.tight_layout()\n",
    "\n",
    "    # display the plot\n",
    "    plt.show()"
=======
    "    fig.tight_layout()"
>>>>>>> 816e15af
   ]
  },
  {
   "cell_type": "code",
   "execution_count": null,
   "id": "NA3oHuvrA2UO",
   "metadata": {
<<<<<<< HEAD
    "execution": {}
=======
    "execution": {},
    "tags": []
>>>>>>> 816e15af
   },
   "outputs": [],
   "source": [
    "def mlp_performance(X_train, y_train, X_test, y_test):\n",
    "    \"\"\"\n",
    "    This function trains multiple MLP classifiers with different numbers of hidden units and returns the training and testing\n",
    "    accuracy for each classifier.\n",
    "\n",
    "    Args:\n",
    "    X_train (ndarray): An array of shape (N_train, M) that contains the training data\n",
    "    y_train (ndarray): An array of shape (N_train,) that contains the labels for the training data\n",
    "    X_test (ndarray): An array of shape (N_test, M) that contains the testing data\n",
    "    y_test (ndarray): An array of shape (N_test,) that contains the labels for the testing data\n",
    "\n",
    "    Returns:\n",
    "    tuple: A tuple of three arrays: hidden_units, train_accuracy, and test_accuracy\n",
    "    \"\"\"\n",
    "\n",
    "    # define the range of hidden units to test\n",
    "    hidden_units = range(5, 300, 15)  # Test 5 to 300 hidden units in steps of 15\n",
    "\n",
    "    # create empty lists to store training and testing accuracy for different numbers of hidden units\n",
    "    train_accuracy = []\n",
    "    test_accuracy = []\n",
    "\n",
    "    # loop over different numbers of hidden units\n",
    "    for units in hidden_units:\n",
    "        # set a seed for random number generation to ensure consistent results\n",
    "        np.random.seed(144)\n",
    "\n",
    "        # create an MLP classifier with the current number of hidden units\n",
    "        classifier = MLPClassifier(hidden_layer_sizes=(...))\n",
    "\n",
    "        # train the classifier on the training data\n",
    "        classifier.fit(..., y_train)\n",
    "\n",
    "        # calculate the training and testing accuracy of the classifier\n",
    "        train_acc = classifier.score(..., ...)\n",
    "        test_acc = classifier.score(..., ...)\n",
    "\n",
    "        # add the training and testing accuracy to the corresponding lists\n",
    "        train_accuracy.append(...)\n",
    "        test_accuracy.append(...)\n",
    "\n",
    "    return hidden_units, train_accuracy, test_accuracy\n",
    "\n",
    "\n",
    "# call mlp_performance function\n",
    "# Uncomment next line\n",
    "# hidden_units, train_accuracy, test_accuracy = mlp_performance(X_train, y_train, X_test, y_test)\n",
    "# plot the training and testing accuracy as a function of the number of hidden units\n",
    "# Uncomment next line\n",
    "# plot_mlp_performance(hidden_units, train_accuracy, test_accuracy)"
   ]
  },
  {
   "cell_type": "markdown",
   "id": "p5VJ14mEL3jc",
   "metadata": {
    "colab_type": "text",
<<<<<<< HEAD
    "execution": {}
   },
   "source": [
    "[*Click for solution*](https://github.com/ClimateMatchAcademy/course-content/tree/main/tutorials/W2D5_ClimateResponse-AdaptationImpact/solutions/W2D5_Tutorial3_Solution_0453d4d7.py)\n",
=======
    "execution": {},
    "tags": []
   },
   "source": [
    "[*Click for solution*](https://github.com/ClimateMatchAcademy/course-content/tree/main/tutorials/W2D5_ClimateResponse-AdaptationImpact/solutions/W2D5_Tutorial3_Solution_fa099193.py)\n",
>>>>>>> 816e15af
    "\n"
   ]
  },
  {
   "attachments": {},
   "cell_type": "markdown",
   "id": "jtVA_2hSSScp",
   "metadata": {
    "execution": {}
   },
   "source": [
    "### **Questions 3.2**\n",
    "\n",
    "1. How do you interpret the plot above? What do you observe?"
   ]
  },
  {
   "cell_type": "markdown",
   "id": "36241e52",
   "metadata": {
    "colab_type": "text",
    "execution": {}
   },
   "source": [
    "[*Click for solution*](https://github.com/ClimateMatchAcademy/course-content/tree/main/tutorials/W2D5_ClimateResponse-AdaptationImpact/solutions/W2D5_Tutorial3_Solution_195e8633.py)\n",
    "\n"
   ]
  },
  {
   "attachments": {},
   "cell_type": "markdown",
   "id": "-DX-Nzzyl8Fa",
   "metadata": {
    "execution": {}
   },
   "source": [
    "\n",
    "\n",
    "## **Section 3.3: Overfitting by Learning Too Much**\n",
    "\n",
    "As the network is trained, it loops through all the training data repeatedly, updating its weights to make the network perform better on that data. Another way to induce overfitting is to let the network loop over the training data too many times. Repeat the above training experiment with the default number of hidden units but varying the number of training epochs using the max_iter parameter. \n",
    "\n",
    "While you wait for this to run, you can continue your discussion about hidden units. "
   ]
  },
  {
   "attachments": {},
   "cell_type": "markdown",
   "id": "FFug21_4Npxy",
   "metadata": {
    "execution": {}
   },
   "source": [
    "### **Coding Exercise 3.3**\n",
    "\n",
    "1. Training MLPClassifier with varying number of epochs and observe performance. Here more epochs means we let the network loop over the data more times."
   ]
  },
  {
   "cell_type": "code",
   "execution_count": null,
   "id": "tNm6Vt8kJIf5",
   "metadata": {
    "cellView": "form",
<<<<<<< HEAD
    "execution": {}
=======
    "execution": {},
    "tags": []
>>>>>>> 816e15af
   },
   "outputs": [],
   "source": [
    "def plot_training_performance(train_perfs, test_perfs):\n",
    "    \"\"\"\n",
    "    Plots the training and test performance against the number of training epochs.\n",
    "\n",
    "    Args:\n",
    "    train_perfs: list of floats representing the training performance for each epoch.\n",
    "    test_perfs: list of floats representing the test performance for each epoch.\n",
    "    \"\"\"\n",
    "    # create a figure and axis object\n",
    "    fig, ax = plt.subplots(figsize=(8, 6))\n",
    "\n",
    "    # plot the training and test performance against the number of training epochs\n",
    "    ax.plot(\n",
    "        np.arange(5, 500, 20),\n",
    "        train_perfs,\n",
    "        label=\"Training Accuracy\",\n",
    "        linewidth=2,\n",
    "        marker=\"o\",\n",
    "    )\n",
    "    ax.plot(\n",
    "        np.arange(5, 500, 20),\n",
    "        test_perfs,\n",
    "        label=\"Test Accuracy\",\n",
    "        linewidth=2,\n",
    "        marker=\"s\",\n",
    "    )\n",
    "    ax.set_title(\n",
    "        \"Training and Test Performance vs. Number of Training Epochs\",\n",
    "        fontsize=16,\n",
    "        fontweight=\"bold\",\n",
    "    )\n",
    "    ax.set_xlabel(\"Number of Training Epochs\", fontsize=14)\n",
    "    ax.set_ylabel(\"Accuracy\", fontsize=14)\n",
    "    ax.legend(loc=\"lower right\", fontsize=12)\n",
    "    ax.grid(True)\n",
    "\n",
    "    # add text annotation for maximum test accuracy\n",
    "    max_test_acc = max(test_perfs)\n",
    "    max_test_epoch = (np.argmax(test_perfs) * 20) + 5\n",
    "    ax.annotate(\n",
    "        f\"Maximum test accuracy of {max_test_acc:.2f} at {max_test_epoch} epochs\",\n",
    "        xy=(max_test_epoch, max_test_acc),\n",
    "        xytext=(max_test_epoch + 50, max_test_acc - 0.05),\n",
    "        fontsize=12,\n",
    "        fontweight=\"bold\",\n",
    "        color=\"green\",\n",
    "        arrowprops=dict(facecolor=\"green\", shrink=0.05),\n",
    "    )\n",
    "\n",
    "    # show the plot\n",
<<<<<<< HEAD
    "    plt.tight_layout()\n",
    "    plt.show()"
=======
    "    fig.tight_layout()"
>>>>>>> 816e15af
   ]
  },
  {
   "cell_type": "code",
   "execution_count": null,
   "id": "mbB1zZitLxTd",
   "metadata": {
<<<<<<< HEAD
    "execution": {}
=======
    "execution": {},
    "tags": []
>>>>>>> 816e15af
   },
   "outputs": [],
   "source": [
    "def train_epochs(\n",
    "    X_train, y_train, X_test, y_test, start_epoch=5, end_epoch=500, step=20\n",
    "):\n",
    "    \"\"\"\n",
    "    Train an MLPClassifier for a range of epochs and return the training and test accuracy for each epoch.\n",
    "\n",
    "    Parameters:\n",
    "    -----------\n",
    "    X_train: array-like of shape (n_samples, n_features)\n",
    "        Training input samples.\n",
    "    y_train: array-like of shape (n_samples,)\n",
    "        Target values for the training set.\n",
    "    X_test: array-like of shape (n_samples, n_features)\n",
    "        Test input samples.\n",
    "    y_test: array-like of shape (n_samples,)\n",
    "        Target values for the test set.\n",
    "    start_epoch: int, optional\n",
    "        The first epoch to train for. Default is 5.\n",
    "    end_epoch: int, optional\n",
    "        The last epoch to train for. Default is 500.\n",
    "    step: int, optional\n",
    "        The step size between epochs. Default is 20.\n",
    "\n",
    "    Returns:\n",
    "    --------\n",
    "    tuple\n",
    "        Two lists, the first containing the training accuracy for each epoch, and the second containing the test\n",
    "        accuracy for each epoch.\n",
    "    \"\"\"\n",
    "\n",
    "    # Initialize empty lists to store training and test performance\n",
    "    train_accuracy = []\n",
    "    test_accuracy = []\n",
    "\n",
    "    # Loop through a range of epochs and train the MLPClassifier model for each epoch\n",
    "    for m in range(start_epoch, end_epoch, step):\n",
    "        # Set random seed for reproducibility\n",
    "        np.random.seed(144)\n",
    "\n",
    "        # Fit the MLPClassifier model to the training data for the current epoch\n",
    "        trained_model = MLPClassifier(max_iter=m).fit(..., ...)\n",
    "\n",
    "        # Calculate and store the training and test accuracy for the current epoch\n",
    "        train_accuracy.append(trained_model.score(..., ...))\n",
    "        test_accuracy.append(trained_model.score(..., ...))\n",
    "\n",
    "    # Return the lists of training and test performance for each epoch\n",
    "    return train_accuracy, test_accuracy\n",
    "\n",
    "\n",
    "# call the train_epochs function and store the returned values in variables train_perfs and test_perfs\n",
    "# Uncomment next line\n",
    "# train_perfs, test_perfs = train_epochs(X_train, y_train, X_test, y_test)\n",
    "\n",
    "# calling plotting function to plot the performance vs epochs plot\n",
    "# Uncomment next line\n",
    "# plot_training_performance(train_perfs, test_perfs)"
   ]
  },
  {
   "cell_type": "markdown",
   "id": "3LpVn2UBJx0X",
   "metadata": {
    "colab_type": "text",
<<<<<<< HEAD
    "execution": {}
   },
   "source": [
    "[*Click for solution*](https://github.com/ClimateMatchAcademy/course-content/tree/main/tutorials/W2D5_ClimateResponse-AdaptationImpact/solutions/W2D5_Tutorial3_Solution_aa3b1d79.py)\n",
=======
    "execution": {},
    "tags": []
   },
   "source": [
    "[*Click for solution*](https://github.com/ClimateMatchAcademy/course-content/tree/main/tutorials/W2D5_ClimateResponse-AdaptationImpact/solutions/W2D5_Tutorial3_Solution_4b9c33d8.py)\n",
    "\n",
    "*Example output:*\n",
    "\n",
    "<img alt='Solution hint' align='left' width=818.0 height=575.0 src=https://raw.githubusercontent.com/ClimateMatchAcademy/course-content/main/tutorials/W2D5_ClimateResponse-AdaptationImpact/static/W2D5_Tutorial3_Solution_4b9c33d8_0.png>\n",
>>>>>>> 816e15af
    "\n"
   ]
  },
  {
   "attachments": {},
   "cell_type": "markdown",
   "id": "G2oZTsHiUIgP",
   "metadata": {
    "execution": {}
   },
   "source": [
    "The plot generated shows the training and test accuracy of a neural network as the number of training epochs increases. The training accuracy generally increases with the number of epochs, while the test accuracy initially increases but eventually levels off or even decreases due to overfitting. The maximum test accuracy achieved and the epoch at which it occurs can also be seen on the plot. As this and the previous plot show, choosing the right parameters when buiding and training artificial neural networks is very important to prevent overfitting."
   ]
  },
  {
   "attachments": {},
   "cell_type": "markdown",
   "id": "QStFtvNLMtCX",
   "metadata": {
    "execution": {}
   },
   "source": [
    "\n",
    "## **Section 3.4: Reflection on Overfitting**"
   ]
  },
  {
   "attachments": {},
   "cell_type": "markdown",
   "id": "K2PhZ9T4l8Fd",
   "metadata": {
    "execution": {}
   },
   "source": [
    "### **Question 3.4**\n",
    "\n",
    "Now that we saw what can cause overfitting, reflect on how to prevent it. In addition to controlling the number of hidden units and amount of training, are there any other ways to prevent overfitting? "
   ]
  },
  {
   "cell_type": "markdown",
   "id": "79d98b4c-0a14-447c-9ffd-7b0f1d810051",
   "metadata": {
    "colab_type": "text",
    "execution": {}
   },
   "source": [
    "[*Click for solution*](https://github.com/ClimateMatchAcademy/course-content/tree/main/tutorials/W2D5_ClimateResponse-AdaptationImpact/solutions/W2D5_Tutorial3_Solution_477b2576.py)\n",
    "\n"
   ]
  },
  {
   "attachments": {},
   "cell_type": "markdown",
   "id": "DiR7mcnycPiB",
   "metadata": {
    "execution": {}
   },
   "source": [
    "\n",
    "# **Summary**\n",
    "\n",
    "The tutorial covered how to analyze and visualize the crop dataset, train a logistic regression model, and evaluate its performance using various metrics. Feature importance was also discussed, and two methods were explored. In addition, the tutorial covered training an artificial neural network on the crops dataset and preventing overfitting.\n"
   ]
  },
  {
   "attachments": {},
   "cell_type": "markdown",
   "id": "0a6e57f9",
   "metadata": {
    "execution": {}
   },
   "source": [
    "# **Resources**\n",
    "\n",
    "The data for the tutorial can be accessed [here](https://github.com/nasaharvest/cropharvest) and is described in [this paper](https://arxiv.org/pdf/2006.16866.pdf). The jupyter notebook used to download this data can be accessed [here](https://github.com/ClimateMatchAcademy/course-content/blob/main/tutorials/W2D5_ClimateResponse-AdaptationImpact/Get_Crop_Harvest_Data.ipynb)."
   ]
  }
 ],
 "metadata": {
  "colab": {
   "collapsed_sections": [],
   "include_colab_link": true,
   "name": "W2D5_Tutorial3",
   "provenance": [],
   "toc_visible": true
  },
  "kernel": {
   "display_name": "Python 3",
   "language": "python",
   "name": "python3"
  },
  "kernelspec": {
<<<<<<< HEAD
   "display_name": "climatematch",
   "language": "python",
   "name": "climatematch"
=======
   "display_name": "Python 3 (ipykernel)",
   "language": "python",
   "name": "python3"
>>>>>>> 816e15af
  },
  "language_info": {
   "codemirror_mode": {
    "name": "ipython",
    "version": 3
   },
   "file_extension": ".py",
   "mimetype": "text/x-python",
   "name": "python",
   "nbconvert_exporter": "python",
   "pygments_lexer": "ipython3",
   "version": "3.10.12"
  }
 },
 "nbformat": 4,
 "nbformat_minor": 5
}<|MERGE_RESOLUTION|>--- conflicted
+++ resolved
@@ -1,21 +1,14 @@
 {
  "cells": [
   {
-<<<<<<< HEAD
-=======
-   "attachments": {},
->>>>>>> 816e15af
+   "attachments": {},
    "cell_type": "markdown",
    "id": "8311c9e7",
    "metadata": {
     "execution": {}
    },
    "source": [
-<<<<<<< HEAD
-    "[![Open In Colab](https://colab.research.google.com/assets/colab-badge.svg)](https://colab.research.google.com/github/ClimateMatchAcademy/course-content/blob/main/tutorials/W2D5_ClimateResponse-AdaptationImpact/W2D5_Tutorial3.ipynb) &nbsp; <a href=\"https://kaggle.com/kernels/welcome?src=https://raw.githubusercontent.com/ClimateMatchAcademy/course-content/main/tutorials/W2D5_ClimateResponse-AdaptationImpact/W2D5_Tutorial3.ipynb\" target=\"_parent\"><img src=\"https://kaggle.com/static/images/open-in-kaggle.svg\" alt=\"Open in Kaggle\"/></a>"
-=======
     "[![Open In Colab](https://colab.research.google.com/assets/colab-badge.svg)](https://colab.research.google.com/github/ClimateMatchAcademy/course-content/blob/main/tutorials/W2D5_ClimateResponse-AdaptationImpact/W2D5_Tutorial3.ipynb)   <a href=\"https://kaggle.com/kernels/welcome?src=https://raw.githubusercontent.com/{ORG}/course-content/main/tutorials/W2D5_ClimateResponse-AdaptationImpact/W2D5_Tutorial3.ipynb\" target=\"_blank\"><img alt=\"Open in Kaggle\" src=\"https://kaggle.com/static/images/open-in-kaggle.svg\"/></a>"
->>>>>>> 816e15af
    ]
   },
   {
@@ -38,11 +31,7 @@
     "\n",
     "__Production editors:__ Wesley Banfield, Jenna Pearson, Chi Zhang, Ohad Zivan\n",
     "\n",
-<<<<<<< HEAD
-    "**Our 2023 Sponsors:** NASA TOPS"
-=======
     "**Our 2023 Sponsors:** NASA TOPS and Google DeepMind"
->>>>>>> 816e15af
    ]
   },
   {
@@ -91,12 +80,8 @@
     "execution": {},
     "pycharm": {
      "name": "#%%\n"
-<<<<<<< HEAD
-    }
-=======
     },
     "tags": []
->>>>>>> 816e15af
    },
    "outputs": [],
    "source": [
@@ -106,10 +91,7 @@
     "import matplotlib.pyplot as plt  # Matplotlib for visualization\n",
     "import os\n",
     "import pooch\n",
-<<<<<<< HEAD
-=======
     "import tempfile\n",
->>>>>>> 816e15af
     "import seaborn as sns\n",
     "import netCDF4 as nc\n",
     "import xarray as xr\n",
@@ -129,8 +111,6 @@
    ]
   },
   {
-<<<<<<< HEAD
-=======
    "cell_type": "markdown",
    "metadata": {},
    "source": [
@@ -138,32 +118,21 @@
    ]
   },
   {
->>>>>>> 816e15af
    "cell_type": "code",
    "execution_count": null,
    "id": "acf7d640",
    "metadata": {
     "cellView": "form",
-<<<<<<< HEAD
-    "execution": {}
-=======
     "execution": {},
     "tags": [
      "hide-input"
     ]
->>>>>>> 816e15af
    },
    "outputs": [],
    "source": [
     "# @title Figure Settings\n",
     "import ipywidgets as widgets  # interactive display\n",
     "\n",
-<<<<<<< HEAD
-    "%config InlineBackend.figure_format = 'retina'\n",
-    "plt.style.use(\n",
-    "    \"https://raw.githubusercontent.com/ClimateMatchAcademy/course-content/main/cma.mplstyle\"\n",
-    ")"
-=======
     "plt.style.use(\n",
     "    \"https://raw.githubusercontent.com/ClimateMatchAcademy/course-content/main/cma.mplstyle\"\n",
     ")\n",
@@ -197,7 +166,6 @@
     "        )\n",
     "\n",
     "    return file"
->>>>>>> 816e15af
    ]
   },
   {
@@ -214,8 +182,6 @@
    ]
   },
   {
-<<<<<<< HEAD
-=======
    "cell_type": "markdown",
    "metadata": {},
    "source": [
@@ -223,20 +189,15 @@
    ]
   },
   {
->>>>>>> 816e15af
    "cell_type": "code",
    "execution_count": null,
    "id": "rEC6O7Twv_ER",
    "metadata": {
     "cellView": "form",
-<<<<<<< HEAD
-    "execution": {}
-=======
     "execution": {},
     "tags": [
      "hide-input"
     ]
->>>>>>> 816e15af
    },
    "outputs": [],
    "source": [
@@ -304,8 +265,6 @@
    ]
   },
   {
-<<<<<<< HEAD
-=======
    "cell_type": "markdown",
    "metadata": {},
    "source": [
@@ -313,20 +272,15 @@
    ]
   },
   {
->>>>>>> 816e15af
    "cell_type": "code",
    "execution_count": null,
    "id": "c1cec287-80d5-4e0e-ae52-61fabfd0f7cb",
    "metadata": {
     "cellView": "form",
-<<<<<<< HEAD
-    "execution": {}
-=======
     "execution": {},
     "tags": [
      "hide-input"
     ]
->>>>>>> 816e15af
    },
    "outputs": [],
    "source": [
@@ -380,27 +334,18 @@
    "execution_count": null,
    "id": "170149fb",
    "metadata": {
-<<<<<<< HEAD
-    "execution": {}
-=======
-    "execution": {},
-    "tags": []
->>>>>>> 816e15af
+    "execution": {},
+    "tags": []
    },
    "outputs": [],
    "source": [
     "# load training data\n",
-<<<<<<< HEAD
-    "url_togo_crops = \"https://osf.io/7m8cz/download\"\n",
-    "training_ds = xr.open_dataset(pooch.retrieve(url_togo_crops, known_hash=None))\n",
-=======
     "filename_togo_crops_training = \"training.nc\"\n",
     "url_togo_crops_training = \"https://osf.io/7m8cz/download\"\n",
     "\n",
     "training_ds = xr.open_dataset(\n",
     "    pooch_load(url_togo_crops_training, filename_togo_crops_training)\n",
     ")\n",
->>>>>>> 816e15af
     "training_ds"
    ]
   },
@@ -409,25 +354,16 @@
    "execution_count": null,
    "id": "81eabf7c",
    "metadata": {
-<<<<<<< HEAD
-    "execution": {}
-=======
-    "execution": {},
-    "tags": []
->>>>>>> 816e15af
+    "execution": {},
+    "tags": []
    },
    "outputs": [],
    "source": [
     "# load test data\n",
-<<<<<<< HEAD
-    "url_togo_crops = \"https://osf.io/7r6cp/download\"\n",
-    "test_ds = xr.open_dataset(pooch.retrieve(url_togo_crops, known_hash=None))\n",
-=======
     "filename_togo_crops_test = \"test.nc\"\n",
     "url_togo_crops_test = \"https://osf.io/7r6cp/download\"\n",
     "\n",
     "test_ds = xr.open_dataset(pooch_load(url_togo_crops_test, filename_togo_crops_test))\n",
->>>>>>> 816e15af
     "test_ds"
    ]
   },
@@ -436,12 +372,8 @@
    "execution_count": null,
    "id": "02db7bb2",
    "metadata": {
-<<<<<<< HEAD
-    "execution": {}
-=======
-    "execution": {},
-    "tags": []
->>>>>>> 816e15af
+    "execution": {},
+    "tags": []
    },
    "outputs": [],
    "source": [
@@ -458,12 +390,8 @@
    "execution_count": null,
    "id": "254505a9",
    "metadata": {
-<<<<<<< HEAD
-    "execution": {}
-=======
-    "execution": {},
-    "tags": []
->>>>>>> 816e15af
+    "execution": {},
+    "tags": []
    },
    "outputs": [],
    "source": [
@@ -508,12 +436,8 @@
    "execution_count": null,
    "id": "mZgnpC9Y_4kk",
    "metadata": {
-<<<<<<< HEAD
-    "execution": {}
-=======
-    "execution": {},
-    "tags": []
->>>>>>> 816e15af
+    "execution": {},
+    "tags": []
    },
    "outputs": [],
    "source": [
@@ -526,23 +450,6 @@
     ")  # indices of negative class (i.e positive class will have y_train as 0)\n",
     "\n",
     "# create subplots for each feature\n",
-<<<<<<< HEAD
-    "for i in range(12):\n",
-    "    plt.subplot(3, 4, i + 1)  # create a subplot\n",
-    "    # plot histograms of the positive and negative classes for the current feature\n",
-    "    n, bins, patches = plt.hist(\n",
-    "        X_train[:, i][...], alpha=0.5\n",
-    "    )  # histogram of the positive class\n",
-    "    plt.hist(\n",
-    "        X_train[:, i][...], bins=bins, alpha=0.5\n",
-    "    )  # histogram of the negative class\n",
-    "    plt.title(\n",
-    "        feature_names[i]\n",
-    "    )  # set the title of the subplot to the current feature number\n",
-    "\n",
-    "plt.tight_layout()  # adjust spacing between subplots\n",
-    "plt.show()  # display the subplots\n",
-=======
     "fig, ax = plt.subplots(3, 4)\n",
     "ax = ax.flatten()\n",
     "for i in range(12):\n",
@@ -558,7 +465,6 @@
     "    )  # set the title of the subplot to the current feature number\n",
     "\n",
     "fig.tight_layout()  # adjust spacing between subplots\n",
->>>>>>> 816e15af
     "\n",
     "# calculate % by (number of positive/(number of positive + number of negative)); can use len to\n",
     "print(\"Percentage of positive samples: \" + str(...))"
@@ -569,26 +475,15 @@
    "id": "889b41b7",
    "metadata": {
     "colab_type": "text",
-<<<<<<< HEAD
-    "execution": {}
-   },
-   "source": [
-    "[*Click for solution*](https://github.com/ClimateMatchAcademy/course-content/tree/main/tutorials/W2D5_ClimateResponse-AdaptationImpact/solutions/W2D5_Tutorial3_Solution_01179491.py)\n",
+    "execution": {},
+    "tags": []
+   },
+   "source": [
+    "[*Click for solution*](https://github.com/ClimateMatchAcademy/course-content/tree/main/tutorials/W2D5_ClimateResponse-AdaptationImpact/solutions/W2D5_Tutorial3_Solution_137ccadd.py)\n",
     "\n",
     "*Example output:*\n",
     "\n",
-    "<img alt='Solution hint' align='left' width=775.0 height=575.0 src=https://raw.githubusercontent.com/ClimateMatchAcademy/course-content/main/tutorials/W2D5_ClimateResponse-AdaptationImpact/static/W2D5_Tutorial3_Solution_01179491_0.png>\n",
-=======
-    "execution": {},
-    "tags": []
-   },
-   "source": [
-    "[*Click for solution*](https://github.com/ClimateMatchAcademy/course-content/tree/main/tutorials/W2D5_ClimateResponse-AdaptationImpact/solutions/W2D5_Tutorial3_Solution_137ccadd.py)\n",
-    "\n",
-    "*Example output:*\n",
-    "\n",
     "<img alt='Solution hint' align='left' width=775.0 height=575.0 src=https://raw.githubusercontent.com/ClimateMatchAcademy/course-content/main/tutorials/W2D5_ClimateResponse-AdaptationImpact/static/W2D5_Tutorial3_Solution_137ccadd_1.png>\n",
->>>>>>> 816e15af
     "\n"
    ]
   },
@@ -665,12 +560,8 @@
    "execution_count": null,
    "id": "37fb4a69",
    "metadata": {
-<<<<<<< HEAD
-    "execution": {}
-=======
-    "execution": {},
-    "tags": []
->>>>>>> 816e15af
+    "execution": {},
+    "tags": []
    },
    "outputs": [],
    "source": [
@@ -687,15 +578,9 @@
     "    fmt=\".2f\",\n",
     "    xticklabels=feature_names,\n",
     "    yticklabels=feature_names,\n",
-<<<<<<< HEAD
-    ")\n",
-    "ax.set_title(\"Correlation between features\")\n",
-    "plt.show()"
-=======
     "    ax=ax,\n",
     ")\n",
     "ax.set_title(\"Correlation between features\")"
->>>>>>> 816e15af
    ]
   },
   {
@@ -741,12 +626,8 @@
    "execution_count": null,
    "id": "Rl3-ue1unpQM",
    "metadata": {
-<<<<<<< HEAD
-    "execution": {}
-=======
-    "execution": {},
-    "tags": []
->>>>>>> 816e15af
+    "execution": {},
+    "tags": []
    },
    "outputs": [],
    "source": [
@@ -755,21 +636,12 @@
     "for i in range(12):\n",
     "    for j in range(12):\n",
     "        axs[i, j].scatter(X_train[:, i], X_train[:, j], c=y_train, cmap=\"bwr\")\n",
-<<<<<<< HEAD
-    "        axs[i, j].set_xlabel(feature_names[i])\n",
-=======
     "        axs[i, j].set_xlabel(feature_names[j])\n",
->>>>>>> 816e15af
     "        axs[i, j].set_ylabel(feature_names[i])\n",
     "        axs[i, j].set_xticks([])\n",
     "        axs[i, j].set_yticks([])\n",
     "\n",
-<<<<<<< HEAD
-    "plt.tight_layout()\n",
-    "plt.show()"
-=======
     "fig.tight_layout()"
->>>>>>> 816e15af
    ]
   },
   {
@@ -890,18 +762,11 @@
    "id": "oHRGwEJSgSKY",
    "metadata": {
     "colab_type": "text",
-<<<<<<< HEAD
-    "execution": {}
-   },
-   "source": [
-    "[*Click for solution*](https://github.com/ClimateMatchAcademy/course-content/tree/main/tutorials/W2D5_ClimateResponse-AdaptationImpact/solutions/W2D5_Tutorial3_Solution_5e142e5f.py)\n",
-=======
     "execution": {},
     "tags": []
    },
    "source": [
     "[*Click for solution*](https://github.com/ClimateMatchAcademy/course-content/tree/main/tutorials/W2D5_ClimateResponse-AdaptationImpact/solutions/W2D5_Tutorial3_Solution_3ac12f7f.py)\n",
->>>>>>> 816e15af
     "\n"
    ]
   },
@@ -983,18 +848,11 @@
    "id": "d63-Mwmzp-rB",
    "metadata": {
     "colab_type": "text",
-<<<<<<< HEAD
-    "execution": {}
-   },
-   "source": [
-    "[*Click for solution*](https://github.com/ClimateMatchAcademy/course-content/tree/main/tutorials/W2D5_ClimateResponse-AdaptationImpact/solutions/W2D5_Tutorial3_Solution_55cd45a5.py)\n",
-=======
     "execution": {},
     "tags": []
    },
    "source": [
     "[*Click for solution*](https://github.com/ClimateMatchAcademy/course-content/tree/main/tutorials/W2D5_ClimateResponse-AdaptationImpact/solutions/W2D5_Tutorial3_Solution_08e51dc7.py)\n",
->>>>>>> 816e15af
     "\n"
    ]
   },
@@ -1107,14 +965,8 @@
     "            X_train, feature, 1\n",
     "        )  # remove feature from training set\n",
     "        X_test_reduced = np.delete(X_test, feature, 1)  # remove feature from test set\n",
-<<<<<<< HEAD
-    "        reduced_trained_model = (\n",
-    "            ...\n",
-    "        )  # train a logistic regression model on the reduced training set\n",
-=======
     "        # train a logistic regression model on the reduced training set\n",
     "        reduced_trained_model = ...\n",
->>>>>>> 816e15af
     "        missing_feature_performance.append(\n",
     "            ...\n",
     "        )  # calculate the score on the reduced test set and append to list\n",
@@ -1126,14 +978,8 @@
     "        X_train_reduced = X_train[:, feature].values.reshape(\n",
     "            -1, 1\n",
     "        )  # select only feature from training set\n",
-<<<<<<< HEAD
-    "        reduced_trained_model = (\n",
-    "            ...\n",
-    "        )  # train a logistic regression model on the reduced training set\n",
-=======
     "        # train a logistic regression model on the reduced training set\n",
     "        reduced_trained_model = ...\n",
->>>>>>> 816e15af
     "\n",
     "        only_feature_performance.append(...)\n",
     "        # calculate the score on the reduced test set and append to list\n",
@@ -1153,18 +999,11 @@
    "id": "Rv-TvK3PwpzD",
    "metadata": {
     "colab_type": "text",
-<<<<<<< HEAD
-    "execution": {}
-   },
-   "source": [
-    "[*Click for solution*](https://github.com/ClimateMatchAcademy/course-content/tree/main/tutorials/W2D5_ClimateResponse-AdaptationImpact/solutions/W2D5_Tutorial3_Solution_88365ec4.py)\n",
-=======
     "execution": {},
     "tags": []
    },
    "source": [
     "[*Click for solution*](https://github.com/ClimateMatchAcademy/course-content/tree/main/tutorials/W2D5_ClimateResponse-AdaptationImpact/solutions/W2D5_Tutorial3_Solution_68447a58.py)\n",
->>>>>>> 816e15af
     "\n"
    ]
   },
@@ -1236,18 +1075,11 @@
    "id": "CCmrovB4ghE8",
    "metadata": {
     "colab_type": "text",
-<<<<<<< HEAD
-    "execution": {}
-   },
-   "source": [
-    "[*Click for solution*](https://github.com/ClimateMatchAcademy/course-content/tree/main/tutorials/W2D5_ClimateResponse-AdaptationImpact/solutions/W2D5_Tutorial3_Solution_9dc7caa1.py)\n",
-=======
     "execution": {},
     "tags": []
    },
    "source": [
     "[*Click for solution*](https://github.com/ClimateMatchAcademy/course-content/tree/main/tutorials/W2D5_ClimateResponse-AdaptationImpact/solutions/W2D5_Tutorial3_Solution_b26e2170.py)\n",
->>>>>>> 816e15af
     "\n"
    ]
   },
@@ -1358,18 +1190,11 @@
    "id": "6f32a750",
    "metadata": {
     "colab_type": "text",
-<<<<<<< HEAD
-    "execution": {}
-   },
-   "source": [
-    "[*Click for solution*](https://github.com/ClimateMatchAcademy/course-content/tree/main/tutorials/W2D5_ClimateResponse-AdaptationImpact/solutions/W2D5_Tutorial3_Solution_813e5619.py)\n",
-=======
     "execution": {},
     "tags": []
    },
    "source": [
     "[*Click for solution*](https://github.com/ClimateMatchAcademy/course-content/tree/main/tutorials/W2D5_ClimateResponse-AdaptationImpact/solutions/W2D5_Tutorial3_Solution_d27bc92d.py)\n",
->>>>>>> 816e15af
     "\n"
    ]
   },
@@ -1436,12 +1261,8 @@
    "id": "tOyc0mrb_WOu",
    "metadata": {
     "cellView": "form",
-<<<<<<< HEAD
-    "execution": {}
-=======
-    "execution": {},
-    "tags": []
->>>>>>> 816e15af
+    "execution": {},
+    "tags": []
    },
    "outputs": [],
    "source": [
@@ -1508,14 +1329,7 @@
     "    ax.spines[\"top\"].set_visible(False)\n",
     "\n",
     "    # adjust the layout of the plot\n",
-<<<<<<< HEAD
-    "    plt.tight_layout()\n",
-    "\n",
-    "    # display the plot\n",
-    "    plt.show()"
-=======
     "    fig.tight_layout()"
->>>>>>> 816e15af
    ]
   },
   {
@@ -1523,12 +1337,8 @@
    "execution_count": null,
    "id": "NA3oHuvrA2UO",
    "metadata": {
-<<<<<<< HEAD
-    "execution": {}
-=======
-    "execution": {},
-    "tags": []
->>>>>>> 816e15af
+    "execution": {},
+    "tags": []
    },
    "outputs": [],
    "source": [
@@ -1589,18 +1399,11 @@
    "id": "p5VJ14mEL3jc",
    "metadata": {
     "colab_type": "text",
-<<<<<<< HEAD
-    "execution": {}
-   },
-   "source": [
-    "[*Click for solution*](https://github.com/ClimateMatchAcademy/course-content/tree/main/tutorials/W2D5_ClimateResponse-AdaptationImpact/solutions/W2D5_Tutorial3_Solution_0453d4d7.py)\n",
-=======
     "execution": {},
     "tags": []
    },
    "source": [
     "[*Click for solution*](https://github.com/ClimateMatchAcademy/course-content/tree/main/tutorials/W2D5_ClimateResponse-AdaptationImpact/solutions/W2D5_Tutorial3_Solution_fa099193.py)\n",
->>>>>>> 816e15af
     "\n"
    ]
   },
@@ -1665,12 +1468,8 @@
    "id": "tNm6Vt8kJIf5",
    "metadata": {
     "cellView": "form",
-<<<<<<< HEAD
-    "execution": {}
-=======
-    "execution": {},
-    "tags": []
->>>>>>> 816e15af
+    "execution": {},
+    "tags": []
    },
    "outputs": [],
    "source": [
@@ -1724,12 +1523,7 @@
     "    )\n",
     "\n",
     "    # show the plot\n",
-<<<<<<< HEAD
-    "    plt.tight_layout()\n",
-    "    plt.show()"
-=======
     "    fig.tight_layout()"
->>>>>>> 816e15af
    ]
   },
   {
@@ -1737,12 +1531,8 @@
    "execution_count": null,
    "id": "mbB1zZitLxTd",
    "metadata": {
-<<<<<<< HEAD
-    "execution": {}
-=======
-    "execution": {},
-    "tags": []
->>>>>>> 816e15af
+    "execution": {},
+    "tags": []
    },
    "outputs": [],
    "source": [
@@ -1810,12 +1600,6 @@
    "id": "3LpVn2UBJx0X",
    "metadata": {
     "colab_type": "text",
-<<<<<<< HEAD
-    "execution": {}
-   },
-   "source": [
-    "[*Click for solution*](https://github.com/ClimateMatchAcademy/course-content/tree/main/tutorials/W2D5_ClimateResponse-AdaptationImpact/solutions/W2D5_Tutorial3_Solution_aa3b1d79.py)\n",
-=======
     "execution": {},
     "tags": []
    },
@@ -1825,7 +1609,6 @@
     "*Example output:*\n",
     "\n",
     "<img alt='Solution hint' align='left' width=818.0 height=575.0 src=https://raw.githubusercontent.com/ClimateMatchAcademy/course-content/main/tutorials/W2D5_ClimateResponse-AdaptationImpact/static/W2D5_Tutorial3_Solution_4b9c33d8_0.png>\n",
->>>>>>> 816e15af
     "\n"
    ]
   },
@@ -1919,15 +1702,9 @@
    "name": "python3"
   },
   "kernelspec": {
-<<<<<<< HEAD
-   "display_name": "climatematch",
-   "language": "python",
-   "name": "climatematch"
-=======
    "display_name": "Python 3 (ipykernel)",
    "language": "python",
    "name": "python3"
->>>>>>> 816e15af
   },
   "language_info": {
    "codemirror_mode": {
