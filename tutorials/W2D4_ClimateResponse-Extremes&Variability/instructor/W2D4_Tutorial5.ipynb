--- conflicted
+++ resolved
@@ -130,8 +130,6 @@
    "source": [
     "# @title Video 1: Speaker Introduction\n",
     "# Tech team will add code to format and display the video"
-<<<<<<< HEAD
-=======
    ]
   },
   {
@@ -161,7 +159,6 @@
     "        )\n",
     "\n",
     "    return file"
->>>>>>> 816e15af
    ]
   },
   {
@@ -198,14 +195,9 @@
     "\n",
     "filename_WashingtonDCSSH1 = \"WashingtonDCSSH1930-2022.csv\"\n",
     "url_WashingtonDCSSH1 = \"https://osf.io/4zynp/download\"\n",
-<<<<<<< HEAD
-    "data = pd.read_csv(\n",
-    "    pooch.retrieve(url_WashingtonDCSSH1, known_hash=None), index_col=0\n",
-=======
     "\n",
     "data = pd.read_csv(\n",
     "    pooch_load(url_WashingtonDCSSH1, filename_WashingtonDCSSH1), index_col=0\n",
->>>>>>> 816e15af
     ").set_index(\"years\")"
    ]
   },
