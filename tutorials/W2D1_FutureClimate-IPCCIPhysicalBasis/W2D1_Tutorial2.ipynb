--- conflicted
+++ resolved
@@ -2,27 +2,15 @@
  "cells": [
   {
    "cell_type": "markdown",
-<<<<<<< HEAD
-   "metadata": {
-    "execution": {}
-   },
-   "source": [
-    "[![Open In Colab](https://colab.research.google.com/assets/colab-badge.svg)](https://colab.research.google.com/github/ClimateMatchAcademy/course-content/blob/main/tutorials/W2D1_FutureClimate-IPCCIPhysicalBasis/W2D1_Tutorial_2.ipynb) &nbsp; <a href=\"https://kaggle.com/kernels/welcome?src=https://raw.githubusercontent.com/ClimateMatchAcademy/course-content/main/tutorials/W2D1_FutureClimate-IPCCIPhysicalBasis/W2D1_Tutorial_2.ipynb\" target=\"_parent\"><img src=\"https://kaggle.com/static/images/open-in-kaggle.svg\" alt=\"Open in Kaggle\"/></a>"
-=======
    "metadata": {},
    "source": [
     "[![Open In Colab](https://colab.research.google.com/assets/colab-badge.svg)](https://colab.research.google.com/github/ClimateMatchAcademy/course-content/blob/main/tutorials/W2D1_FutureClimate-IPCCIPhysicalBasis/W2D1_Tutorial_2.ipynb) &nbsp; <a href=\"https://kaggle.com/kernels/welcome?src=https://raw.githubusercontent.com/{ORG}/course-content/main/tutorials/W2D1_FutureClimate-IPCCIPhysicalBasis/W2D1_Tutorial_2.ipynb\" target=\"_parent\"><img src=\"https://kaggle.com/static/images/open-in-kaggle.svg\" alt=\"Open in Kaggle\"/></a>"
->>>>>>> 816e15af
-   ]
-  },
-  {
-   "cell_type": "markdown",
-   "metadata": {
-<<<<<<< HEAD
-    "execution": {}
-=======
+   ]
+  },
+  {
+   "cell_type": "markdown",
+   "metadata": {
     "id": "avjFjFXwWqyW"
->>>>>>> 816e15af
    },
    "source": [
     "# **Tutorial 2: Time Series, Global Averages, and Scenario Comparison**\n",
@@ -37,27 +25,16 @@
     "\n",
     "**Production editors:** Wesley Banfield, Jenna Pearson, Chi Zhang, Ohad Zivan\n",
     "\n",
-<<<<<<< HEAD
-    "**Our 2023 Sponsors:** NASA TOPS, Google DeepMind, and CMIP"
-=======
     "**Our 2023 Sponsors:** NASA TOPS and Google DeepMind"
->>>>>>> 816e15af
-   ]
-  },
-  {
-   "cell_type": "markdown",
-   "metadata": {
-<<<<<<< HEAD
-    "execution": {}
-   },
-   "source": [
-    "# Tutorial Objectives\n",
-=======
+   ]
+  },
+  {
+   "cell_type": "markdown",
+   "metadata": {
     "id": "DZbqRlQKXhnc"
    },
    "source": [
     "# **Tutorial Objectives**\n",
->>>>>>> 816e15af
     "In this tutorial, we will expand to look at data from **three** CMIP6/ScenarioMIP experiments (*historical*, *SSP1-2.6* and *SSP5-8.5*). Our aim will be to calculate the global mean SST for these 3 experiments, taking into account the spatially-varying size of the model's grid cells (i.e., calculating a *weighted* mean).\n",
     "\n",
     "By the end of this tutorial, you'll be able to:\n",
@@ -71,17 +48,10 @@
   {
    "cell_type": "markdown",
    "metadata": {
-<<<<<<< HEAD
-    "execution": {}
-   },
-   "source": [
-    "# Setup\n",
-=======
     "id": "-uS_n9-3YJrZ"
    },
    "source": [
     "# **Setup**\n",
->>>>>>> 816e15af
     "\n",
     "    \n",
     "\n"
@@ -91,13 +61,9 @@
    "cell_type": "code",
    "execution_count": null,
    "metadata": {
-<<<<<<< HEAD
-    "execution": {},
-=======
     "colab": {
      "base_uri": "https://localhost:8080/"
     },
->>>>>>> 816e15af
     "executionInfo": {
      "elapsed": 90386,
      "status": "ok",
@@ -107,134 +73,6 @@
       "userId": "05269028596972519847"
      },
      "user_tz": 420
-<<<<<<< HEAD
-    },
-    "tags": [
-     "colab"
-    ]
-   },
-   "outputs": [],
-   "source": [
-    "# !pip install condacolab &> /dev/null\n",
-    "# import condacolab\n",
-    "# condacolab.install()\n",
-    "\n",
-    "# # Install all packages in one call (+ use mamba instead of conda), this must in one line or code will fail\n",
-    "# !mamba install xarray-datatree intake-esm gcsfs xmip aiohttp nc-time-axis cf_xarray xmip xarrayutils &> /dev/null"
-   ]
-  },
-  {
-   "cell_type": "code",
-   "execution_count": null,
-   "metadata": {
-    "execution": {},
-    "tags": []
-   },
-   "outputs": [],
-   "source": [
-    "# imports\n",
-    "import time\n",
-    "\n",
-    "tic = time.time()\n",
-    "\n",
-    "import intake\n",
-    "import numpy as np\n",
-    "import matplotlib.pyplot as plt\n",
-    "import xarray as xr\n",
-    "\n",
-    "from xmip.preprocessing import combined_preprocessing\n",
-    "from xarrayutils.plotting import shaded_line_plot\n",
-    "\n",
-    "from datatree import DataTree\n",
-    "from xmip.postprocessing import _parse_metric"
-   ]
-  },
-  {
-   "cell_type": "code",
-   "execution_count": null,
-   "metadata": {
-    "cellView": "form",
-    "execution": {},
-    "tags": []
-   },
-   "outputs": [],
-   "source": [
-    "# @title Figure Settings\n",
-    "import ipywidgets as widgets  # interactive display\n",
-    "\n",
-    "%config InlineBackend.figure_format = 'retina'\n",
-    "plt.style.use(\n",
-    "    \"https://raw.githubusercontent.com/ClimateMatchAcademy/course-content/main/cma.mplstyle\"\n",
-    ")\n",
-    "%matplotlib inline"
-   ]
-  },
-  {
-   "cell_type": "code",
-   "execution_count": null,
-   "metadata": {
-    "cellView": "form",
-    "execution": {},
-    "tags": []
-   },
-   "outputs": [],
-   "source": [
-    "# @title Video 1: Future Climate Scenarios\n",
-    "\n",
-    "from ipywidgets import widgets\n",
-    "from IPython.display import YouTubeVideo\n",
-    "from IPython.display import IFrame\n",
-    "from IPython.display import display\n",
-    "\n",
-    "\n",
-    "class PlayVideo(IFrame):\n",
-    "    def __init__(self, id, source, page=1, width=400, height=300, **kwargs):\n",
-    "        self.id = id\n",
-    "        if source == \"Bilibili\":\n",
-    "            src = f\"https://player.bilibili.com/player.html?bvid={id}&page={page}\"\n",
-    "        elif source == \"Osf\":\n",
-    "            src = f\"https://mfr.ca-1.osf.io/render?url=https://osf.io/download/{id}/?direct%26mode=render\"\n",
-    "        super(PlayVideo, self).__init__(src, width, height, **kwargs)\n",
-    "\n",
-    "\n",
-    "def display_videos(video_ids, W=400, H=300, fs=1):\n",
-    "    tab_contents = []\n",
-    "    for i, video_id in enumerate(video_ids):\n",
-    "        out = widgets.Output()\n",
-    "        with out:\n",
-    "            if video_ids[i][0] == \"Youtube\":\n",
-    "                video = YouTubeVideo(\n",
-    "                    id=video_ids[i][1], width=W, height=H, fs=fs, rel=0\n",
-    "                )\n",
-    "                print(f\"Video available at https://youtube.com/watch?v={video.id}\")\n",
-    "            else:\n",
-    "                video = PlayVideo(\n",
-    "                    id=video_ids[i][1],\n",
-    "                    source=video_ids[i][0],\n",
-    "                    width=W,\n",
-    "                    height=H,\n",
-    "                    fs=fs,\n",
-    "                    autoplay=False,\n",
-    "                )\n",
-    "                if video_ids[i][0] == \"Bilibili\":\n",
-    "                    print(\n",
-    "                        f\"Video available at https://www.bilibili.com/video/{video.id}\"\n",
-    "                    )\n",
-    "                elif video_ids[i][0] == \"Osf\":\n",
-    "                    print(f\"Video available at https://osf.io/{video.id}\")\n",
-    "            display(video)\n",
-    "        tab_contents.append(out)\n",
-    "    return tab_contents\n",
-    "\n",
-    "\n",
-    "video_ids = [(\"Youtube\", \"XJppKGY0w0I\"), (\"Bilibili\", \"BV1Jk4y1P7xf\")]\n",
-    "tab_contents = display_videos(video_ids, W=730, H=410)\n",
-    "tabs = widgets.Tab()\n",
-    "tabs.children = tab_contents\n",
-    "for i in range(len(tab_contents)):\n",
-    "    tabs.set_title(i, video_ids[i][0])\n",
-    "display(tabs)"
-=======
     },
     "id": "9nDg6MeVY1CX",
     "outputId": "cde81408-d142-493e-f077-b811429db620",
@@ -541,63 +379,12 @@
     "return ds.weighted(ds.areacello.fillna(0)).mean(['x', 'y'], keep_attrs=True)\n",
     "```\n",
     "* How would your time series plot might change if you instead used took a simple mean of all the sea surface temperatures across all grid cells? (Perhaps your previous maps could provide some help here) \n"
->>>>>>> 816e15af
-   ]
-  },
-  {
-   "cell_type": "code",
-   "execution_count": null,
-   "metadata": {
-<<<<<<< HEAD
-    "cellView": "form",
-    "execution": {},
-    "pycharm": {
-     "name": "#%%\n"
-    },
-    "tags": [
-     "remove-input"
-    ]
-   },
-   "outputs": [],
-   "source": [
-    "# @title Tutorial slides\n",
-    "# @markdown These are the slides for the videos in all tutorials today\n",
-    "from IPython.display import IFrame\n",
-    "\n",
-    "link_id = \"m4pd9\""
-   ]
-  },
-  {
-   "cell_type": "markdown",
-   "metadata": {
-    "execution": {}
-   },
-   "source": [
-    "# Section 1: Load CMIP6 SST Data from Several Experiments Using `xarray`\n",
-    "\n",
-    "In the last tutorial we loaded data from the *SSP5-8.5* (high-emissions projection) experiment of one CMIP6 model called *TaiESM1*. \n",
-    "\n",
-    "Let's expand on this by using data from **three** experiments \n",
-    "* *historical*: a simulation of 1850-2015 using observed forcing, \n",
-    "* *SSP1-2.6*: a future, low-emissions scenario, and \n",
-    "* *SSP5-8.5*: a future, high-emissions scenario.\n",
-    "\n",
-    "Due to the uncertainty in how future emissions of greenhouse gases and aerosols will change, it is useful to use a range of different emission scenarios as inputs, or forcings to climate models. These scenarios (SSPs) are datasets which are based on different socio-economic conditions in the future, such as population growth, energy consumption, energy sources, and climate policies. [Learn more about forcing scenarios here](https://climate-scenarios.canada.ca/?page=forcing-scenarios), and [learn more about the CMIP6 scenarios here](https://climate-scenarios.canada.ca/?page=cmip6-overview-notes).\n",
-    "\n",
-    "To learn more about CMIP, including the different experiments/scenarios, please see our [CMIP Resource Bank](https://github.com/ClimateMatchAcademy/course-content/blob/main/tutorials/CMIP/CMIP_resource_bank.md) and the [CMIP website](https://wcrp-cmip.org/).\n",
-    "\n"
-   ]
-  },
-  {
-   "cell_type": "code",
-   "execution_count": null,
-   "metadata": {
-    "execution": {},
-    "executionInfo": {
-     "elapsed": 12915,
-     "status": "ok",
-     "timestamp": 1683927997892,
-=======
+   ]
+  },
+  {
+   "cell_type": "code",
+   "execution_count": null,
+   "metadata": {
     "colab": {
      "base_uri": "https://localhost:8080/",
      "height": 240
@@ -606,111 +393,12 @@
      "elapsed": 296,
      "status": "error",
      "timestamp": 1683928013844,
->>>>>>> 816e15af
      "user": {
       "displayName": "Brodie Pearson",
       "userId": "05269028596972519847"
      },
      "user_tz": 420
     },
-<<<<<<< HEAD
-    "tags": []
-   },
-   "outputs": [],
-   "source": [
-    "# open an intake catalog containing the Pangeo CMIP cloud data\n",
-    "col = intake.open_esm_datastore(\n",
-    "    \"https://storage.googleapis.com/cmip6/pangeo-cmip6.json\"\n",
-    ")\n",
-    "\n",
-    "# pick the experiments you require\n",
-    "experiment_ids = [\"historical\", \"ssp126\", \"ssp585\"]\n",
-    "\n",
-    "# from the full `col` object, create a subset using facet search\n",
-    "cat = col.search(\n",
-    "    source_id=\"TaiESM1\",\n",
-    "    variable_id=\"tos\",\n",
-    "    member_id=\"r1i1p1f1\",\n",
-    "    table_id=\"Omon\",\n",
-    "    grid_label=\"gn\",\n",
-    "    experiment_id=experiment_ids,\n",
-    "    require_all_on=[\n",
-    "        \"source_id\"\n",
-    "    ],  # make sure that we only get models which have all of the above experiments\n",
-    ")\n",
-    "\n",
-    "# convert the sub-catalog into a datatree object, by opening each dataset into an xarray.Dataset (without loading the data)\n",
-    "kwargs = dict(\n",
-    "    preprocess=combined_preprocessing,  # apply xMIP fixes to each dataset\n",
-    "    xarray_open_kwargs=dict(\n",
-    "        use_cftime=True\n",
-    "    ),  # ensure all datasets use the same time index\n",
-    "    storage_options={\n",
-    "        \"token\": \"anon\"\n",
-    "    },  # anonymous/public authentication to google cloud storage\n",
-    ")\n",
-    "\n",
-    "cat.esmcat.aggregation_control.groupby_attrs = [\"source_id\", \"experiment_id\"]\n",
-    "dt = cat.to_datatree(**kwargs)"
-   ]
-  },
-  {
-   "cell_type": "markdown",
-   "metadata": {
-    "execution": {}
-   },
-   "source": [
-    "## Coding Exercise 1.1\n",
-    "\n",
-    "In this tutorial and the following tutorials we will be looking at the global mean sea surface temperature. To calculate this global mean, we need to know the horizontal area of every ocean grid cell in all the models we are using. \n",
-    "\n",
-    "Write code to load this ocean-grid area data using the previously shown method for SST data, noting that:\n",
-    "* We now need a variable called *areacello* (area of cells in the ocean) \n",
-    "* This variable is stored in table_id *Ofx* (it is from the ocean model and is fixed/constant in time) \n",
-    "* A model's grid does not change between experiments so you only need to get grid data from the *historical* experiment for each model\n"
-   ]
-  },
-  {
-   "cell_type": "code",
-   "execution_count": null,
-   "metadata": {
-    "execution": {},
-    "executionInfo": {
-     "elapsed": 313,
-     "status": "error",
-     "timestamp": 1683928000559,
-     "user": {
-      "displayName": "Brodie Pearson",
-      "userId": "05269028596972519847"
-     },
-     "user_tz": 420
-    }
-   },
-   "outputs": [],
-   "source": [
-    "cat_area = col.search(\n",
-    "    source_id=\"TaiESM1\",\n",
-    "    # Add the appropriate variable_id\n",
-    "    variable_id=\"areacello\",\n",
-    "    member_id=\"r1i1p1f1\",\n",
-    "    # Add the appropriate table_id\n",
-    "    table_id=\"Ofx\",\n",
-    "    grid_label=\"gn\",\n",
-    "    # Add the appropriate experiment_id\n",
-    "    experiment_id=[\"historical\"],\n",
-    "    require_all_on=[\"source_id\"],\n",
-    ")\n",
-    "# hopefully we can implement https://github.com/intake/intake-esm/issues/562 before the\n",
-    "# actual tutorial, so this would be a lot cleaner\n",
-    "cat_area.esmcat.aggregation_control.groupby_attrs = [\"source_id\", \"experiment_id\"]\n",
-    "dt_area = cat_area.to_datatree(**kwargs)\n",
-    "\n",
-    "dt_with_area = DataTree()\n",
-    "\n",
-    "for model, subtree in dt.items():\n",
-    "    metric = dt_area[model][\"historical\"].ds[\"areacello\"]\n",
-    "    dt_with_area[model] = subtree.map_over_subtree(_parse_metric, metric)"
-=======
     "id": "oFpi2G1j2ghU",
     "outputId": "d20c571c-982f-4120-b063-4b023c05771e"
    },
@@ -731,150 +419,16 @@
     "ax.set_ylabel(\"Global Mean SST [$^\\circ$C]\")\n",
     "ax.set_xlabel(\"Year\")\n",
     "ax.legend()"
->>>>>>> 816e15af
-   ]
-  },
-  {
-   "cell_type": "code",
-   "execution_count": null,
-   "metadata": {
-<<<<<<< HEAD
-    "execution": {},
-    "executionInfo": {
-     "elapsed": 4330,
-     "status": "ok",
-     "timestamp": 1683928007010,
-=======
+   ]
+  },
+  {
+   "cell_type": "code",
+   "execution_count": null,
+   "metadata": {
     "colab": {
      "base_uri": "https://localhost:8080/",
      "height": 1000
     },
-    "executionInfo": {
-     "elapsed": 31727,
-     "status": "ok",
-     "timestamp": 1683928048744,
->>>>>>> 816e15af
-     "user": {
-      "displayName": "Brodie Pearson",
-      "userId": "05269028596972519847"
-     },
-     "user_tz": 420
-    },
-<<<<<<< HEAD
-    "tags": []
-   },
-   "outputs": [],
-   "source": [
-    "# to_remove solution\n",
-    "cat_area = col.search(\n",
-    "    source_id=\"TaiESM1\",\n",
-    "    # Add the appropriate variable_id\n",
-    "    variable_id=\"areacello\",\n",
-    "    member_id=\"r1i1p1f1\",\n",
-    "    # Add the appropriate table_id\n",
-    "    table_id=\"Ofx\",\n",
-    "    grid_label=\"gn\",\n",
-    "    # Add the appropriate experiment_id\n",
-    "    experiment_id=[\"historical\"],\n",
-    "    require_all_on=[\"source_id\"],\n",
-    ")\n",
-    "# hopefully we can implement https://github.com/intake/intake-esm/issues/562 before the\n",
-    "# actual tutorial, so this would be a lot cleaner\n",
-    "cat_area.esmcat.aggregation_control.groupby_attrs = [\"source_id\", \"experiment_id\"]\n",
-    "dt_area = cat_area.to_datatree(**kwargs)\n",
-    "\n",
-    "dt_with_area = DataTree()\n",
-    "\n",
-    "for model, subtree in dt.items():\n",
-    "    metric = dt_area[model][\"historical\"].ds[\"areacello\"]\n",
-    "    dt_with_area[model] = subtree.map_over_subtree(_parse_metric, metric)"
-   ]
-  },
-  {
-   "cell_type": "markdown",
-   "metadata": {
-    "execution": {}
-   },
-   "source": [
-    "# Section 2: Global Mean Sea Surface Temperature (GMSST)\n",
-    "\n",
-    "The data files above contain spatial maps of the sea surface temperature for every month of each experiment's time period. For the rest of today's tutorials, we're going to focus on the global mean sea surface temperature, rather than maps, as a way to visualize the ocean's changing temperature at a global scale$^*$.\n",
-    "\n",
-    "The global mean of a property can be calculated by integrating that variable over the surface area of Earth covered by the system (ocean, atmosphere etc.) and dividing by the total surface area of that system. For Sea Surface Temperature, $SST(x,y)$, the global mean ($GMSST$) can be written as an integral over the surface of the ocean ($S_{ocean}$):\n",
-    "\n",
-    "\\begin{equation}\n",
-    "GMSST = \\frac{\\iint_{S_{ocean}}SST(x,y) dxdy}{\\iint_{S_{ocean}} dxdy}\n",
-    "\\end{equation}\n",
-    "\n",
-    "where $x$ and $y$ are horizontal coordinates (i.e. longitude and latitude). This formulation works if $SST(x,y)$ is a [spatially-continuous function](https://en.wikipedia.org/wiki/Continuous_or_discrete_variable), but in a global model we only know the SST of *discrete* grid cells rather than a *continuous* SST field. Integrals are only defined for continuous variables, we must instead use a summation over the grid cells (summation is the discrete equivalent of integration):\n",
-    "\n",
-    "\\begin{equation}\n",
-    "GMSST = \\frac{ \\sum_{i,j} SST(i,j) A(i,j)}{\\sum_{i,j} A(i,j)}\n",
-    "\\end{equation}\n",
-    "\n",
-    "where $(i,j)$ represent the indices of the 2D spatial SST data from a CMIP6 model, and $A$ denotes the area of each ocean grid cell, which can vary between cells/locations, as you saw in the last tutorial where *TaiESM1* had irregularly-gridded output. This calculation is essentially a *weighted mean* of the SST across the model cells, where the weighting accounts for the varying area of cells - that is, larger cells should contribute more the global mean than smaller cells.\n",
-    "\n",
-    "$^*$*Note: we could alternatively look at ocean heat content, which depends on temperature at all depths, but it is a more intensive computation that would take too long to calculate in these tutorials.*"
-   ]
-  },
-  {
-   "cell_type": "markdown",
-   "metadata": {
-    "execution": {}
-   },
-   "source": [
-    "### Coding Exercise 2.1\n",
-    "\n",
-    "Complete the following code so that it calculates and plots a timeseries of global mean sea surface temperature from the *TaiESM1* model for both the *historical* experiment and the two future projection experiments, *SSP1-2.6* (low emissions) and *SSP5-8.5* (high emissions). \n",
-    "\n",
-    "As you complete this exercise this, consider the following questions:\n",
-    "* In the first function, what `xarray` operation is the following line doing, and why is it neccessary?\n",
-    "```\n",
-    "return ds.weighted(ds.areacello.fillna(0)).mean(['x', 'y'], keep_attrs=True)\n",
-    "```\n",
-    "* How would your time series plot might change if you instead used took a simple mean of all the sea surface temperatures across all grid cells? (Perhaps your previous maps could provide some help here) \n"
-   ]
-  },
-  {
-   "cell_type": "code",
-   "execution_count": null,
-   "metadata": {
-    "execution": {},
-    "executionInfo": {
-     "elapsed": 296,
-     "status": "error",
-     "timestamp": 1683928013844,
-     "user": {
-      "displayName": "Brodie Pearson",
-      "userId": "05269028596972519847"
-     },
-     "user_tz": 420
-    }
-   },
-   "outputs": [],
-   "source": [
-    "def global_mean(ds: xr.Dataset) -> xr.Dataset:\n",
-    "    \"\"\"Global average, weighted by the cell area\"\"\"\n",
-    "    return ds.weighted(ds.areacello.fillna(0)).mean([\"x\", \"y\"], keep_attrs=True)\n",
-    "\n",
-    "\n",
-    "# average every dataset in the tree globally\n",
-    "dt_gm = ...\n",
-    "\n",
-    "for experiment in [\"historical\", \"ssp126\", \"ssp585\"]:\n",
-    "    da = ...\n",
-    "    _ = ...\n",
-    "plt.title(\"Global Mean SST from TaiESM1\")\n",
-    "plt.ylabel(\"Global Mean SST [$^\\circ$C]\")\n",
-    "plt.xlabel(\"Year\")\n",
-    "plt.legend()"
-   ]
-  },
-  {
-   "cell_type": "code",
-   "execution_count": null,
-   "metadata": {
-    "execution": {},
     "executionInfo": {
      "elapsed": 31727,
      "status": "ok",
@@ -885,10 +439,8 @@
      },
      "user_tz": 420
     },
-=======
     "id": "vY-CX2O9F0kc",
     "outputId": "cf8e21f4-2508-4847-a198-796442956a56",
->>>>>>> 816e15af
     "tags": []
    },
    "outputs": [],
@@ -903,16 +455,6 @@
     "\n",
     "# average every dataset in the tree globally\n",
     "dt_gm = dt_with_area.map_over_subtree(global_mean)\n",
-<<<<<<< HEAD
-    "\n",
-    "for experiment in [\"historical\", \"ssp126\", \"ssp585\"]:\n",
-    "    da = dt_gm[\"TaiESM1\"][experiment].ds.tos\n",
-    "    _ = da.plot(label=experiment)\n",
-    "plt.title(\"Global Mean SST from TaiESM1\")\n",
-    "plt.ylabel(\"Global Mean SST [$^\\circ$C]\")\n",
-    "plt.xlabel(\"Year\")\n",
-    "plt.legend()"
-=======
     "fig, ax = plt.subplots()\n",
     "for experiment in [\"historical\", \"ssp126\", \"ssp585\"]:\n",
     "    da = dt_gm[\"TaiESM1\"][experiment].ds.tos\n",
@@ -921,23 +463,15 @@
     "ax.set_ylabel(\"Global Mean SST [$^\\circ$C]\")\n",
     "ax.set_xlabel(\"Year\")\n",
     "ax.legend()"
->>>>>>> 816e15af
-   ]
-  },
-  {
-   "cell_type": "markdown",
-   "metadata": {
-<<<<<<< HEAD
-    "execution": {}
-   },
-   "source": [
-    "### Question 1.1: Climate Connection\n",
-=======
+   ]
+  },
+  {
+   "cell_type": "markdown",
+   "metadata": {
     "id": "PTXn7yoUI6ic"
    },
    "source": [
     "### **Question 1.1: Climate Connection**\n",
->>>>>>> 816e15af
     "\n",
     "1.  Is this plot what you expected? If so, explain what you expected, and why, from the historical experiment, and the SSP1-2.6 and SSP5-8.5 scenarios (see below for a potentially useful figure).\n",
     "\n",
@@ -953,40 +487,23 @@
   {
    "cell_type": "code",
    "execution_count": null,
-<<<<<<< HEAD
-   "metadata": {
-    "execution": {}
-   },
-=======
    "metadata": {},
->>>>>>> 816e15af
    "outputs": [],
    "source": [
     "# to_remove explanation\n",
     "\n",
     "\"\"\"\n",
     "1. The plots show warming of the ocean surface under SSP1-2.6, and the even greater warming seen under SSP5-8.5. This is expected from the forcing, the emissions under both scenarios lead to an increase in radiative forcing later in the century (which warms the planet), with the highest radiative forcing and warming under the SSP5-8.5 scenario.\n",
-<<<<<<< HEAD
-    "\"\"\";"
-=======
     "\"\"\""
->>>>>>> 816e15af
-   ]
-  },
-  {
-   "cell_type": "markdown",
-   "metadata": {
-<<<<<<< HEAD
-    "execution": {}
-   },
-   "source": [
-    "# Summary\n",
-=======
+   ]
+  },
+  {
+   "cell_type": "markdown",
+   "metadata": {
     "id": "O0JSkA9tjZrC"
    },
    "source": [
     "# **Summary**\n",
->>>>>>> 816e15af
     "\n",
     "In tutorial 2, you diagnosed changes at a global scale by calculating global mean timeseries with CMIP6 model mapped data. You then synthesized and compared global mean SST evolution in various CMIP6 experiments, spanning Earth's recent past and several future scenarios. \n",
     "\n",
@@ -995,58 +512,25 @@
   },
   {
    "cell_type": "markdown",
-<<<<<<< HEAD
-   "metadata": {
-    "execution": {}
-   },
-   "source": [
-    "# Resources\n",
-    "\n",
-    "This tutorial uses data from the simulations conducted as part of the [CMIP6](https://wcrp-cmip.org/) multi-model ensemble. \n",
-    "\n",
-    "For examples on how to access and analyze data, please visit the [Pangeo Cloud CMIP6 Gallery](https://gallery.pangeo.io/repos/pangeo-gallery/cmip6/index.html) \n",
-    "\n",
-    "For more information on what CMIP is and how to access the data, please see this [page](https://github.com/ClimateMatchAcademy/course-content/blob/main/tutorials/CMIP/CMIP_resource_bank.md)."
-=======
    "metadata": {},
    "source": [
     "# **Resources**\n",
     "\n",
     "Data for this tutorial can be accessed [here](https://gallery.pangeo.io/repos/pangeo-gallery/cmip6/index.html)."
->>>>>>> 816e15af
    ]
   }
  ],
  "metadata": {
   "colab": {
-<<<<<<< HEAD
-   "collapsed_sections": [],
-   "include_colab_link": true,
    "machine_shape": "hm",
-   "name": "W2D1_Tutorial_2",
-=======
-   "machine_shape": "hm",
->>>>>>> 816e15af
    "provenance": [
     {
      "file_id": "1WfT8oN22xywtecNriLptqi1SuGUSoIlc",
      "timestamp": 1680298239014
     }
-<<<<<<< HEAD
-   ],
-   "toc_visible": true
+   ]
   },
   "gpuClass": "standard",
-  "kernel": {
-   "display_name": "Python 3",
-   "language": "python",
-   "name": "python3"
-  },
-=======
-   ]
-  },
-  "gpuClass": "standard",
->>>>>>> 816e15af
   "kernelspec": {
    "display_name": "Python 3 (ipykernel)",
    "language": "python",
@@ -1062,11 +546,7 @@
    "name": "python",
    "nbconvert_exporter": "python",
    "pygments_lexer": "ipython3",
-<<<<<<< HEAD
-   "version": "3.10.8"
-=======
    "version": "3.10.12"
->>>>>>> 816e15af
   }
  },
  "nbformat": 4,
