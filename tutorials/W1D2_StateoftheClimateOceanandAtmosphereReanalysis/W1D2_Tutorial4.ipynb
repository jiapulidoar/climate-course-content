{
 "cells": [
  {
   "cell_type": "markdown",
   "metadata": {
<<<<<<< HEAD
    "execution": {}
   },
   "source": [
    "[![Open In Colab](https://colab.research.google.com/assets/colab-badge.svg)](https://colab.research.google.com/github/ClimateMatchAcademy/course-content/blob/main/tutorials/W1D2_StateoftheClimateOceanandAtmosphereReanalysis/W1D2_Tutorial4.ipynb) &nbsp; <a href=\"https://kaggle.com/kernels/welcome?src=https://raw.githubusercontent.com/ClimateMatchAcademy/course-content/main/tutorials/W1D2_StateoftheClimateOceanandAtmosphereReanalysis/W1D2_Tutorial4.ipynb\" target=\"_parent\"><img src=\"https://kaggle.com/static/images/open-in-kaggle.svg\" alt=\"Open in Kaggle\"/></a>"
   ]
  },
  {
   "cell_type": "markdown",
   "metadata": {
=======
>>>>>>> 816e15af
    "execution": {},
    "tags": []
   },
   "source": [
    "# **Tutorial 4: Oceanic Wind-driven Circulation**\n",
    "\n",
    "**Week 1, Day 2: Ocean and Atmospheric Reanalysis**\n",
    "\n",
    "__Content creators:__   Abigail Bodner\n",
    "\n",
    "**Content reviewers:** Katrina Dobson, Danika Gupta, Maria Gonzalez, Will Gregory, Nahid Hasan, Sherry Mi, Beatriz Cosenza Muralles, Jenna Pearson, Chi Zhang, Ohad Zivan\n",
    "\n",
    "**Content editors:** Brodie Pearson, Jenna Pearson, Chi Zhang, Ohad Zivan\n",
    "\n",
    "**Production editors:** Wesley Banfield, Jenna Pearson, Chi Zhang, Ohad Zivan\n",
    "\n",
    "**Our 2023 Sponsors:** NASA TOPS and Google DeepMind"
   ]
  },
  {
   "cell_type": "markdown",
   "metadata": {
    "execution": {}
   },
   "source": [
<<<<<<< HEAD
    "# Tutorial Objectives\n",
=======
    "\n",
    "![CMIP.png](https://github.com/ClimateMatchAcademy/course-content/blob/main/tutorials/Art/CMIP.png?raw=true)|\n",
    "-\n"
   ]
  },
  {
   "cell_type": "markdown",
   "metadata": {
    "execution": {}
   },
   "source": [
    "# **Tutorial Objectives**\n",
>>>>>>> 816e15af
    "\n",
    "The ocean's motion is driven by radiation from the sun, winds, and various sources & sinks of fresh water  (precipitation, rivers, melting and freezing ice). In the previous tutorial, you quantified the surface winds around the world. The surface winds drags on the surface of the ocean which results in ocean transport, known as Ekman transport.\n",
    "\n",
    "In this tutorial you will use the [ECCO (Estimating the Circulation and Climate of the Ocean)](https://www.ecco-group.org) reanalysis data, to visualize the ocean's surface currents and to compare these currents against local atmospheric conditions.\n",
    "\n",
    "At the end of this tutorial you will be able to\n",
    "\n",
    "- Access and manipulate ocean reanalysis data\n",
    "- Plot annual mean ocean surface currents and atmospheric surface winds\n",
    "- Compare oceanic and atmospheric circulation patterns"
   ]
  },
  {
   "cell_type": "markdown",
   "metadata": {
    "execution": {},
    "tags": []
   },
   "source": [
<<<<<<< HEAD
    "# Setup"
=======
    "# **Setup**"
>>>>>>> 816e15af
   ]
  },
  {
   "cell_type": "code",
   "execution_count": null,
   "metadata": {
    "execution": {},
    "tags": [
     "colab"
    ]
   },
   "outputs": [],
   "source": [
    "# !pip install pythia_datasets\n",
    "# !pip install cartopy\n",
    "# !pip install geoviews"
   ]
  },
  {
   "cell_type": "code",
   "execution_count": null,
   "metadata": {
    "execution": {}
   },
   "outputs": [],
   "source": [
    "# from intake import open_catalog\n",
    "import matplotlib.pyplot as plt\n",
    "import matplotlib\n",
    "import os\n",
    "import pooch\n",
<<<<<<< HEAD
    "\n",
=======
    "import tempfile\n",
>>>>>>> 816e15af
    "import numpy as np\n",
    "import xarray as xr\n",
    "import warnings\n",
    "from cartopy import crs as ccrs, feature as cfeature\n",
    "\n",
    "#  suppress warnings issued by Cartopy when downloading data files\n",
    "warnings.filterwarnings(\"ignore\")"
   ]
  },
  {
   "cell_type": "code",
   "execution_count": null,
   "metadata": {
    "cellView": "form",
    "execution": {},
<<<<<<< HEAD
    "tags": []
   },
   "outputs": [],
   "source": [
    "# @title Video 1: Ocean Wind-driven Circulation\n",
    "\n",
    "from ipywidgets import widgets\n",
    "from IPython.display import YouTubeVideo\n",
    "from IPython.display import IFrame\n",
    "from IPython.display import display\n",
    "\n",
    "\n",
    "class PlayVideo(IFrame):\n",
    "    def __init__(self, id, source, page=1, width=400, height=300, **kwargs):\n",
    "        self.id = id\n",
    "        if source == \"Bilibili\":\n",
    "            src = f\"https://player.bilibili.com/player.html?bvid={id}&page={page}\"\n",
    "        elif source == \"Osf\":\n",
    "            src = f\"https://mfr.ca-1.osf.io/render?url=https://osf.io/download/{id}/?direct%26mode=render\"\n",
    "        super(PlayVideo, self).__init__(src, width, height, **kwargs)\n",
    "\n",
    "\n",
    "def display_videos(video_ids, W=400, H=300, fs=1):\n",
    "    tab_contents = []\n",
    "    for i, video_id in enumerate(video_ids):\n",
    "        out = widgets.Output()\n",
    "        with out:\n",
    "            if video_ids[i][0] == \"Youtube\":\n",
    "                video = YouTubeVideo(\n",
    "                    id=video_ids[i][1], width=W, height=H, fs=fs, rel=0\n",
    "                )\n",
    "                print(f\"Video available at https://youtube.com/watch?v={video.id}\")\n",
    "            else:\n",
    "                video = PlayVideo(\n",
    "                    id=video_ids[i][1],\n",
    "                    source=video_ids[i][0],\n",
    "                    width=W,\n",
    "                    height=H,\n",
    "                    fs=fs,\n",
    "                    autoplay=False,\n",
    "                )\n",
    "                if video_ids[i][0] == \"Bilibili\":\n",
    "                    print(\n",
    "                        f\"Video available at https://www.bilibili.com/video/{video.id}\"\n",
    "                    )\n",
    "                elif video_ids[i][0] == \"Osf\":\n",
    "                    print(f\"Video available at https://osf.io/{video.id}\")\n",
    "            display(video)\n",
    "        tab_contents.append(out)\n",
    "    return tab_contents\n",
    "\n",
    "\n",
    "video_ids = [(\"Youtube\", \"k-rMUYEskHY\"), (\"Bilibili\", \"BV1tW4y1o7DH\")]\n",
    "tab_contents = display_videos(video_ids, W=730, H=410)\n",
    "tabs = widgets.Tab()\n",
    "tabs.children = tab_contents\n",
    "for i in range(len(tab_contents)):\n",
    "    tabs.set_title(i, video_ids[i][0])\n",
    "display(tabs)"
=======
    "tags": [
     "colab"
    ]
   },
   "outputs": [],
   "source": [
    "# @title Video 1: Speaker Introduction\n",
    "# Tech team will add code to format and display the video"
>>>>>>> 816e15af
   ]
  },
  {
   "cell_type": "code",
   "execution_count": null,
   "metadata": {
<<<<<<< HEAD
    "cellView": "form",
    "execution": {},
    "pycharm": {
     "name": "#%%\n"
    },
    "tags": [
     "remove-input"
    ]
   },
   "outputs": [],
   "source": [
    "# @title Tutorial slides\n",
    "# @markdown These are the slides for the videos in all tutorials today\n",
    "from IPython.display import IFrame\n",
    "\n",
    "link_id = \"f8c5r\""
=======
    "execution": {},
    "tags": []
   },
   "outputs": [],
   "source": [
    "# helper functions\n",
    "\n",
    "\n",
    "def pooch_load(filelocation=None, filename=None, processor=None):\n",
    "    shared_location = \"/home/jovyan/shared/Data/tutorials/W1D2_StateoftheClimateOceanandAtmosphereReanalysis\"  # this is different for each day\n",
    "    user_temp_cache = tempfile.gettempdir()\n",
    "\n",
    "    if os.path.exists(os.path.join(shared_location, filename)):\n",
    "        file = os.path.join(shared_location, filename)\n",
    "    else:\n",
    "        file = pooch.retrieve(\n",
    "            filelocation,\n",
    "            known_hash=None,\n",
    "            fname=os.path.join(user_temp_cache, filename),\n",
    "            processor=processor,\n",
    "        )\n",
    "\n",
    "    return file"
>>>>>>> 816e15af
   ]
  },
  {
   "cell_type": "markdown",
   "metadata": {
    "execution": {}
   },
   "source": [
<<<<<<< HEAD
    "# Section 1: Load Ocean & Atmosphere Reanalysis Data"
=======
    "# **Section 1: Load Ocean & Atmosphere Reanalysis Data**"
>>>>>>> 816e15af
   ]
  },
  {
   "cell_type": "markdown",
   "metadata": {
    "execution": {}
   },
   "source": [
    "Here you will load atmospheric near-surface winds (at 10-meter height), and then load the oceanic surface currents from ECCO reanalysis data\n",
    "\n",
    "*Note, each of these variables is a velocity with two components (zonal and meridional). These two velocity components must be loaded separately for each variable, so you will load four datasets.*\n",
    "\n"
   ]
  },
  {
   "cell_type": "code",
   "execution_count": null,
   "metadata": {
    "cellView": "both",
    "execution": {}
   },
   "outputs": [],
   "source": [
    "# load data: atmospheric 10m wind from ECCO\n",
    "# wind in east/west direction labeled here as 'u'\n",
    "fname_atm_wind_u = \"wind_evel_monthly_2016.nc\"\n",
    "url_atm_wind_u = \"https://osf.io/ke9yp/download\"\n",
<<<<<<< HEAD
    "atm_wind_u = xr.open_dataarray(\n",
    "    pooch.retrieve(url_atm_wind_u, known_hash=None, fname=fname_atm_wind_u)\n",
    ")\n",
=======
    "atm_wind_u = xr.open_dataarray(pooch_load(url_atm_wind_u, fname_atm_wind_u))\n",
>>>>>>> 816e15af
    "atm_wind_u"
   ]
  },
  {
   "cell_type": "code",
   "execution_count": null,
   "metadata": {
    "execution": {}
   },
   "outputs": [],
   "source": [
    "# wind in north/south direction labeled here as 'v'\n",
    "fname_atm_wind_v = \"wind_nvel_monthly_2016.nc\"\n",
    "url_atm_wind_v = \"https://osf.io/9zkgd/download\"\n",
<<<<<<< HEAD
    "atm_wind_v = xr.open_dataarray(\n",
    "    pooch.retrieve(url_atm_wind_v, known_hash=None, fname=fname_atm_wind_v)\n",
    ")\n",
=======
    "atm_wind_v = xr.open_dataarray(pooch_load(url_atm_wind_v, fname_atm_wind_v))\n",
>>>>>>> 816e15af
    "atm_wind_v"
   ]
  },
  {
   "cell_type": "code",
   "execution_count": null,
   "metadata": {
    "execution": {}
   },
   "outputs": [],
   "source": [
    "# load data: oceanic surface current from ECCO\n",
    "# current in east/west direction labeled here as 'u'\n",
    "fname_ocn_surface_current_u = \"evel_monthly_2016.nc\"\n",
    "url_ocn_surface_current_u = \"https://osf.io/ndx5a/download\"\n",
    "ocn_surface_current_u = xr.open_dataarray(\n",
<<<<<<< HEAD
    "    pooch.retrieve(\n",
    "        url_ocn_surface_current_u, known_hash=None, fname=fname_ocn_surface_current_u\n",
    "    )\n",
=======
    "    pooch_load(url_ocn_surface_current_u, fname_ocn_surface_current_u)\n",
>>>>>>> 816e15af
    ")\n",
    "ocn_surface_current_u"
   ]
  },
  {
   "cell_type": "code",
   "execution_count": null,
   "metadata": {
    "execution": {}
   },
   "outputs": [],
   "source": [
    "# current in east/west direction labeled here as 'v'\n",
    "fname_ocn_surface_current_v = \"nvel_monthly_2016.nc\"\n",
    "url_ocn_surface_current_v = \"https://osf.io/qa9ex/download\"\n",
    "ocn_surface_current_v = xr.open_dataarray(\n",
<<<<<<< HEAD
    "    pooch.retrieve(\n",
    "        url_ocn_surface_current_v, known_hash=None, fname=fname_ocn_surface_current_v\n",
    "    )\n",
=======
    "    pooch_load(url_ocn_surface_current_v, fname_ocn_surface_current_v)\n",
>>>>>>> 816e15af
    ")\n",
    "ocn_surface_current_v"
   ]
  },
  {
   "cell_type": "markdown",
   "metadata": {
    "execution": {}
   },
   "source": [
<<<<<<< HEAD
    "## Section 1.1: Exploring the Reanalysis Data\n",
=======
    "## **Section 1.1: Exploring the Reanalysis Data**\n",
>>>>>>> 816e15af
    "\n",
    "Let's examine the time (or temporal/output) frequency, which descibes the rate at which the reanalysis data is provided, for one of the ECCO variables (*atm_wind_u*). \n",
    "\n",
    "*Note that all the variables should have the same output frequency.*"
   ]
  },
  {
   "cell_type": "code",
   "execution_count": null,
   "metadata": {
    "execution": {}
   },
   "outputs": [],
   "source": [
    "atm_wind_u.time"
   ]
  },
  {
   "cell_type": "markdown",
   "metadata": {
    "execution": {}
   },
   "source": [
<<<<<<< HEAD
    "### Questions 1.1\n",
=======
    "## **Questions 1.1**\n",
>>>>>>> 816e15af
    "1. Why do you think the atmospheric reanalysis dataset from the previous tutorial (ERA5) has higher output frequency (hourly) than the ECCO ocean reanalysis dataset (daily)?\n",
    "2. What can you infer about the role of these two systems at different timescales in the climate system?"
   ]
  },
  {
   "cell_type": "code",
   "execution_count": null,
   "metadata": {
    "execution": {}
   },
   "outputs": [],
   "source": [
    "# to_remove explanation\n",
    "\n",
    "\"\"\"\n",
    "1. The atmospheric dataset has a higher output frequency than the oceanic dataset because of the different timescales on which the atmosphere and the ocean change significantly. The atmosphere has a lower heat capacity (i.e., thermal inertia) and density than the ocean. This means that the temperature and wind speed (which is related to momentum) of the atmosphere can change rapidly (over minutes to hours), while the ocean temperature and currents change more slowly.\n",
    "2. The atmosphere plays a faster, more immediate role in the climate system than the ocean. It reacts quickly to heat and pressure differences, driving weather and synoptic features. The ocean, on the other hand, plays a longer-term role in the climate system and provides a buffering effect against rapid atmospheric changes.\n",
    "\"\"\";"
   ]
  },
  {
   "cell_type": "markdown",
   "metadata": {
    "execution": {},
    "tags": []
   },
   "source": [
<<<<<<< HEAD
    "# Section 2: Plotting the Annual Mean of Global Surface Wind Stress\n",
=======
    "# **Section 2: Plotting the Annual Mean of Global Surface Wind Stress**\n",
>>>>>>> 816e15af
    "\n",
    "In this section you will create global maps displaying the annual mean of atmospheric 10m winds.\n",
    "\n",
    "First, you should compute the annual mean of the surface wind variables. You can do so by averaging over the time dimension using `.mean(dim='time')`. Since you have monthly data spanning only one year, `.mean(dim='time')` will give the annual mean for the year 2016.\n"
   ]
  },
  {
   "cell_type": "code",
   "execution_count": null,
   "metadata": {
    "execution": {}
   },
   "outputs": [],
   "source": [
    "# compute the annual mean of atm_wind_u\n",
    "atm_wind_u_an_mean = atm_wind_u.mean(dim=\"time\")\n",
    "atm_wind_u_an_mean"
   ]
  },
  {
   "cell_type": "code",
   "execution_count": null,
   "metadata": {
    "execution": {}
   },
   "outputs": [],
   "source": [
    "# take the annual mean of atm_wind_stress_v\n",
    "atm_wind_v_an_mean = atm_wind_v.mean(dim=\"time\")\n",
    "atm_wind_v_an_mean"
   ]
  },
  {
   "cell_type": "markdown",
   "metadata": {
    "execution": {}
   },
   "source": [
    "You are now almost ready to plot! \n",
    "\n",
    "However, you currently have seperate zonal and meridional wind velocity components $(u,v)$. An effective way of visualizing the total surface wind stress is to create a global map of the *magnitude* and *direction* of the wind velocity vector. This type of plot is known as a vector field. A [vector](https://glossary.ametsoc.org/wiki/Vector) is a special mathematical quantity that has both magnitude and direction, just like the wind! The velocity components describe the intensity of wind blowing in the zonal ($u$) or meridional ($v$) directions. Specifically, wind can blow eastward (positive $u$) or westward (negative $u$), as well as northward (positive $v$) or southward (negative $v$).\n",
    "\n",
    "The total velocity vector is the *vector sum* of these two components and exhibits varying magnitude and direction. The magnitude ($||u||$) and direction ($θ$) of the total velocity vector can be determined using the following equations:\n",
    "\n",
    "\\begin{align}\n",
    "||u|| = \\sqrt{u^2 + v^2},  \\ \\  \\ \\ \\theta = tan^{-1}(\\frac{v}{u})\n",
    "\\end{align}\n",
    "\n",
    "When plotting a vector field using a computer, it is commonly referred to as a quiver plot. In our case, we will utilize a [quiver function created by Ryan Abernathey](https://rabernat.github.io/intro_to_physical_oceanography/07_ekman.html) that calculates the magnitude and direction of the total velocity vector based on the given zonal and meridional components.\n",
    "\n",
    "We will overlay the quiver plot on top of the annual mean ocean surface temperature (labeled here as theta)."
   ]
  },
  {
   "cell_type": "code",
   "execution_count": null,
   "metadata": {
    "execution": {}
   },
   "outputs": [],
   "source": [
    "fname_surface_temp = \"surface_theta.nc\"\n",
    "url_fname_surface_temp = \"https://osf.io/98ksr/download\"\n",
    "ocn_surface_temp = xr.open_dataarray(\n",
    "    pooch.retrieve(url_fname_surface_temp, known_hash=None, fname=fname_surface_temp)\n",
    ")\n",
    "ocn_surface_temp"
   ]
  },
  {
   "cell_type": "code",
   "execution_count": null,
   "metadata": {
    "execution": {}
   },
   "outputs": [],
   "source": [
    "# longitude ad latitude coordinates for plotting\n",
    "lon = atm_wind_u_an_mean.longitude\n",
    "lat = atm_wind_u_an_mean.latitude\n",
    "\n",
    "# calculate magnitude of total velocity\n",
    "mag = (atm_wind_u_an_mean**2 + atm_wind_v_an_mean**2) ** 0.5\n",
    "\n",
    "# coarsen the grid so the arrows are distinguishable by only selecting\n",
    "# some longitudes and latitudes defined by sampling_x and sampling_y.\n",
    "slx = slice(None, None, 20)\n",
    "sly = slice(None, None, 20)\n",
    "sl2d = (sly, slx)\n",
    "\n",
<<<<<<< HEAD
    "fig = plt.figure(figsize=(12, 6))\n",
    "ax = plt.axes(projection=ccrs.Robinson(central_longitude=180))\n",
    "\n",
    "c = plt.contourf(lon, lat, ocn_surface_temp, alpha=0.5)\n",
=======
    "fig, ax = plt.subplots(\n",
    "    figsize=(12, 6), subplot_kw={\"projection\": ccrs.Robinson(central_longitude=180)}\n",
    ")\n",
    "\n",
    "c = ax.contourf(lon, lat, ocn_surface_temp, alpha=0.5)\n",
>>>>>>> 816e15af
    "\n",
    "# plot quiver arrows indicating vector direction (winds are in blue, alpha is for opacity)\n",
    "q = ax.quiver(\n",
    "    lon[slx],\n",
    "    lat[sly],\n",
    "    atm_wind_u_an_mean[sl2d],\n",
    "    atm_wind_v_an_mean[sl2d],\n",
    "    color=\"b\",\n",
    "    alpha=0.5,\n",
    ")\n",
    "\n",
<<<<<<< HEAD
    "plt.quiverkey(q, 175, 95, 5, \"5 m/s\", coordinates=\"data\")\n",
    "\n",
    "plt.colorbar(c, label=\"Sea Surface Temperature (degC)\")"
=======
    "ax.quiverkey(q, 175, 95, 5, \"5 m/s\", coordinates=\"data\")\n",
    "\n",
    "fig.colorbar(c, label=\"Sea Surface Temperature (degC)\")"
>>>>>>> 816e15af
   ]
  },
  {
   "cell_type": "markdown",
   "metadata": {
    "execution": {}
   },
   "source": [
    "# Section 3: Comparing Global Maps of Surface Currents and Winds"
   ]
  },
  {
   "cell_type": "markdown",
   "metadata": {
    "execution": {}
   },
   "source": [
    "In this section you will compute the annual mean of the ocean surface currents, similar to your above analyses of atmospheric winds, and you will create a global map that shows both of these variables simultaneously."
   ]
  },
  {
   "cell_type": "code",
   "execution_count": null,
   "metadata": {
    "execution": {},
    "tags": []
   },
   "outputs": [],
   "source": [
    "# take the annual mean of ocn_surface_current_u\n",
    "ocn_surface_current_u_an_mean = ocn_surface_current_u.mean(dim=\"time\")\n",
    "ocn_surface_current_u_an_mean"
   ]
  },
  {
   "cell_type": "code",
   "execution_count": null,
   "metadata": {
    "execution": {}
   },
   "outputs": [],
   "source": [
    "# take the annual mean of ocn_surface_current_v\n",
    "ocn_surface_current_v_an_mean = ocn_surface_current_v.mean(dim=\"time\")\n",
    "ocn_surface_current_v_an_mean"
   ]
  },
  {
   "cell_type": "markdown",
   "metadata": {
    "execution": {}
   },
   "source": [
    "Let's add ocean surface currents to the previous plot above, using **red** quivers. Note the scale of the arrows for the ocean and atmosphere are very different."
   ]
  },
  {
   "cell_type": "code",
   "execution_count": null,
   "metadata": {
    "execution": {}
   },
   "outputs": [],
   "source": [
    "# longitude ad latitude coordinates for plotting\n",
    "lon = atm_wind_u_an_mean.longitude\n",
    "lat = atm_wind_u_an_mean.latitude\n",
    "\n",
    "# calculate magnitude of total velocity\n",
    "mag = (atm_wind_u_an_mean**2 + atm_wind_v_an_mean**2) ** 0.5\n",
    "\n",
    "# coarsen the grid so the arrows are distinguishable by only selecting\n",
    "# some longitudes and latitudes defined by sampling_x and sampling_y.\n",
    "slx = slice(None, None, 20)\n",
    "sly = slice(None, None, 20)\n",
    "sl2d = (sly, slx)\n",
    "\n",
    "# fig, ax = plt.subplots(**kwargs)\n",
<<<<<<< HEAD
    "fig = plt.figure(figsize=(12, 6))\n",
    "ax = plt.axes(projection=ccrs.Robinson(central_longitude=180))\n",
    "\n",
    "c = plt.contourf(lon, lat, ocn_surface_temp, alpha=0.5)\n",
=======
    "fig, ax = plt.subplots(\n",
    "    figsize=(12, 6), subplot_kw={\"projection\": ccrs.Robinson(central_longitude=180)}\n",
    ")\n",
    "\n",
    "c = ax.contourf(lon, lat, ocn_surface_temp, alpha=0.5)\n",
>>>>>>> 816e15af
    "\n",
    "# plot quiver arrows indicating vector direction (winds are in blue, alpha is for opacity)\n",
    "q1 = ax.quiver(\n",
    "    lon[slx],\n",
    "    lat[sly],\n",
    "    atm_wind_u_an_mean[sl2d],\n",
    "    atm_wind_v_an_mean[sl2d],\n",
    "    color=\"b\",\n",
    "    alpha=0.5,\n",
    ")\n",
    "\n",
    "# plot quiver arrows indicating vector direction (ocean currents are in red, alpha is for opacity)\n",
    "q2 = ax.quiver(\n",
    "    lon[slx],\n",
    "    lat[sly],\n",
    "    ocn_surface_current_u_an_mean[sl2d],\n",
    "    ocn_surface_current_v_an_mean[sl2d],\n",
    "    color=\"r\",\n",
    "    alpha=0.5,\n",
    ")\n",
    "\n",
<<<<<<< HEAD
    "plt.quiverkey(q1, 175, 95, 5, \"5 m/s\", coordinates=\"data\")\n",
    "\n",
    "plt.quiverkey(q2, 150, 95, 0.05, \"5 cm/s\", coordinates=\"data\")\n",
    "\n",
    "plt.colorbar(c, label=\"Sea Surface Temperature (degC)\")"
=======
    "ax.quiverkey(q1, 175, 95, 5, \"5 m/s\", coordinates=\"data\")\n",
    "\n",
    "ax.quiverkey(q2, 150, 95, 0.05, \"5 cm/s\", coordinates=\"data\")\n",
    "\n",
    "fig.colorbar(c, label=\"Sea Surface Temperature (degC)\")"
>>>>>>> 816e15af
   ]
  },
  {
   "cell_type": "markdown",
   "metadata": {
    "execution": {}
   },
   "source": [
<<<<<<< HEAD
    "## Questions 3\n",
=======
    "### **Questions 3**\n",
>>>>>>> 816e15af
    "\n",
    "You may notice that the surface currents (red) are typically not aligned with the wind direction (blue). In fact, the surface ocean currents flow at an angle of approximately 45 degrees to the wind direction! \n",
    "\n",
    "The combination of [Coriolis force](https://en.wikipedia.org/wiki/Coriolis_force) and the friction between ocean layers causes the wind-driven currents to turn and weaken with depth, eventually dissapearing entirely at depth. The resulting current *profile* is called the **[Ekman Spiral](https://en.wikipedia.org/wiki/Ekman_spiral)**, and the depth over which the spiral is present is called the **Ekman layer**. While the shape of this spiral can vary in time and space, the depth-integrated transport of water within the Ekman layer is called [**Ekman transport**](https://en.wikipedia.org/wiki/Ekman_transport). Ekman transport is always *90 degrees to the right* of the wind in the Northern Hemisphere, and 90 degrees to the *left* of the wind in the Southern Hemisphere. Under certain wind patterns or near coastlines, Ekman transport can lead to **Ekman Pumping**, where water is upwelled or downwelled depending on the wind direction. This process is particularily important for coastal ecosystems that rely on this upwelling (which is often seasonal) to bring nutrient-rich waters near the surface. These nutrients fuel the growth of tiny marine plants that support the entire food chain, upon which coastal economies often rely. These tiny plants are also responsible for most of the oxygen we breathe!\n",
    "\n",
    "1. Do you observe a deflection of the surface currents relative to the wind? \n",
    "2. Is this deflection the same in both the Northern and Southern Hemispheres?\n"
   ]
  },
  {
   "cell_type": "code",
   "execution_count": null,
   "metadata": {
    "execution": {}
   },
   "outputs": [],
   "source": [
    "# to_remove explanation\n",
    "\n",
    "\"\"\"\n",
    "1. Yes, the surface currents are deflected relative to the surface winds, and this seems to happen globally.\n",
    "2. The deflection of the ocean surface current is to the left of the wind in the Southern Hemisphere, and is to the right of the wind in the Northern Hemisphere. This property is predicted by Ekman flow.\n",
    "\"\"\";"
   ]
  },
  {
   "cell_type": "markdown",
   "metadata": {
    "execution": {}
   },
   "source": [
<<<<<<< HEAD
    "# Summary\n"
=======
    "# **Summary**\n"
>>>>>>> 816e15af
   ]
  },
  {
   "cell_type": "markdown",
   "metadata": {
    "execution": {}
   },
   "source": [
    "In this tutorial, you explored how atmospheric winds can shape ocean surface currents.\n",
    "\n",
    "You calculated the surface wind vector an assessed its influence on surface ocean currents called the wind-driven circulation.\n",
    "\n",
    "This circulation influences global climate (e.g., moving heat between latitudes) and biogeochemical cycles (e.g., by driving upwelling of nutrient rich water). In the next tutorial you will explore another mechanism for ocean movement, *density-driven circulation*.\n"
   ]
  },
  {
   "cell_type": "markdown",
   "metadata": {
    "execution": {}
   },
   "source": [
<<<<<<< HEAD
    "# Resources\n",
=======
    "# **Resources**\n",
>>>>>>> 816e15af
    "\n",
    "Data for this tutorial can be accessed [here](https://www.ecco-group.org/)."
   ]
  }
 ],
 "metadata": {
  "colab": {
   "collapsed_sections": [],
   "include_colab_link": true,
   "name": "W1D2_Tutorial4",
   "provenance": [],
   "toc_visible": true
  },
  "kernel": {
   "display_name": "Python 3",
   "language": "python",
   "name": "python3"
  },
  "kernelspec": {
<<<<<<< HEAD
   "display_name": "climatematch",
   "language": "python",
   "name": "climatematch"
=======
   "display_name": "Python 3 (ipykernel)",
   "language": "python",
   "name": "python3"
>>>>>>> 816e15af
  },
  "language_info": {
   "codemirror_mode": {
    "name": "ipython",
    "version": 3
   },
   "file_extension": ".py",
   "mimetype": "text/x-python",
   "name": "python",
   "nbconvert_exporter": "python",
   "pygments_lexer": "ipython3",
<<<<<<< HEAD
   "version": "3.10.11"
=======
   "version": "3.10.12"
>>>>>>> 816e15af
  },
  "toc-autonumbering": true
 },
 "nbformat": 4,
 "nbformat_minor": 4
}<|MERGE_RESOLUTION|>--- conflicted
+++ resolved
@@ -3,7 +3,6 @@
   {
    "cell_type": "markdown",
    "metadata": {
-<<<<<<< HEAD
     "execution": {}
    },
    "source": [
@@ -13,8 +12,6 @@
   {
    "cell_type": "markdown",
    "metadata": {
-=======
->>>>>>> 816e15af
     "execution": {},
     "tags": []
    },
@@ -40,22 +37,7 @@
     "execution": {}
    },
    "source": [
-<<<<<<< HEAD
     "# Tutorial Objectives\n",
-=======
-    "\n",
-    "![CMIP.png](https://github.com/ClimateMatchAcademy/course-content/blob/main/tutorials/Art/CMIP.png?raw=true)|\n",
-    "-\n"
-   ]
-  },
-  {
-   "cell_type": "markdown",
-   "metadata": {
-    "execution": {}
-   },
-   "source": [
-    "# **Tutorial Objectives**\n",
->>>>>>> 816e15af
     "\n",
     "The ocean's motion is driven by radiation from the sun, winds, and various sources & sinks of fresh water  (precipitation, rivers, melting and freezing ice). In the previous tutorial, you quantified the surface winds around the world. The surface winds drags on the surface of the ocean which results in ocean transport, known as Ekman transport.\n",
     "\n",
@@ -75,11 +57,7 @@
     "tags": []
    },
    "source": [
-<<<<<<< HEAD
     "# Setup"
-=======
-    "# **Setup**"
->>>>>>> 816e15af
    ]
   },
   {
@@ -111,11 +89,7 @@
     "import matplotlib\n",
     "import os\n",
     "import pooch\n",
-<<<<<<< HEAD
-    "\n",
-=======
     "import tempfile\n",
->>>>>>> 816e15af
     "import numpy as np\n",
     "import xarray as xr\n",
     "import warnings\n",
@@ -131,7 +105,6 @@
    "metadata": {
     "cellView": "form",
     "execution": {},
-<<<<<<< HEAD
     "tags": []
    },
    "outputs": [],
@@ -191,23 +164,12 @@
     "for i in range(len(tab_contents)):\n",
     "    tabs.set_title(i, video_ids[i][0])\n",
     "display(tabs)"
-=======
-    "tags": [
-     "colab"
-    ]
-   },
-   "outputs": [],
-   "source": [
-    "# @title Video 1: Speaker Introduction\n",
-    "# Tech team will add code to format and display the video"
->>>>>>> 816e15af
-   ]
-  },
-  {
-   "cell_type": "code",
-   "execution_count": null,
-   "metadata": {
-<<<<<<< HEAD
+   ]
+  },
+  {
+   "cell_type": "code",
+   "execution_count": null,
+   "metadata": {
     "cellView": "form",
     "execution": {},
     "pycharm": {
@@ -224,7 +186,15 @@
     "from IPython.display import IFrame\n",
     "\n",
     "link_id = \"f8c5r\""
-=======
+   ],
+    "execution": {},
+    "tags": []
+   },
+   {
+    "cell_type": "code",
+   "execution_count": null,
+   "metadata": {
+    "cellView": "form",
     "execution": {},
     "tags": []
    },
@@ -248,20 +218,15 @@
     "        )\n",
     "\n",
     "    return file"
->>>>>>> 816e15af
-   ]
-  },
-  {
-   "cell_type": "markdown",
-   "metadata": {
-    "execution": {}
-   },
-   "source": [
-<<<<<<< HEAD
+   ]
+  },
+  {
+   "cell_type": "markdown",
+   "metadata": {
+    "execution": {}
+   },
+   "source": [
     "# Section 1: Load Ocean & Atmosphere Reanalysis Data"
-=======
-    "# **Section 1: Load Ocean & Atmosphere Reanalysis Data**"
->>>>>>> 816e15af
    ]
   },
   {
@@ -289,13 +254,7 @@
     "# wind in east/west direction labeled here as 'u'\n",
     "fname_atm_wind_u = \"wind_evel_monthly_2016.nc\"\n",
     "url_atm_wind_u = \"https://osf.io/ke9yp/download\"\n",
-<<<<<<< HEAD
-    "atm_wind_u = xr.open_dataarray(\n",
-    "    pooch.retrieve(url_atm_wind_u, known_hash=None, fname=fname_atm_wind_u)\n",
-    ")\n",
-=======
     "atm_wind_u = xr.open_dataarray(pooch_load(url_atm_wind_u, fname_atm_wind_u))\n",
->>>>>>> 816e15af
     "atm_wind_u"
    ]
   },
@@ -310,13 +269,7 @@
     "# wind in north/south direction labeled here as 'v'\n",
     "fname_atm_wind_v = \"wind_nvel_monthly_2016.nc\"\n",
     "url_atm_wind_v = \"https://osf.io/9zkgd/download\"\n",
-<<<<<<< HEAD
-    "atm_wind_v = xr.open_dataarray(\n",
-    "    pooch.retrieve(url_atm_wind_v, known_hash=None, fname=fname_atm_wind_v)\n",
-    ")\n",
-=======
     "atm_wind_v = xr.open_dataarray(pooch_load(url_atm_wind_v, fname_atm_wind_v))\n",
->>>>>>> 816e15af
     "atm_wind_v"
    ]
   },
@@ -333,13 +286,7 @@
     "fname_ocn_surface_current_u = \"evel_monthly_2016.nc\"\n",
     "url_ocn_surface_current_u = \"https://osf.io/ndx5a/download\"\n",
     "ocn_surface_current_u = xr.open_dataarray(\n",
-<<<<<<< HEAD
-    "    pooch.retrieve(\n",
-    "        url_ocn_surface_current_u, known_hash=None, fname=fname_ocn_surface_current_u\n",
-    "    )\n",
-=======
     "    pooch_load(url_ocn_surface_current_u, fname_ocn_surface_current_u)\n",
->>>>>>> 816e15af
     ")\n",
     "ocn_surface_current_u"
    ]
@@ -356,13 +303,7 @@
     "fname_ocn_surface_current_v = \"nvel_monthly_2016.nc\"\n",
     "url_ocn_surface_current_v = \"https://osf.io/qa9ex/download\"\n",
     "ocn_surface_current_v = xr.open_dataarray(\n",
-<<<<<<< HEAD
-    "    pooch.retrieve(\n",
-    "        url_ocn_surface_current_v, known_hash=None, fname=fname_ocn_surface_current_v\n",
-    "    )\n",
-=======
     "    pooch_load(url_ocn_surface_current_v, fname_ocn_surface_current_v)\n",
->>>>>>> 816e15af
     ")\n",
     "ocn_surface_current_v"
    ]
@@ -373,11 +314,7 @@
     "execution": {}
    },
    "source": [
-<<<<<<< HEAD
     "## Section 1.1: Exploring the Reanalysis Data\n",
-=======
-    "## **Section 1.1: Exploring the Reanalysis Data**\n",
->>>>>>> 816e15af
     "\n",
     "Let's examine the time (or temporal/output) frequency, which descibes the rate at which the reanalysis data is provided, for one of the ECCO variables (*atm_wind_u*). \n",
     "\n",
@@ -401,11 +338,7 @@
     "execution": {}
    },
    "source": [
-<<<<<<< HEAD
     "### Questions 1.1\n",
-=======
-    "## **Questions 1.1**\n",
->>>>>>> 816e15af
     "1. Why do you think the atmospheric reanalysis dataset from the previous tutorial (ERA5) has higher output frequency (hourly) than the ECCO ocean reanalysis dataset (daily)?\n",
     "2. What can you infer about the role of these two systems at different timescales in the climate system?"
    ]
@@ -433,11 +366,7 @@
     "tags": []
    },
    "source": [
-<<<<<<< HEAD
     "# Section 2: Plotting the Annual Mean of Global Surface Wind Stress\n",
-=======
-    "# **Section 2: Plotting the Annual Mean of Global Surface Wind Stress**\n",
->>>>>>> 816e15af
     "\n",
     "In this section you will create global maps displaying the annual mean of atmospheric 10m winds.\n",
     "\n",
@@ -528,18 +457,11 @@
     "sly = slice(None, None, 20)\n",
     "sl2d = (sly, slx)\n",
     "\n",
-<<<<<<< HEAD
-    "fig = plt.figure(figsize=(12, 6))\n",
-    "ax = plt.axes(projection=ccrs.Robinson(central_longitude=180))\n",
-    "\n",
-    "c = plt.contourf(lon, lat, ocn_surface_temp, alpha=0.5)\n",
-=======
     "fig, ax = plt.subplots(\n",
     "    figsize=(12, 6), subplot_kw={\"projection\": ccrs.Robinson(central_longitude=180)}\n",
     ")\n",
     "\n",
     "c = ax.contourf(lon, lat, ocn_surface_temp, alpha=0.5)\n",
->>>>>>> 816e15af
     "\n",
     "# plot quiver arrows indicating vector direction (winds are in blue, alpha is for opacity)\n",
     "q = ax.quiver(\n",
@@ -551,15 +473,9 @@
     "    alpha=0.5,\n",
     ")\n",
     "\n",
-<<<<<<< HEAD
-    "plt.quiverkey(q, 175, 95, 5, \"5 m/s\", coordinates=\"data\")\n",
-    "\n",
-    "plt.colorbar(c, label=\"Sea Surface Temperature (degC)\")"
-=======
     "ax.quiverkey(q, 175, 95, 5, \"5 m/s\", coordinates=\"data\")\n",
     "\n",
     "fig.colorbar(c, label=\"Sea Surface Temperature (degC)\")"
->>>>>>> 816e15af
    ]
   },
   {
@@ -638,18 +554,11 @@
     "sl2d = (sly, slx)\n",
     "\n",
     "# fig, ax = plt.subplots(**kwargs)\n",
-<<<<<<< HEAD
-    "fig = plt.figure(figsize=(12, 6))\n",
-    "ax = plt.axes(projection=ccrs.Robinson(central_longitude=180))\n",
-    "\n",
-    "c = plt.contourf(lon, lat, ocn_surface_temp, alpha=0.5)\n",
-=======
     "fig, ax = plt.subplots(\n",
     "    figsize=(12, 6), subplot_kw={\"projection\": ccrs.Robinson(central_longitude=180)}\n",
     ")\n",
     "\n",
     "c = ax.contourf(lon, lat, ocn_surface_temp, alpha=0.5)\n",
->>>>>>> 816e15af
     "\n",
     "# plot quiver arrows indicating vector direction (winds are in blue, alpha is for opacity)\n",
     "q1 = ax.quiver(\n",
@@ -671,32 +580,20 @@
     "    alpha=0.5,\n",
     ")\n",
     "\n",
-<<<<<<< HEAD
-    "plt.quiverkey(q1, 175, 95, 5, \"5 m/s\", coordinates=\"data\")\n",
-    "\n",
-    "plt.quiverkey(q2, 150, 95, 0.05, \"5 cm/s\", coordinates=\"data\")\n",
-    "\n",
-    "plt.colorbar(c, label=\"Sea Surface Temperature (degC)\")"
-=======
     "ax.quiverkey(q1, 175, 95, 5, \"5 m/s\", coordinates=\"data\")\n",
     "\n",
     "ax.quiverkey(q2, 150, 95, 0.05, \"5 cm/s\", coordinates=\"data\")\n",
     "\n",
     "fig.colorbar(c, label=\"Sea Surface Temperature (degC)\")"
->>>>>>> 816e15af
-   ]
-  },
-  {
-   "cell_type": "markdown",
-   "metadata": {
-    "execution": {}
-   },
-   "source": [
-<<<<<<< HEAD
+   ]
+  },
+  {
+   "cell_type": "markdown",
+   "metadata": {
+    "execution": {}
+   },
+   "source": [
     "## Questions 3\n",
-=======
-    "### **Questions 3**\n",
->>>>>>> 816e15af
     "\n",
     "You may notice that the surface currents (red) are typically not aligned with the wind direction (blue). In fact, the surface ocean currents flow at an angle of approximately 45 degrees to the wind direction! \n",
     "\n",
@@ -728,11 +625,7 @@
     "execution": {}
    },
    "source": [
-<<<<<<< HEAD
     "# Summary\n"
-=======
-    "# **Summary**\n"
->>>>>>> 816e15af
    ]
   },
   {
@@ -754,11 +647,7 @@
     "execution": {}
    },
    "source": [
-<<<<<<< HEAD
     "# Resources\n",
-=======
-    "# **Resources**\n",
->>>>>>> 816e15af
     "\n",
     "Data for this tutorial can be accessed [here](https://www.ecco-group.org/)."
    ]
@@ -778,15 +667,9 @@
    "name": "python3"
   },
   "kernelspec": {
-<<<<<<< HEAD
    "display_name": "climatematch",
    "language": "python",
    "name": "climatematch"
-=======
-   "display_name": "Python 3 (ipykernel)",
-   "language": "python",
-   "name": "python3"
->>>>>>> 816e15af
   },
   "language_info": {
    "codemirror_mode": {
@@ -798,11 +681,7 @@
    "name": "python",
    "nbconvert_exporter": "python",
    "pygments_lexer": "ipython3",
-<<<<<<< HEAD
    "version": "3.10.11"
-=======
-   "version": "3.10.12"
->>>>>>> 816e15af
   },
   "toc-autonumbering": true
  },
