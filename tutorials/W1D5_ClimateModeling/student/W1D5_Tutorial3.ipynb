{
 "cells": [
  {
   "attachments": {},
   "cell_type": "markdown",
<<<<<<< HEAD
   "id": "b8d0f6a8",
=======
>>>>>>> 816e15af
   "metadata": {
    "execution": {}
   },
   "source": [
<<<<<<< HEAD
    "[![Open In Colab](https://colab.research.google.com/assets/colab-badge.svg)](https://colab.research.google.com/github/ClimateMatchAcademy/course-content/blob/main/tutorials/W1D5_ClimateModeling/student/W1D5_Tutorial3.ipynb) &nbsp; <a href=\"https://kaggle.com/kernels/welcome?src=https://raw.githubusercontent.com/ClimateMatchAcademy/course-content/main/tutorials/W1D5_ClimateModeling/student/W1D5_Tutorial3.ipynb\" target=\"_parent\"><img src=\"https://kaggle.com/static/images/open-in-kaggle.svg\" alt=\"Open in Kaggle\"/></a>"
=======
    "[![Open In Colab](https://colab.research.google.com/assets/colab-badge.svg)](https://colab.research.google.com/github/ClimateMatchAcademy/course-content/blob/main/tutorials/W1D5_ClimateModeling/student/W1D5_Tutorial3.ipynb)   <a href=\"https://kaggle.com/kernels/welcome?src=https://raw.githubusercontent.com/{ORG}/course-content/main/tutorials/W1D5_ClimateModeling/student/W1D5_Tutorial3.ipynb\" target=\"_blank\"><img alt=\"Open in Kaggle\" src=\"https://kaggle.com/static/images/open-in-kaggle.svg\"/></a>"
>>>>>>> 816e15af
   ]
  },
  {
   "attachments": {},
   "cell_type": "markdown",
   "metadata": {
    "execution": {}
   },
   "source": [
    "# **Tutorial 3 : A Zero-Dimensional Energy Balance Model**\n",
    "\n",
    "\n",
    "**Week 1, Day 5, Climate Modeling**\n",
    "\n",
    "**Content creators:** Jenna Pearson\n",
    "\n",
    "**Content reviewers:** Younkap Nina Duplex, Zahra Khodakaramimaghsoud, Will Gregory, Peter Ohue, Agustina Pesce, Derick Temfack, Yunlong Xu, Peizhen Yang, Chi Zhang, Ohad Zivan\n",
    "\n",
    "**Content editors:** Brodie Pearson, Abigail Bodner, Ohad Zivan, Chi Zhang\n",
    "\n",
    "**Production editors:** Wesley Banfield, Jenna Pearson, Chi Zhang, Ohad Zivan\n",
    "\n",
<<<<<<< HEAD
    "**Our 2023 Sponsors:** NASA TOPS"
=======
    "**Our 2023 Sponsors:** NASA TOPS and Google DeepMind"
>>>>>>> 816e15af
   ]
  },
  {
   "attachments": {},
   "cell_type": "markdown",
   "metadata": {
    "execution": {}
   },
   "source": [
    "# **Tutorial Objectives**\n",
    "\n",
    "In this tutorial students will learn about the heat capacity of the atmosphere and oceans, how this related to temperature changes over time, and set up their first climate model.\n",
    "\n",
    "By the end of this tutorial students will be able to:\n",
    "* Calculate the heat capacity of the ocean and atmosphere.\n",
    "* Create and run a time-dependent model of the change in global mean surface temperature in response to energy imbalances.\n",
    "* Describe the influence of transmissivity and albedo on the equilibrium temperature from this model.\n",
    "* Bonus: What equilibrium climate sensitivity is and how to find it using the model."
   ]
  },
  {
   "attachments": {},
   "cell_type": "markdown",
   "metadata": {
    "execution": {}
   },
   "source": [
    "# **Setup**"
   ]
  },
  {
   "cell_type": "code",
   "execution_count": null,
   "metadata": {
    "execution": {},
    "tags": [
     "colab"
    ]
   },
   "outputs": [],
   "source": [
    "# imports\n",
    "import xarray as xr  # used to manipulate data and open datasets\n",
    "import numpy as np  # used for algeba and array operations\n",
    "import matplotlib.pyplot as plt  # used for plotting"
   ]
  },
  {
<<<<<<< HEAD
=======
   "cell_type": "markdown",
   "metadata": {},
   "source": [
    "##  Figure settings\n"
   ]
  },
  {
   "cell_type": "markdown",
   "metadata": {},
   "source": [
    "###  Figure settings\n"
   ]
  },
  {
>>>>>>> 816e15af
   "cell_type": "code",
   "execution_count": null,
   "metadata": {
    "cellView": "form",
<<<<<<< HEAD
    "execution": {}
=======
    "execution": {},
    "tags": [
     "hide-input"
    ]
>>>>>>> 816e15af
   },
   "outputs": [],
   "source": [
    "# @title Figure settings\n",
    "import ipywidgets as widgets  # interactive display\n",
    "\n",
    "%config InlineBackend.figure_format = 'retina'\n",
    "plt.style.use(\n",
    "    \"https://raw.githubusercontent.com/ClimateMatchAcademy/course-content/main/cma.mplstyle\"\n",
    ")"
   ]
  },
  {
<<<<<<< HEAD
=======
   "cell_type": "markdown",
   "metadata": {},
   "source": [
    "##  Video 1: A Zero-Dimensional Energy Balance Model\n"
   ]
  },
  {
   "cell_type": "markdown",
   "metadata": {},
   "source": [
    "###  Video 1: A Zero-Dimensional Energy Balance Model\n"
   ]
  },
  {
>>>>>>> 816e15af
   "cell_type": "code",
   "execution_count": null,
   "metadata": {
    "cellView": "form",
<<<<<<< HEAD
    "execution": {}
=======
    "execution": {},
    "tags": [
     "hide-input"
    ]
>>>>>>> 816e15af
   },
   "outputs": [],
   "source": [
    "# @title Video 1: A Zero-Dimensional Energy Balance Model\n",
    "# Tech team will add code to format and display the video"
   ]
  },
  {
   "attachments": {},
   "cell_type": "markdown",
   "metadata": {
    "execution": {}
   },
   "source": [
    "# **Section 1 : Building the Model**"
   ]
  },
  {
   "attachments": {},
   "cell_type": "markdown",
   "metadata": {
    "execution": {}
   },
   "source": [
    "## **Section 1.1 : Moving Forward in Time**"
   ]
  },
  {
   "attachments": {},
   "cell_type": "markdown",
   "metadata": {
    "execution": {}
   },
   "source": [
    "One of the crucial things missing from the simple model we have looked at so far is it's ability to change with time. As the composition of the atmosphere (among other things) changes with time, in response, so does the energy balance and global mean surface temperature. This is shown by the thick black lines in the figure below, where the time series of observed global mean surface air temperature change from the 1850-1900 reference period is plotted. Figures like this are called 'hockey stick' figures due to their shape: a relatively stable period followed by a steep increase. In order to incorporate this into our model, we need to include a mathetmatical representation of how the change in energy relates to a change in temperature over time.\n",
    "\n",
    "![Observerd and simulated change in temparture](https://www.ipcc.ch/report/ar6/wg1/downloads/figures/IPCC_AR6_WGI_Figure_3_4.png)\n",
    "Figure 3.4 | Observed and simulated time series of the anomalies in annual and global mean surface air temperature (GSAT). All anomalies are differences from the 1850–1900 time-mean of each individual time series. The reference period 1850–1900 is indicated by grey shading. (a) Single simulations from CMIP6 models (thin lines) and the multi-model mean (thick red line). Observational data (thick black lines) are from the Met Office Hadley Centre/Climatic Research Unit dataset (HadCRUT5), and are blended surface temperature (2 m air temperature over land and sea surface temperature over the ocean). All models have been subsampled using the HadCRUT5 observational data mask. Vertical lines indicate large historical volcanic eruptions. CMIP6 models which are marked with an asterisk are either tuned to reproduce observed warming directly, or indirectly by tuning equilibrium climate sensitivity. Inset: GSAT for each model over the reference period, not masked to any observations. (b) Multi-model means of CMIP5 (blue line) and CMIP6 (red line) ensembles and associated 5th to 95th percentile ranges (shaded regions). Observational data are HadCRUT5, Berkeley Earth, National Oceanic and Atmospheric Administration NOAAGlobalTemp-Interim and Kadow et al. (2020). Masking was done as in (a). CMIP6 historical simulations were extended with SSP2-4.5 simulations for the period 2015–2020 and CMIP5 simulations were extended with RCP4.5 simulations for the period 2006–2020. All available ensemble members were used (see Section 3.2). The multi-model means and percentiles were calculated solely from simulations available for the whole time span (1850–2020). Figure is updated from Bock et al. (2020), their Figures 1 and 2. CC BY 4.0https://creativecommons.org/licenses/by/4.0/. Further details on data sources and processing are available in the chapter data table (Table 3.SM.1). (Credit [IPCC Report AR6](https://www.ipcc.ch/report/ar6/wg1/downloads/figures/IPCC_AR6_WGI_Figure_3_4.png))\n",
    "\n",
    "\n"
   ]
  },
  {
   "attachments": {},
   "cell_type": "markdown",
   "metadata": {
    "execution": {}
   },
   "source": [
    "We can represent the change in temperature over time as the net heat input or loss from radiation ($ASR-OLR$) multiplied by the heat capacity of the Earth system.\n",
    "\n",
    "As we learned in Day 2 of this week, the heat capacity of a medium is its ability to increase in temperature given an input of heat. Not all components of the Earth system (for example land, ocean, atmosphere) have the same heat capacity.\n",
    "\n",
    "Mathematically, the rate of change of global mean surface temperature ($T$) over time is given as\n",
    "\n",
    "\\begin{align}\n",
    "\\text{rate of change of }T = \\frac{1}{\\text{heat capacity}}\\cdot (\\text{energy flux in - energy flux out}) = \\frac{1}{C} \\cdot ASR - OLR\n",
    "\\end{align}\n",
    "\n",
    "where $C$ is the heat capacity of the Earth system. Note here that when $ASR > OLR$, then the system is gaining heat. Conversely when $ASR < OLR$, then the system is losing heat over time.\n",
    "\n",
    "To calculate the heat capacity for the Earth system, we will assume the it is a combination of atmosphere and ocean only, that is $C = C_{oc} + C_{atmo}$. \n",
    "\n",
    "Generally, the heat capacity of a medium is the specific heat of that medium times the total mass.\n",
    "\n",
    "For the atmosphere we have $C_{atm} = c_{atm} \\cdot \\frac{W_{atm}}{g} $ where $c_{atm}$ is the specific heat of the atmosphere, $W_{atm}$ is the weight of a column of air, and $g$ is the acceleration due to gravity.\n",
    "\n",
    "For the ocean we have $C_{oc} = c_{oc} \\cdot \\rho_{oc} \\cdot d_{oc}$ where $c_{oc}$ is the specific heat of the ocean, $\\rho_{oc}$ is the density of seawater, and $d_{oc}$ is a representative depth of the ocean. \n",
    "\n",
    "We will use these definitions to find the heat capacities of the atmosphere and ocean and to refresh what we learned in Day 2."
   ]
  },
  {
   "cell_type": "code",
   "execution_count": null,
   "metadata": {
    "execution": {}
   },
   "outputs": [],
   "source": [
    "# heat capacity of the ocean\n",
    "c_oc = 3850  #  specific heat of seawater in J/kg/K\n",
    "rho_oc = 1025  #  average density of seawater in kg/m3\n",
    "d_oc = 70  #  depth of water in m (here representative of the mized layer)\n",
    "C_oc = c_oc * rho_oc * d_oc  #  heat capacity of the ocean\n",
    "\n",
    "# heat capacity of the atmosphere\n",
    "c_atm = 1004  #  specific heat of the atmosphere at constant pressure in J/kg/K\n",
    "W_atm = 100000  #  weight (pressure) of atmospheric column in Pa\n",
    "g = 9.81  #  acceleration due to gravity in m/s^2\n",
    "C_atm = c_atm * (W_atm / g)  #  heat capacity of the atmosphere\n",
    "\n",
    "# total heat capacity\n",
    "C = C_oc + C_atm\n",
    "\n",
    "# print results.\n",
    "\n",
    "print(\"Ocean Heat Capactiy:      \", C_oc, \" J m^-2K^-2\")\n",
    "print(\"Atmosphere Heat Capacity: \", C_atm, \"   J m^-2K^-2\")\n",
    "print(\"Total Heat Capactiy:      \", C, \" J m^-2K^-2\")"
   ]
  },
  {
   "attachments": {},
   "cell_type": "markdown",
   "metadata": {
    "execution": {}
   },
   "source": [
    "### **Coding Exercises 1.1**"
   ]
  },
  {
   "attachments": {},
   "cell_type": "markdown",
   "metadata": {
    "execution": {}
   },
   "source": [
    "1.  Calculate the depth of the ocean needed for the ocean to have the same heat capacity at the atmosphere."
   ]
  },
  {
   "cell_type": "code",
   "execution_count": null,
   "metadata": {
    "execution": {},
    "executionInfo": {
     "elapsed": 308,
     "status": "ok",
     "timestamp": 1681356188649,
     "user": {
      "displayName": "Jenna Pearson",
      "userId": "05648130581702734913"
     },
     "user_tz": 420
<<<<<<< HEAD
    }
   },
   "outputs": [],
   "source": [
    "# heat capacity of the atmosphere\n",
    "c_atm = 1004  #  specific heat of the atmosphere at constant pressure in J/kg/K\n",
    "W_atm = 100000  #  weight (pressure) of atmospheric column in Pa\n",
    "g = 9.81  #  height of atmosphere in m (representative of )\n",
    "C_atm = c_atm * (W_atm / g)  #  heat capacity of the atmosphere\n",
    "\n",
    "# find the depth of the ocean for equivalent atmospheric heat capacity\n",
    "c_oc = 3850  #  specific heat of seawater in J/kg/K\n",
    "rho_oc = 1025  #  average density of seawater in kg/m3\n",
    "\n",
    "d_oc = ...\n",
    "d_oc"
   ]
  },
  {
   "cell_type": "markdown",
   "metadata": {
    "colab_type": "text",
    "execution": {},
    "executionInfo": {
     "elapsed": 310,
     "status": "ok",
     "timestamp": 1681356188952,
     "user": {
      "displayName": "Jenna Pearson",
      "userId": "05648130581702734913"
     },
     "user_tz": 420
    }
   },
   "source": [
    "[*Click for solution*](https://github.com/ClimateMatchAcademy/course-content/tree/main/tutorials/W1D5_ClimateModeling/solutions/W1D5_Tutorial3_Solution_2dfdf179.py)\n",
    "\n"
   ]
  },
  {
   "attachments": {},
   "cell_type": "markdown",
   "metadata": {
    "execution": {}
   },
   "source": [
    "### **Questions 1.1: Climate Connection**"
   ]
  },
  {
   "attachments": {},
   "cell_type": "markdown",
   "metadata": {
    "execution": {}
   },
   "source": [
    "1. In your own words, describe what the answer to your coding exercise means."
   ]
  },
  {
   "cell_type": "markdown",
   "metadata": {
    "colab_type": "text",
    "execution": {}
   },
   "source": [
    "[*Click for solution*](https://github.com/ClimateMatchAcademy/course-content/tree/main/tutorials/W1D5_ClimateModeling/solutions/W1D5_Tutorial3_Solution_e2b68dd6.py)\n",
    "\n"
   ]
  },
  {
   "attachments": {},
   "cell_type": "markdown",
   "metadata": {
    "execution": {}
   },
   "source": [
    "## **Section 1.2 : The Numerical Model**"
   ]
  },
  {
   "attachments": {},
   "cell_type": "markdown",
   "metadata": {
    "execution": {}
   },
   "source": [
    "Knowing the heat capacity, and the descriptions of $OLR$ and $ASR$ from previous tutorials, we can write the equation\n",
    "\n",
    "\\begin{align}\n",
    "\\text{rate of change }T = \\frac{\\text{change in }T}{\\text{change in time}}=\\frac{dT}{dt}= \\frac{1}{C}(ASR - OLR)\n",
    "\\end{align}\n",
    "\n",
    "Numerically, we can use this equation to compute the global mean surface temperature after a small interval of time by adding on the amount of energy gained or lost multiplied by the time interval itself. \n",
    "\n",
    "The particular method of numerically defining the time and temperature intervals (changes) is called **discretization**, and the way we have chosen to do this is called the **Euler method**. The exact details of this method are beyond the scope of this tutorial, and we will use the method without further elaboration.\n",
    "\n",
    "The Euler method assumes we can use $\\text{change in }T = T_{n+1} - T_{n}$ and $\\text{change in t} = t_{n+1} - t_{n}$ where $t$ is time. Thus, if we know the time interval and the current temperature ($T_n$), we can predict the temperature at the end of our time interval, ($T_{n+1}$)."
   ]
  },
  {
   "cell_type": "code",
   "execution_count": null,
   "metadata": {
    "execution": {}
   },
   "outputs": [],
   "source": [
    "# define the time interval, currently one year expressed in seconds\n",
    "dt = 60.0 * 60.0 * 24.0 * 365.0\n",
    "\n",
    "# define albedo\n",
    "alpha = 0.2941  # unitless number between 0 and 1 (calculated previously from observations in tutorial 2)\n",
    "\n",
    "# define transmissivity (calculated previously from observations in tutorial 1)\n",
    "tau = 0.6127  # unitless number between 0 and 1\n",
    "\n",
    "\n",
    "# define a function for absorbed shortwave radiation (ASR)\n",
    "def ASR(alpha, Q):\n",
    "    return (1 - alpha) * Q\n",
    "\n",
    "\n",
    "# define a function for outgoing longwave raditation (OLR)\n",
    "def OLR(tau, T):\n",
    "    # define the Stefan-Boltzmann Constant, noting we are using 'e' for scientific notation\n",
    "    sigma = 5.67e-8  # W m^-2 K^-4\n",
    "\n",
    "    return tau * sigma * T**4\n",
    "\n",
    "\n",
    "# create a function to find the new tempeature based on the previous using Euler's method.\n",
    "def step_forward(T, alpha, tau, dt):\n",
    "\n",
    "    # define the observed insolation based on observations from the IPCC AR6 Figure 7.2\n",
    "    Q = 340  # W m^-2\n",
    "\n",
    "    # find the new temperature using forward Euler method\n",
    "    T_new = T + dt / C * (ASR(alpha, Q) - OLR(tau, T))\n",
    "\n",
    "    return T_new"
   ]
  },
  {
   "attachments": {},
   "cell_type": "markdown",
   "metadata": {
    "execution": {}
   },
   "source": [
    "We can now use a loop to apply this function many times over by specifying an initial temperature and a time interval. Note we will be using [lists](https://docs.python.org/3/tutorial/datastructures.html) to do so."
   ]
  },
  {
   "cell_type": "code",
   "execution_count": null,
   "metadata": {
    "execution": {},
    "executionInfo": {
     "elapsed": 6,
     "status": "ok",
     "timestamp": 1681356197368,
     "user": {
      "displayName": "Jenna Pearson",
      "userId": "05648130581702734913"
     },
     "user_tz": 420
=======
>>>>>>> 816e15af
    }
   },
   "outputs": [],
   "source": [
<<<<<<< HEAD
=======
    "# heat capacity of the atmosphere\n",
    "c_atm = 1004  #  specific heat of the atmosphere at constant pressure in J/kg/K\n",
    "W_atm = 100000  #  weight (pressure) of atmospheric column in Pa\n",
    "g = 9.81  #  height of atmosphere in m (representative of )\n",
    "C_atm = c_atm * (W_atm / g)  #  heat capacity of the atmosphere\n",
    "\n",
    "# find the depth of the ocean for equivalent atmospheric heat capacity\n",
    "c_oc = 3850  #  specific heat of seawater in J/kg/K\n",
    "rho_oc = 1025  #  average density of seawater in kg/m3\n",
    "\n",
    "d_oc = ...\n",
    "d_oc"
   ]
  },
  {
   "cell_type": "markdown",
   "metadata": {
    "colab_type": "text",
    "execution": {},
    "executionInfo": {
     "elapsed": 310,
     "status": "ok",
     "timestamp": 1681356188952,
     "user": {
      "displayName": "Jenna Pearson",
      "userId": "05648130581702734913"
     },
     "user_tz": 420
    }
   },
   "source": [
    "[*Click for solution*](https://github.com/ClimateMatchAcademy/course-content/tree/main/tutorials/W1D5_ClimateModeling/solutions/W1D5_Tutorial3_Solution_18e8e5d1.py)\n",
    "\n"
   ]
  },
  {
   "attachments": {},
   "cell_type": "markdown",
   "metadata": {
    "execution": {}
   },
   "source": [
    "### **Questions 1.1: Climate Connection**"
   ]
  },
  {
   "attachments": {},
   "cell_type": "markdown",
   "metadata": {
    "execution": {}
   },
   "source": [
    "1. In your own words, describe what the answer to your coding exercise means."
   ]
  },
  {
   "cell_type": "markdown",
   "metadata": {
    "colab_type": "text",
    "execution": {}
   },
   "source": [
    "[*Click for solution*](https://github.com/ClimateMatchAcademy/course-content/tree/main/tutorials/W1D5_ClimateModeling/solutions/W1D5_Tutorial3_Solution_e2b68dd6.py)\n",
    "\n"
   ]
  },
  {
   "attachments": {},
   "cell_type": "markdown",
   "metadata": {
    "execution": {}
   },
   "source": [
    "## **Section 1.2 : The Numerical Model**"
   ]
  },
  {
   "attachments": {},
   "cell_type": "markdown",
   "metadata": {
    "execution": {}
   },
   "source": [
    "Knowing the heat capacity, and the descriptions of $OLR$ and $ASR$ from previous tutorials, we can write the equation\n",
    "\n",
    "\\begin{align}\n",
    "\\text{rate of change }T = \\frac{\\text{change in }T}{\\text{change in time}}=\\frac{dT}{dt}= \\frac{1}{C}(ASR - OLR)\n",
    "\\end{align}\n",
    "\n",
    "Numerically, we can use this equation to compute the global mean surface temperature after a small interval of time by adding on the amount of energy gained or lost multiplied by the time interval itself. \n",
    "\n",
    "The particular method of numerically defining the time and temperature intervals (changes) is called **discretization**, and the way we have chosen to do this is called the **Euler method**. The exact details of this method are beyond the scope of this tutorial, and we will use the method without further elaboration.\n",
    "\n",
    "The Euler method assumes we can use $\\text{change in }T = T_{n+1} - T_{n}$ and $\\text{change in t} = t_{n+1} - t_{n}$ where $t$ is time. Thus, if we know the time interval and the current temperature ($T_n$), we can predict the temperature at the end of our time interval, ($T_{n+1}$)."
   ]
  },
  {
   "cell_type": "code",
   "execution_count": null,
   "metadata": {
    "execution": {}
   },
   "outputs": [],
   "source": [
    "# define the time interval, currently one year expressed in seconds\n",
    "dt = 60.0 * 60.0 * 24.0 * 365.0\n",
    "\n",
    "# define albedo\n",
    "alpha = 0.2941  # unitless number between 0 and 1 (calculated previously from observations in tutorial 2)\n",
    "\n",
    "# define transmissivity (calculated previously from observations in tutorial 1)\n",
    "tau = 0.6127  # unitless number between 0 and 1\n",
    "\n",
    "\n",
    "# define a function for absorbed shortwave radiation (ASR)\n",
    "def ASR(alpha, Q):\n",
    "    return (1 - alpha) * Q\n",
    "\n",
    "\n",
    "# define a function for outgoing longwave raditation (OLR)\n",
    "def OLR(tau, T):\n",
    "    # define the Stefan-Boltzmann Constant, noting we are using 'e' for scientific notation\n",
    "    sigma = 5.67e-8  # W m^-2 K^-4\n",
    "\n",
    "    return tau * sigma * T**4\n",
    "\n",
    "\n",
    "# create a function to find the new tempeature based on the previous using Euler's method.\n",
    "def step_forward(T, alpha, tau, dt):\n",
    "\n",
    "    # define the observed insolation based on observations from the IPCC AR6 Figure 7.2\n",
    "    Q = 340  # W m^-2\n",
    "\n",
    "    # find the new temperature using forward Euler method\n",
    "    T_new = T + dt / C * (ASR(alpha, Q) - OLR(tau, T))\n",
    "\n",
    "    return T_new"
   ]
  },
  {
   "attachments": {},
   "cell_type": "markdown",
   "metadata": {
    "execution": {}
   },
   "source": [
    "We can now use a loop to apply this function many times over by specifying an initial temperature and a time interval. Note we will be using [lists](https://docs.python.org/3/tutorial/datastructures.html) to do so."
   ]
  },
  {
   "cell_type": "code",
   "execution_count": null,
   "metadata": {
    "execution": {},
    "executionInfo": {
     "elapsed": 6,
     "status": "ok",
     "timestamp": 1681356197368,
     "user": {
      "displayName": "Jenna Pearson",
      "userId": "05648130581702734913"
     },
     "user_tz": 420
    }
   },
   "outputs": [],
   "source": [
>>>>>>> 816e15af
    "# define the number of timesteps (currently years) to run the model\n",
    "numtsteps = 15\n",
    "\n",
    "# for converting number of seconds in a year\n",
    "sec_2_yr = 3.154e7\n",
    "\n",
    "# set the intial temperature (initial condition)\n",
    "T_series = [288]\n",
    "\n",
    "# set the initial time to 0\n",
    "t_series = [0]\n",
    "\n",
    "# run the model\n",
    "for n in range(numtsteps):\n",
    "\n",
    "    # calculate and append the time since running the model, dependent on dt and the numtsteps\n",
    "    t_series.append((n + 1) * dt / sec_2_yr)\n",
    "\n",
    "    # calculate and append the new temperature using our pre-defined function\n",
    "    T_series.append(step_forward(T_series[n], alpha=alpha, tau=tau, dt=dt))\n",
    "\n",
    "# display the temeprature time series\n",
    "print(T_series)"
   ]
  },
  {
   "cell_type": "code",
   "execution_count": null,
   "metadata": {
    "execution": {},
    "executionInfo": {
     "elapsed": 177,
     "status": "ok",
     "timestamp": 1681356200832,
     "user": {
      "displayName": "Jenna Pearson",
      "userId": "05648130581702734913"
     },
     "user_tz": 420
<<<<<<< HEAD
=======
    }
   },
   "outputs": [],
   "source": [
    "# dispay the time series\n",
    "print(t_series)"
   ]
  },
  {
   "cell_type": "code",
   "execution_count": null,
   "metadata": {
    "execution": {},
    "executionInfo": {
     "elapsed": 921,
     "status": "ok",
     "timestamp": 1681356201977,
     "user": {
      "displayName": "Jenna Pearson",
      "userId": "05648130581702734913"
     },
     "user_tz": 420
>>>>>>> 816e15af
    }
   },
   "outputs": [],
   "source": [
<<<<<<< HEAD
    "# dispay the time series\n",
    "print(t_series)"
   ]
  },
  {
   "cell_type": "code",
   "execution_count": null,
   "metadata": {
    "execution": {},
    "executionInfo": {
     "elapsed": 921,
     "status": "ok",
     "timestamp": 1681356201977,
     "user": {
      "displayName": "Jenna Pearson",
      "userId": "05648130581702734913"
     },
     "user_tz": 420
    }
   },
   "outputs": [],
   "source": [
    "# plot the results\n",
    "plt.plot(t_series, T_series)\n",
    "plt.xlabel(\"Years\")\n",
    "plt.ylabel(\"Global mean temperature (K)\");"
=======
    "# plot the results\n",
    "fig, ax = plt.subplots()\n",
    "ax.plot(t_series, T_series)\n",
    "ax.set_xlabel(\"Years\")\n",
    "ax.set_ylabel(\"Global mean temperature (K)\");"
>>>>>>> 816e15af
   ]
  },
  {
   "attachments": {},
   "cell_type": "markdown",
   "metadata": {
    "execution": {}
   },
   "source": [
    "### **Questions 1.2**"
   ]
  },
  {
   "attachments": {},
   "cell_type": "markdown",
   "metadata": {
    "execution": {}
   },
   "source": [
    "1. Do you think the time step (interval) we have used will affect the solution? If so, how?"
   ]
  },
  {
   "cell_type": "markdown",
   "metadata": {
    "colab_type": "text",
    "execution": {}
   },
   "source": [
    "[*Click for solution*](https://github.com/ClimateMatchAcademy/course-content/tree/main/tutorials/W1D5_ClimateModeling/solutions/W1D5_Tutorial3_Solution_ebecb32e.py)\n",
    "\n"
   ]
  },
  {
   "attachments": {},
   "cell_type": "markdown",
   "metadata": {
    "execution": {}
   },
   "source": [
    "### **Coding Exercise 1.2**"
   ]
  },
  {
   "attachments": {},
   "cell_type": "markdown",
   "metadata": {
    "execution": {}
   },
   "source": [
    "1.  Using a for loop, run the model for 15 years with two different three intervals ($dt$) of a half year, 1 year and 5 years and plot the results. Note you will have to change the number of timesteps used when changing dt so that the model runs for the same amount of time. Plot your results on the same figure."
   ]
  },
  {
   "cell_type": "code",
   "execution_count": null,
   "metadata": {
    "execution": {},
    "executionInfo": {
     "elapsed": 165,
     "status": "error",
     "timestamp": 1681356207569,
     "user": {
      "displayName": "Jenna Pearson",
      "userId": "05648130581702734913"
     },
     "user_tz": 420
    }
   },
   "outputs": [],
   "source": [
    "# one year expressed in seconds\n",
    "one_yr = 60.0 * 60.0 * 24.0 * 365.0\n",
    "\n",
    "# legend labels\n",
    "labels = [\"dt = half-year\", \"dt = one year\", \"dt = five years\"]\n",
    "\n",
    "# define the number of timesteps (years) to run the model\n",
    "numtsteps = np.array([10, 5, 1]) * 3\n",
    "\n",
    "# for converting number of seconds in a year\n",
    "sec_2_yr = ...\n",
    "\n",
<<<<<<< HEAD
=======
    "fig, ax = plt.subplots()\n",
>>>>>>> 816e15af
    "# loop through each choice of time step\n",
    "for dd, dt_2 in enumerate([one_yr * 0.5, one_yr, one_yr * 5]):\n",
    "\n",
    "    # set the intial temperature (initial condition)\n",
    "    ...\n",
    "\n",
    "    # set the initial time to 0\n",
    "    ...\n",
    "\n",
    "    # run the model\n",
    "    for n in range(numtsteps[dd]):\n",
    "\n",
    "        # calculate and append the time since running the model, dependent on dt and the numtsteps\n",
    "        ...\n",
    "\n",
    "        # calculate and append the new temperature using our pre-defined function\n",
    "        ...\n",
    "\n",
<<<<<<< HEAD
    "    plt.plot(t_series, T_series, label=labels[dd])\n",
    "\n",
    "plt.xlabel(\"Years\")\n",
    "plt.ylabel(\"Global mean temperature (K)\")\n",
    "plt.legend()"
=======
    "    ax.plot(t_series, T_series, label=labels[dd])\n",
    "\n",
    "ax.set_xlabel(\"Years\")\n",
    "ax.set_ylabel(\"Global mean temperature (K)\")\n",
    "ax.legend()"
>>>>>>> 816e15af
   ]
  },
  {
   "cell_type": "markdown",
   "metadata": {
    "colab_type": "text",
    "execution": {},
    "executionInfo": {
     "elapsed": 1096,
     "status": "ok",
     "timestamp": 1681356209279,
     "user": {
      "displayName": "Jenna Pearson",
      "userId": "05648130581702734913"
     },
     "user_tz": 420
    }
   },
   "source": [
<<<<<<< HEAD
    "[*Click for solution*](https://github.com/ClimateMatchAcademy/course-content/tree/main/tutorials/W1D5_ClimateModeling/solutions/W1D5_Tutorial3_Solution_61c465f1.py)\n",
    "\n",
    "*Example output:*\n",
    "\n",
    "<img alt='Solution hint' align='left' width=775.0 height=575.0 src=https://raw.githubusercontent.com/ClimateMatchAcademy/course-content/main/tutorials/W1D5_ClimateModeling/static/W1D5_Tutorial3_Solution_61c465f1_1.png>\n",
=======
    "[*Click for solution*](https://github.com/ClimateMatchAcademy/course-content/tree/main/tutorials/W1D5_ClimateModeling/solutions/W1D5_Tutorial3_Solution_93ba61b7.py)\n",
    "\n",
    "*Example output:*\n",
    "\n",
    "<img alt='Solution hint' align='left' width=775.0 height=575.0 src=https://raw.githubusercontent.com/ClimateMatchAcademy/course-content/main/tutorials/W1D5_ClimateModeling/static/W1D5_Tutorial3_Solution_93ba61b7_1.png>\n",
>>>>>>> 816e15af
    "\n"
   ]
  },
  {
   "attachments": {},
   "cell_type": "markdown",
   "metadata": {
    "execution": {}
   },
   "source": [
    "# **Section 2: Revisiting the Climate Change Scenario from Tutorial 2**"
   ]
  },
  {
   "attachments": {},
   "cell_type": "markdown",
   "metadata": {
    "execution": {}
   },
   "source": [
    "## **Section 2.1: Enhanced Greenhouse Effect**"
   ]
  },
  {
   "attachments": {},
   "cell_type": "markdown",
   "metadata": {
    "execution": {}
   },
   "source": [
    "In tutorial 2 we looked at how changing the transmissivity ($\\tau$) affected the equilibrium temperature. Now we can use our time-dependent model to investigate this more fully. Reuse the model, this time setting $\\tau=0.57$"
   ]
  },
  {
   "cell_type": "code",
   "execution_count": null,
   "metadata": {
    "execution": {},
    "executionInfo": {
     "elapsed": 942,
     "status": "ok",
     "timestamp": 1681356214169,
     "user": {
      "displayName": "Jenna Pearson",
      "userId": "05648130581702734913"
     },
     "user_tz": 420
    }
   },
   "outputs": [],
   "source": [
    "# define transmissivity (calculated previously from observations)\n",
    "tau_2 = 0.57  # unitless number between 0 and 1\n",
    "\n",
    "# define the number of timesteps (currently years) to run the model\n",
    "numtsteps = 15\n",
    "\n",
    "# set the intial temperature (initial condition)\n",
    "T_series = [288]\n",
    "\n",
    "# set the initial time to 0\n",
    "t_series = [0]\n",
    "\n",
    "# run the model\n",
    "for n in range(numtsteps):\n",
    "\n",
    "    # calculate and append the time since running the model, dependent on dt and the numtsteps\n",
    "    t_series.append((n + 1) * dt / sec_2_yr)\n",
    "\n",
    "    # calculate and append the new temperature using our pre-defined function\n",
    "    T_series.append(step_forward(T_series[n], alpha=alpha, tau=tau_2, dt=dt))\n",
    "\n",
<<<<<<< HEAD
    "plt.plot(t_series, T_series)\n",
    "\n",
    "plt.xlabel(\"Years\")\n",
    "plt.ylabel(\"Global mean temperature (K)\");"
=======
    "fig, ax = plt.subplots()\n",
    "ax.plot(t_series, T_series)\n",
    "\n",
    "ax.set_xlabel(\"Years\")\n",
    "ax.set_ylabel(\"Global mean temperature (K)\");"
>>>>>>> 816e15af
   ]
  },
  {
   "attachments": {},
   "cell_type": "markdown",
   "metadata": {
    "execution": {}
   },
   "source": [
    "### **Questions 2.1**"
   ]
  },
  {
   "attachments": {},
   "cell_type": "markdown",
   "metadata": {
    "execution": {}
   },
   "source": [
    "1.  How does the long-term temperature here compare to the value you found from tutorial 2?\n"
   ]
  },
  {
   "cell_type": "markdown",
   "metadata": {
    "colab_type": "text",
    "execution": {}
   },
   "source": [
    "[*Click for solution*](https://github.com/ClimateMatchAcademy/course-content/tree/main/tutorials/W1D5_ClimateModeling/solutions/W1D5_Tutorial3_Solution_325a6a9b.py)\n",
    "\n"
   ]
  },
  {
   "attachments": {},
   "cell_type": "markdown",
   "metadata": {
    "execution": {}
   },
   "source": [
    "# **Bonus Coding Exercise: Equilibrium Climate Sensitivity**"
   ]
  },
  {
   "attachments": {},
   "cell_type": "markdown",
   "metadata": {
    "execution": {}
   },
   "source": [
    "Here we define the **[equilibrium climate sensitivity](https://www.ipcc.ch/report/ar6/wg1/downloads/report/IPCC_AR6_WGI_AnnexVII.pdf)** as the long-term global warming (equilibrium temperature increase) caused by a doubling of carbon dioxide above its pre-industrial concentration. The impact of a doubling of carbon dioxide on these energy flows is measured by a [radiative forcing](https://www.ipcc.ch/report/ar6/wg1/downloads/report/IPCC_AR6_WGI_AnnexVII.pdf). Here a positive radiation forcing leads to warming, and a negative radiative forcing leads to cooling. \n",
    "\n",
    "The equilibrium climate sensitivity depends on a number of things, including physics and feedbacks of the model used. In the following exercise, you will calculate the equilibrium climate sensitivity of *our* model. \n",
    "\n",
    "1. Write a function called step_forward() as from above, and then create another function that adds in a radiative forcing to the difference between ASR and OLR and call it step_forward_forced(). Make sure both functions output the energy balance of the model. Consistent with the [IPCC AR6](https://www.ipcc.ch/report/ar6/wg1/chapter/chapter-7/#Effective), use an effective radiative forcing of 3.93 $Wm^2$, where *effective* means the climate system, but not the surface temperature, has been allowed to adjust."
   ]
  },
  {
   "cell_type": "code",
   "execution_count": null,
   "metadata": {
    "execution": {}
   },
   "outputs": [],
   "source": [
    "# define your functions and constants\n",
    "\n",
    "# define albedo\n",
    "alpha = 0.2941  # unitless number between 0 and 1 (calculated previously from observations in tutorial 2)\n",
    "\n",
    "# define transmissivity (calculated previously from observations in tutorial 1)\n",
    "tau = 0.6127  # unitless number between 0 and 1\n",
    "\n",
    "# effective radiative forcing for a doubling of CO2\n",
    "F = 3.93  # W/m^2\n",
    "\n",
    "# define the time interval, one year expressed in seconds\n",
    "dt = 60.0 * 60.0 * 24.0 * 365.0\n",
    "\n",
    "# for converting number of seconds in a year\n",
    "sec_2_yr = 3.154e7\n",
    "\n",
    "\n",
    "# create a function to find the new tempeature based on the previous using Euler's method.\n",
    "def step_forward(T, alpha, tau, dt):\n",
    "\n",
    "    # define the observed insolation based on observations from the IPCC AR6 Figure 7.2\n",
    "    ...\n",
    "\n",
    "    # define the Stefan-Boltzmann Constant, noting we are using 'e' for scientific notation\n",
    "    ...\n",
    "\n",
    "    Ftoa = ...\n",
    "\n",
    "    T_new = ...\n",
    "\n",
    "    return ...\n",
    "\n",
    "\n",
    "# create a function to find the new tempeature based on the previous using Euler's method.\n",
    "def step_forward_forced(T, alpha, tau, dt):\n",
    "\n",
    "    # define the observed insolation based on observations from the IPCC AR6 Figure 7.2\n",
    "    ...\n",
    "\n",
    "    # define the Stefan-Boltzmann Constant, noting we are using 'e' for scientific notation\n",
    "    ...\n",
    "\n",
    "    Ftoa = ...\n",
    "\n",
    "    T_new = ...\n",
    "\n",
    "    return ..."
   ]
  },
  {
   "cell_type": "markdown",
   "metadata": {
    "colab_type": "text",
    "execution": {}
   },
   "source": [
<<<<<<< HEAD
    "[*Click for solution*](https://github.com/ClimateMatchAcademy/course-content/tree/main/tutorials/W1D5_ClimateModeling/solutions/W1D5_Tutorial3_Solution_3f10cb98.py)\n",
=======
    "[*Click for solution*](https://github.com/ClimateMatchAcademy/course-content/tree/main/tutorials/W1D5_ClimateModeling/solutions/W1D5_Tutorial3_Solution_5fbec7ab.py)\n",
>>>>>>> 816e15af
    "\n"
   ]
  },
  {
   "attachments": {},
   "cell_type": "markdown",
   "metadata": {
    "execution": {}
   },
   "source": [
    "2. Using an initial temperature of 288K, run the model to equilibrium. Make sure your model is in equilbrium by checking that the energy balance is near zero."
   ]
  },
  {
   "cell_type": "code",
   "execution_count": null,
   "metadata": {
    "execution": {}
   },
   "outputs": [],
   "source": [
    "# run the model to equilibrium without forcing and begining with T(0) = 288K\n",
    "\n",
    "# define the number of timesteps (years) to run the model\n",
    "numtsteps = 40\n",
    "\n",
    "# set the intial temperature (initial condition)\n",
    "T_series = [288]\n",
    "\n",
    "# set the initial time to 0\n",
    "t_series = [0]\n",
    "\n",
    "# run the model\n",
    "for n in range(numtsteps):\n",
    "\n",
    "    # calculate and append the time since running the model, dependent on dt and the numtsteps\n",
    "    t_series.append(...)\n",
    "\n",
    "    # calculate and append the new temperature using our pre-defined function and get energy balance\n",
    "    ...\n",
    "    T_series.append(...)\n",
    "\n",
    "print(...)"
   ]
  },
  {
   "cell_type": "markdown",
   "metadata": {
    "colab_type": "text",
    "execution": {}
   },
   "source": [
<<<<<<< HEAD
    "[*Click for solution*](https://github.com/ClimateMatchAcademy/course-content/tree/main/tutorials/W1D5_ClimateModeling/solutions/W1D5_Tutorial3_Solution_e64ca9b3.py)\n",
=======
    "[*Click for solution*](https://github.com/ClimateMatchAcademy/course-content/tree/main/tutorials/W1D5_ClimateModeling/solutions/W1D5_Tutorial3_Solution_3060955e.py)\n",
>>>>>>> 816e15af
    "\n"
   ]
  },
  {
   "attachments": {},
   "cell_type": "markdown",
   "metadata": {
    "execution": {}
   },
   "source": [
    "3. Run the forced model equilibrium using the unforced equilibrium temperature as your inital condition and the step_forward_forced() function you wrote above."
   ]
  },
  {
   "cell_type": "code",
   "execution_count": null,
   "metadata": {
    "execution": {}
   },
   "outputs": [],
   "source": [
    "# define the number of timesteps (years) to run the model\n",
    "numtsteps = 40\n",
    "\n",
    "# set initial condition (temperature) to the equilibrium value from the last run without forcing\n",
    "T_series_forced = [T_series[-1]]\n",
    "\n",
    "# set the initial time to 0\n",
    "t_series_forced = [0]\n",
    "\n",
    "# run the model\n",
    "for n in range(numtsteps):\n",
    "\n",
    "    # calculate and append the time since running the model, dependent on dt and the numtsteps\n",
    "    t_series_forced.append(...)\n",
    "\n",
    "    # calculate and append the new temperature using our pre-defined function and get energy balance\n",
    "    ...\n",
    "    T_series_forced.append(...)\n",
    "\n",
    "print(...)"
   ]
  },
  {
   "cell_type": "code",
   "execution_count": null,
   "metadata": {
    "execution": {}
   },
   "outputs": [],
   "source": [
    "# run the model to equilibrium without forcing and begining with T(0) = 288K\n",
    "\n",
    "# define the number of timesteps (years) to run the model\n",
    "numtsteps = 40\n",
    "\n",
    "# set initial condition (temperature) to the equilibrium value from the last run without forcing\n",
    "T_series_forced = [T_series[-1]]\n",
    "\n",
    "# set the initial time to 0\n",
    "t_series_forced = [0]\n",
    "\n",
    "# run the model\n",
    "for n in range(numtsteps):\n",
    "\n",
    "    # calculate and append the time since running the model, dependent on dt and the numtsteps\n",
    "    t_series_forced.append((n + 1) * dt / sec_2_yr)\n",
    "\n",
    "    # calculate and append the new temperature using our pre-defined function and get energy balance\n",
    "    T_new_forced, Ftoa_forced = step_forward_forced(\n",
    "        T_series_forced[n], alpha=alpha, tau=tau, dt=dt\n",
    "    )\n",
    "    T_series_forced.append(T_new_forced)\n",
    "\n",
    "print(Ftoa_forced)"
   ]
  },
  {
   "attachments": {},
   "cell_type": "markdown",
   "metadata": {
    "execution": {}
   },
   "source": [
    "4. Plot the temperature curve from the forced simulation as a function of time."
   ]
  },
  {
   "cell_type": "code",
   "execution_count": null,
   "metadata": {
    "execution": {}
   },
   "outputs": [],
   "source": [
    "# plot the time series\n",
<<<<<<< HEAD
    "...\n",
    "\n",
    "plt.xlabel(\"Years\")\n",
    "plt.ylabel(\"Global mean temperature (K)\");"
=======
    "fig, ax = plt.subplots()\n",
    "...\n",
    "\n",
    "ax.set_xlabel(\"Years\")\n",
    "ax.set_ylabel(\"Global mean temperature (K)\");"
>>>>>>> 816e15af
   ]
  },
  {
   "cell_type": "code",
   "execution_count": null,
   "metadata": {
    "execution": {}
   },
   "outputs": [],
   "source": [
    "# plot the time series\n",
<<<<<<< HEAD
    "plt.plot(t_series_forced, T_series_forced)\n",
    "\n",
    "plt.xlabel(\"Years\")\n",
    "plt.ylabel(\"Global mean temperature (K)\");"
=======
    "fig, ax = plt.subplots()\n",
    "ax.plot(t_series_forced, T_series_forced)\n",
    "\n",
    "ax.set_xlabel(\"Years\")\n",
    "ax.set_ylabel(\"Global mean temperature (K)\");"
>>>>>>> 816e15af
   ]
  },
  {
   "attachments": {},
   "cell_type": "markdown",
   "metadata": {
    "execution": {}
   },
   "source": [
    "5. Subtract the intial temperature used for your forced simulation from the final temperature after running to equilibrium to get the equilibrium climate sensitivty."
   ]
  },
  {
   "cell_type": "code",
   "execution_count": null,
   "metadata": {
    "execution": {}
   },
   "outputs": [],
   "source": [
    "# calculate equilibrium climate sensitivity\n",
    "print(\"Equilibrium Climate Sensitivity: \", ...)"
   ]
  },
  {
   "cell_type": "code",
   "execution_count": null,
   "metadata": {
    "execution": {}
   },
   "outputs": [],
   "source": [
    "# calculate equilibrium climate sensitivity\n",
    "print(\"Equilibrium Climate Sensitivity: \", T_series_forced[-1] - T_series_forced[0])"
   ]
  },
  {
   "attachments": {},
   "cell_type": "markdown",
   "metadata": {
    "execution": {}
   },
   "source": [
    "## **Bonus Questions: Climate Connection**"
   ]
  },
  {
   "attachments": {},
   "cell_type": "markdown",
   "metadata": {
    "execution": {}
   },
   "source": [
    "1. How does this compare to the IPCC AR6 estimate of [equilibrium climate sensitivity of 2-5 K](https://www.ipcc.ch/report/ar6/wg1/chapter/chapter-7/#Climate)? Is it higher or lower? Note here it is a temperature difference, so the units of C in the report and K found here are interchangeable. \n",
    "2. In your own words, describes what this implies with respect to global mean temperatures in our models versus those in used in the IPCC report.\n",
    "2. What do you think could be missing in our model?"
   ]
  },
  {
   "cell_type": "markdown",
   "metadata": {
    "colab_type": "text",
    "execution": {}
   },
   "source": [
    "[*Click for solution*](https://github.com/ClimateMatchAcademy/course-content/tree/main/tutorials/W1D5_ClimateModeling/solutions/W1D5_Tutorial3_Solution_7805150d.py)\n",
    "\n"
   ]
  },
  {
   "attachments": {},
   "cell_type": "markdown",
   "metadata": {
    "execution": {}
   },
   "source": [
    "# **Summary**\n",
    "In this tutorial, you explored the relationship between the heat capacity of the atmosphere and oceans and temperature changes over time. You learned how to calculate the heat capacity of these components and used this knowledge to develop a climate model. This model simulates the change in global mean surface temperature in response to energy imbalances. You explored the effects of transmissivity on the equilibrium temperature and discussed equilibrium climate sensitivity. "
   ]
  }
 ],
 "metadata": {
  "colab": {
   "collapsed_sections": [],
   "include_colab_link": true,
   "name": "W1D5_Tutorial3",
   "provenance": [],
   "toc_visible": true
  },
  "kernel": {
   "display_name": "Python 3",
   "language": "python",
   "name": "python3"
  },
  "kernelspec": {
<<<<<<< HEAD
   "display_name": "climatematch",
   "language": "python",
   "name": "climatematch"
=======
   "display_name": "Python 3 (ipykernel)",
   "language": "python",
   "name": "python3"
>>>>>>> 816e15af
  },
  "language_info": {
   "codemirror_mode": {
    "name": "ipython",
    "version": 3
   },
   "file_extension": ".py",
   "mimetype": "text/x-python",
   "name": "python",
   "nbconvert_exporter": "python",
   "pygments_lexer": "ipython3",
   "version": "3.10.12"
  }
 },
 "nbformat": 4,
 "nbformat_minor": 4
}<|MERGE_RESOLUTION|>--- conflicted
+++ resolved
@@ -3,19 +3,11 @@
   {
    "attachments": {},
    "cell_type": "markdown",
-<<<<<<< HEAD
-   "id": "b8d0f6a8",
-=======
->>>>>>> 816e15af
-   "metadata": {
-    "execution": {}
-   },
-   "source": [
-<<<<<<< HEAD
-    "[![Open In Colab](https://colab.research.google.com/assets/colab-badge.svg)](https://colab.research.google.com/github/ClimateMatchAcademy/course-content/blob/main/tutorials/W1D5_ClimateModeling/student/W1D5_Tutorial3.ipynb) &nbsp; <a href=\"https://kaggle.com/kernels/welcome?src=https://raw.githubusercontent.com/ClimateMatchAcademy/course-content/main/tutorials/W1D5_ClimateModeling/student/W1D5_Tutorial3.ipynb\" target=\"_parent\"><img src=\"https://kaggle.com/static/images/open-in-kaggle.svg\" alt=\"Open in Kaggle\"/></a>"
-=======
+   "metadata": {
+    "execution": {}
+   },
+   "source": [
     "[![Open In Colab](https://colab.research.google.com/assets/colab-badge.svg)](https://colab.research.google.com/github/ClimateMatchAcademy/course-content/blob/main/tutorials/W1D5_ClimateModeling/student/W1D5_Tutorial3.ipynb)   <a href=\"https://kaggle.com/kernels/welcome?src=https://raw.githubusercontent.com/{ORG}/course-content/main/tutorials/W1D5_ClimateModeling/student/W1D5_Tutorial3.ipynb\" target=\"_blank\"><img alt=\"Open in Kaggle\" src=\"https://kaggle.com/static/images/open-in-kaggle.svg\"/></a>"
->>>>>>> 816e15af
    ]
   },
   {
@@ -38,11 +30,7 @@
     "\n",
     "**Production editors:** Wesley Banfield, Jenna Pearson, Chi Zhang, Ohad Zivan\n",
     "\n",
-<<<<<<< HEAD
-    "**Our 2023 Sponsors:** NASA TOPS"
-=======
     "**Our 2023 Sponsors:** NASA TOPS and Google DeepMind"
->>>>>>> 816e15af
    ]
   },
   {
@@ -91,8 +79,6 @@
    ]
   },
   {
-<<<<<<< HEAD
-=======
    "cell_type": "markdown",
    "metadata": {},
    "source": [
@@ -107,19 +93,14 @@
    ]
   },
   {
->>>>>>> 816e15af
    "cell_type": "code",
    "execution_count": null,
    "metadata": {
     "cellView": "form",
-<<<<<<< HEAD
-    "execution": {}
-=======
     "execution": {},
     "tags": [
      "hide-input"
     ]
->>>>>>> 816e15af
    },
    "outputs": [],
    "source": [
@@ -133,8 +114,6 @@
    ]
   },
   {
-<<<<<<< HEAD
-=======
    "cell_type": "markdown",
    "metadata": {},
    "source": [
@@ -149,19 +128,14 @@
    ]
   },
   {
->>>>>>> 816e15af
    "cell_type": "code",
    "execution_count": null,
    "metadata": {
     "cellView": "form",
-<<<<<<< HEAD
-    "execution": {}
-=======
     "execution": {},
     "tags": [
      "hide-input"
     ]
->>>>>>> 816e15af
    },
    "outputs": [],
    "source": [
@@ -298,7 +272,6 @@
       "userId": "05648130581702734913"
      },
      "user_tz": 420
-<<<<<<< HEAD
     }
    },
    "outputs": [],
@@ -334,177 +307,6 @@
     }
    },
    "source": [
-    "[*Click for solution*](https://github.com/ClimateMatchAcademy/course-content/tree/main/tutorials/W1D5_ClimateModeling/solutions/W1D5_Tutorial3_Solution_2dfdf179.py)\n",
-    "\n"
-   ]
-  },
-  {
-   "attachments": {},
-   "cell_type": "markdown",
-   "metadata": {
-    "execution": {}
-   },
-   "source": [
-    "### **Questions 1.1: Climate Connection**"
-   ]
-  },
-  {
-   "attachments": {},
-   "cell_type": "markdown",
-   "metadata": {
-    "execution": {}
-   },
-   "source": [
-    "1. In your own words, describe what the answer to your coding exercise means."
-   ]
-  },
-  {
-   "cell_type": "markdown",
-   "metadata": {
-    "colab_type": "text",
-    "execution": {}
-   },
-   "source": [
-    "[*Click for solution*](https://github.com/ClimateMatchAcademy/course-content/tree/main/tutorials/W1D5_ClimateModeling/solutions/W1D5_Tutorial3_Solution_e2b68dd6.py)\n",
-    "\n"
-   ]
-  },
-  {
-   "attachments": {},
-   "cell_type": "markdown",
-   "metadata": {
-    "execution": {}
-   },
-   "source": [
-    "## **Section 1.2 : The Numerical Model**"
-   ]
-  },
-  {
-   "attachments": {},
-   "cell_type": "markdown",
-   "metadata": {
-    "execution": {}
-   },
-   "source": [
-    "Knowing the heat capacity, and the descriptions of $OLR$ and $ASR$ from previous tutorials, we can write the equation\n",
-    "\n",
-    "\\begin{align}\n",
-    "\\text{rate of change }T = \\frac{\\text{change in }T}{\\text{change in time}}=\\frac{dT}{dt}= \\frac{1}{C}(ASR - OLR)\n",
-    "\\end{align}\n",
-    "\n",
-    "Numerically, we can use this equation to compute the global mean surface temperature after a small interval of time by adding on the amount of energy gained or lost multiplied by the time interval itself. \n",
-    "\n",
-    "The particular method of numerically defining the time and temperature intervals (changes) is called **discretization**, and the way we have chosen to do this is called the **Euler method**. The exact details of this method are beyond the scope of this tutorial, and we will use the method without further elaboration.\n",
-    "\n",
-    "The Euler method assumes we can use $\\text{change in }T = T_{n+1} - T_{n}$ and $\\text{change in t} = t_{n+1} - t_{n}$ where $t$ is time. Thus, if we know the time interval and the current temperature ($T_n$), we can predict the temperature at the end of our time interval, ($T_{n+1}$)."
-   ]
-  },
-  {
-   "cell_type": "code",
-   "execution_count": null,
-   "metadata": {
-    "execution": {}
-   },
-   "outputs": [],
-   "source": [
-    "# define the time interval, currently one year expressed in seconds\n",
-    "dt = 60.0 * 60.0 * 24.0 * 365.0\n",
-    "\n",
-    "# define albedo\n",
-    "alpha = 0.2941  # unitless number between 0 and 1 (calculated previously from observations in tutorial 2)\n",
-    "\n",
-    "# define transmissivity (calculated previously from observations in tutorial 1)\n",
-    "tau = 0.6127  # unitless number between 0 and 1\n",
-    "\n",
-    "\n",
-    "# define a function for absorbed shortwave radiation (ASR)\n",
-    "def ASR(alpha, Q):\n",
-    "    return (1 - alpha) * Q\n",
-    "\n",
-    "\n",
-    "# define a function for outgoing longwave raditation (OLR)\n",
-    "def OLR(tau, T):\n",
-    "    # define the Stefan-Boltzmann Constant, noting we are using 'e' for scientific notation\n",
-    "    sigma = 5.67e-8  # W m^-2 K^-4\n",
-    "\n",
-    "    return tau * sigma * T**4\n",
-    "\n",
-    "\n",
-    "# create a function to find the new tempeature based on the previous using Euler's method.\n",
-    "def step_forward(T, alpha, tau, dt):\n",
-    "\n",
-    "    # define the observed insolation based on observations from the IPCC AR6 Figure 7.2\n",
-    "    Q = 340  # W m^-2\n",
-    "\n",
-    "    # find the new temperature using forward Euler method\n",
-    "    T_new = T + dt / C * (ASR(alpha, Q) - OLR(tau, T))\n",
-    "\n",
-    "    return T_new"
-   ]
-  },
-  {
-   "attachments": {},
-   "cell_type": "markdown",
-   "metadata": {
-    "execution": {}
-   },
-   "source": [
-    "We can now use a loop to apply this function many times over by specifying an initial temperature and a time interval. Note we will be using [lists](https://docs.python.org/3/tutorial/datastructures.html) to do so."
-   ]
-  },
-  {
-   "cell_type": "code",
-   "execution_count": null,
-   "metadata": {
-    "execution": {},
-    "executionInfo": {
-     "elapsed": 6,
-     "status": "ok",
-     "timestamp": 1681356197368,
-     "user": {
-      "displayName": "Jenna Pearson",
-      "userId": "05648130581702734913"
-     },
-     "user_tz": 420
-=======
->>>>>>> 816e15af
-    }
-   },
-   "outputs": [],
-   "source": [
-<<<<<<< HEAD
-=======
-    "# heat capacity of the atmosphere\n",
-    "c_atm = 1004  #  specific heat of the atmosphere at constant pressure in J/kg/K\n",
-    "W_atm = 100000  #  weight (pressure) of atmospheric column in Pa\n",
-    "g = 9.81  #  height of atmosphere in m (representative of )\n",
-    "C_atm = c_atm * (W_atm / g)  #  heat capacity of the atmosphere\n",
-    "\n",
-    "# find the depth of the ocean for equivalent atmospheric heat capacity\n",
-    "c_oc = 3850  #  specific heat of seawater in J/kg/K\n",
-    "rho_oc = 1025  #  average density of seawater in kg/m3\n",
-    "\n",
-    "d_oc = ...\n",
-    "d_oc"
-   ]
-  },
-  {
-   "cell_type": "markdown",
-   "metadata": {
-    "colab_type": "text",
-    "execution": {},
-    "executionInfo": {
-     "elapsed": 310,
-     "status": "ok",
-     "timestamp": 1681356188952,
-     "user": {
-      "displayName": "Jenna Pearson",
-      "userId": "05648130581702734913"
-     },
-     "user_tz": 420
-    }
-   },
-   "source": [
     "[*Click for solution*](https://github.com/ClimateMatchAcademy/course-content/tree/main/tutorials/W1D5_ClimateModeling/solutions/W1D5_Tutorial3_Solution_18e8e5d1.py)\n",
     "\n"
    ]
@@ -641,7 +443,6 @@
    },
    "outputs": [],
    "source": [
->>>>>>> 816e15af
     "# define the number of timesteps (currently years) to run the model\n",
     "numtsteps = 15\n",
     "\n",
@@ -681,36 +482,10 @@
       "userId": "05648130581702734913"
      },
      "user_tz": 420
-<<<<<<< HEAD
-=======
     }
    },
    "outputs": [],
    "source": [
-    "# dispay the time series\n",
-    "print(t_series)"
-   ]
-  },
-  {
-   "cell_type": "code",
-   "execution_count": null,
-   "metadata": {
-    "execution": {},
-    "executionInfo": {
-     "elapsed": 921,
-     "status": "ok",
-     "timestamp": 1681356201977,
-     "user": {
-      "displayName": "Jenna Pearson",
-      "userId": "05648130581702734913"
-     },
-     "user_tz": 420
->>>>>>> 816e15af
-    }
-   },
-   "outputs": [],
-   "source": [
-<<<<<<< HEAD
     "# dispay the time series\n",
     "print(t_series)"
    ]
@@ -734,16 +509,10 @@
    "outputs": [],
    "source": [
     "# plot the results\n",
-    "plt.plot(t_series, T_series)\n",
-    "plt.xlabel(\"Years\")\n",
-    "plt.ylabel(\"Global mean temperature (K)\");"
-=======
-    "# plot the results\n",
     "fig, ax = plt.subplots()\n",
     "ax.plot(t_series, T_series)\n",
     "ax.set_xlabel(\"Years\")\n",
     "ax.set_ylabel(\"Global mean temperature (K)\");"
->>>>>>> 816e15af
    ]
   },
   {
@@ -827,10 +596,7 @@
     "# for converting number of seconds in a year\n",
     "sec_2_yr = ...\n",
     "\n",
-<<<<<<< HEAD
-=======
     "fig, ax = plt.subplots()\n",
->>>>>>> 816e15af
     "# loop through each choice of time step\n",
     "for dd, dt_2 in enumerate([one_yr * 0.5, one_yr, one_yr * 5]):\n",
     "\n",
@@ -849,19 +615,11 @@
     "        # calculate and append the new temperature using our pre-defined function\n",
     "        ...\n",
     "\n",
-<<<<<<< HEAD
-    "    plt.plot(t_series, T_series, label=labels[dd])\n",
-    "\n",
-    "plt.xlabel(\"Years\")\n",
-    "plt.ylabel(\"Global mean temperature (K)\")\n",
-    "plt.legend()"
-=======
     "    ax.plot(t_series, T_series, label=labels[dd])\n",
     "\n",
     "ax.set_xlabel(\"Years\")\n",
     "ax.set_ylabel(\"Global mean temperature (K)\")\n",
     "ax.legend()"
->>>>>>> 816e15af
    ]
   },
   {
@@ -881,19 +639,11 @@
     }
    },
    "source": [
-<<<<<<< HEAD
-    "[*Click for solution*](https://github.com/ClimateMatchAcademy/course-content/tree/main/tutorials/W1D5_ClimateModeling/solutions/W1D5_Tutorial3_Solution_61c465f1.py)\n",
+    "[*Click for solution*](https://github.com/ClimateMatchAcademy/course-content/tree/main/tutorials/W1D5_ClimateModeling/solutions/W1D5_Tutorial3_Solution_93ba61b7.py)\n",
     "\n",
     "*Example output:*\n",
     "\n",
-    "<img alt='Solution hint' align='left' width=775.0 height=575.0 src=https://raw.githubusercontent.com/ClimateMatchAcademy/course-content/main/tutorials/W1D5_ClimateModeling/static/W1D5_Tutorial3_Solution_61c465f1_1.png>\n",
-=======
-    "[*Click for solution*](https://github.com/ClimateMatchAcademy/course-content/tree/main/tutorials/W1D5_ClimateModeling/solutions/W1D5_Tutorial3_Solution_93ba61b7.py)\n",
-    "\n",
-    "*Example output:*\n",
-    "\n",
     "<img alt='Solution hint' align='left' width=775.0 height=575.0 src=https://raw.githubusercontent.com/ClimateMatchAcademy/course-content/main/tutorials/W1D5_ClimateModeling/static/W1D5_Tutorial3_Solution_93ba61b7_1.png>\n",
->>>>>>> 816e15af
     "\n"
    ]
   },
@@ -966,18 +716,11 @@
     "    # calculate and append the new temperature using our pre-defined function\n",
     "    T_series.append(step_forward(T_series[n], alpha=alpha, tau=tau_2, dt=dt))\n",
     "\n",
-<<<<<<< HEAD
-    "plt.plot(t_series, T_series)\n",
-    "\n",
-    "plt.xlabel(\"Years\")\n",
-    "plt.ylabel(\"Global mean temperature (K)\");"
-=======
     "fig, ax = plt.subplots()\n",
     "ax.plot(t_series, T_series)\n",
     "\n",
     "ax.set_xlabel(\"Years\")\n",
     "ax.set_ylabel(\"Global mean temperature (K)\");"
->>>>>>> 816e15af
    ]
   },
   {
@@ -1100,11 +843,7 @@
     "execution": {}
    },
    "source": [
-<<<<<<< HEAD
-    "[*Click for solution*](https://github.com/ClimateMatchAcademy/course-content/tree/main/tutorials/W1D5_ClimateModeling/solutions/W1D5_Tutorial3_Solution_3f10cb98.py)\n",
-=======
     "[*Click for solution*](https://github.com/ClimateMatchAcademy/course-content/tree/main/tutorials/W1D5_ClimateModeling/solutions/W1D5_Tutorial3_Solution_5fbec7ab.py)\n",
->>>>>>> 816e15af
     "\n"
    ]
   },
@@ -1157,11 +896,7 @@
     "execution": {}
    },
    "source": [
-<<<<<<< HEAD
-    "[*Click for solution*](https://github.com/ClimateMatchAcademy/course-content/tree/main/tutorials/W1D5_ClimateModeling/solutions/W1D5_Tutorial3_Solution_e64ca9b3.py)\n",
-=======
     "[*Click for solution*](https://github.com/ClimateMatchAcademy/course-content/tree/main/tutorials/W1D5_ClimateModeling/solutions/W1D5_Tutorial3_Solution_3060955e.py)\n",
->>>>>>> 816e15af
     "\n"
    ]
   },
@@ -1258,18 +993,11 @@
    "outputs": [],
    "source": [
     "# plot the time series\n",
-<<<<<<< HEAD
-    "...\n",
-    "\n",
-    "plt.xlabel(\"Years\")\n",
-    "plt.ylabel(\"Global mean temperature (K)\");"
-=======
     "fig, ax = plt.subplots()\n",
     "...\n",
     "\n",
     "ax.set_xlabel(\"Years\")\n",
     "ax.set_ylabel(\"Global mean temperature (K)\");"
->>>>>>> 816e15af
    ]
   },
   {
@@ -1281,18 +1009,11 @@
    "outputs": [],
    "source": [
     "# plot the time series\n",
-<<<<<<< HEAD
-    "plt.plot(t_series_forced, T_series_forced)\n",
-    "\n",
-    "plt.xlabel(\"Years\")\n",
-    "plt.ylabel(\"Global mean temperature (K)\");"
-=======
     "fig, ax = plt.subplots()\n",
     "ax.plot(t_series_forced, T_series_forced)\n",
     "\n",
     "ax.set_xlabel(\"Years\")\n",
     "ax.set_ylabel(\"Global mean temperature (K)\");"
->>>>>>> 816e15af
    ]
   },
   {
@@ -1388,15 +1109,9 @@
    "name": "python3"
   },
   "kernelspec": {
-<<<<<<< HEAD
-   "display_name": "climatematch",
-   "language": "python",
-   "name": "climatematch"
-=======
    "display_name": "Python 3 (ipykernel)",
    "language": "python",
    "name": "python3"
->>>>>>> 816e15af
   },
   "language_info": {
    "codemirror_mode": {
