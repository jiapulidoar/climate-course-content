--- conflicted
+++ resolved
@@ -127,8 +127,6 @@
     "plt.style.use(\n",
     "    \"https://raw.githubusercontent.com/ClimateMatchAcademy/course-content/main/cma.mplstyle\"\n",
     ")"
-<<<<<<< HEAD
-=======
    ]
   },
   {
@@ -136,7 +134,6 @@
    "metadata": {},
    "source": [
     "##  Video 1: Speaker Introduction\n"
->>>>>>> 816e15af
    ]
   },
   {
@@ -153,8 +150,6 @@
    "source": [
     "# @title Video 1: Speaker Introduction\n",
     "# Tech team will add code to format and display the video"
-<<<<<<< HEAD
-=======
    ]
   },
   {
@@ -184,7 +179,6 @@
     "        )\n",
     "\n",
     "    return file"
->>>>>>> 816e15af
    ]
   },
   {
@@ -232,15 +226,8 @@
     "# download file: 'precipitationGermany_1920-2022.csv'\n",
     "filename_precipitationGermany = \"precipitationGermany_1920-2022.csv\"\n",
     "url_precipitationGermany = \"https://osf.io/xs7h6/download\"\n",
-<<<<<<< HEAD
-    "\n",
-    "\n",
-    "data = pd.read_csv(\n",
-    "    pooch.retrieve(url_precipitationGermany, known_hash=None), index_col=0\n",
-=======
     "data = pd.read_csv(\n",
     "    pooch_load(url_precipitationGermany, filename_precipitationGermany), index_col=0\n",
->>>>>>> 816e15af
     ").set_index(\"years\")\n",
     "data.columns = [\"precipitation\"]\n",
     "precipitation = data.precipitation"
