--- conflicted
+++ resolved
@@ -3,19 +3,11 @@
   {
    "attachments": {},
    "cell_type": "markdown",
-<<<<<<< HEAD
-   "id": "cc3be15a",
-=======
->>>>>>> 816e15af
-   "metadata": {
-    "execution": {}
-   },
-   "source": [
-<<<<<<< HEAD
-    "[![Open In Colab](https://colab.research.google.com/assets/colab-badge.svg)](https://colab.research.google.com/github/ClimateMatchAcademy/course-content/blob/main/tutorials/W1D4_Paleoclimate/student/W1D4_Tutorial5.ipynb) &nbsp; <a href=\"https://kaggle.com/kernels/welcome?src=https://raw.githubusercontent.com/ClimateMatchAcademy/course-content/main/tutorials/W1D4_Paleoclimate/student/W1D4_Tutorial5.ipynb\" target=\"_parent\"><img src=\"https://kaggle.com/static/images/open-in-kaggle.svg\" alt=\"Open in Kaggle\"/></a>"
-=======
+   "metadata": {
+    "execution": {}
+   },
+   "source": [
     "[![Open In Colab](https://colab.research.google.com/assets/colab-badge.svg)](https://colab.research.google.com/github/ClimateMatchAcademy/course-content/blob/main/tutorials/W1D4_Paleoclimate/student/W1D4_Tutorial5.ipynb)   <a href=\"https://kaggle.com/kernels/welcome?src=https://raw.githubusercontent.com/{ORG}/course-content/main/tutorials/W1D4_Paleoclimate/student/W1D4_Tutorial5.ipynb\" target=\"_blank\"><img alt=\"Open in Kaggle\" src=\"https://kaggle.com/static/images/open-in-kaggle.svg\"/></a>"
->>>>>>> 816e15af
    ]
   },
   {
@@ -36,11 +28,7 @@
     "\n",
     "**Production editors:** Wesley Banfield, Jenna Pearson, Chi Zhang, Ohad Zivan\n",
     "\n",
-<<<<<<< HEAD
-    "**Our 2023 Sponsors:** NASA TOPS"
-=======
     "**Our 2023 Sponsors:** NASA TOPS and Google DeepMind"
->>>>>>> 816e15af
    ]
   },
   {
@@ -84,9 +72,6 @@
     "import cartopy\n",
     "import pyleoclim as pyleo\n",
     "import matplotlib.pyplot as plt\n",
-<<<<<<< HEAD
-    "import pooch"
-=======
     "import pooch\n",
     "import os\n",
     "import tempfile"
@@ -104,7 +89,6 @@
    "metadata": {},
    "source": [
     "###  Video 1: Speaker Introduction\n"
->>>>>>> 816e15af
    ]
   },
   {
@@ -112,14 +96,10 @@
    "execution_count": null,
    "metadata": {
     "cellView": "form",
-<<<<<<< HEAD
-    "execution": {}
-=======
     "execution": {},
     "tags": [
      "hide-input"
     ]
->>>>>>> 816e15af
    },
    "outputs": [],
    "source": [
@@ -128,8 +108,6 @@
    ]
   },
   {
-<<<<<<< HEAD
-=======
    "cell_type": "code",
    "execution_count": null,
    "metadata": {
@@ -158,7 +136,6 @@
    ]
   },
   {
->>>>>>> 816e15af
    "attachments": {},
    "cell_type": "markdown",
    "metadata": {
@@ -180,14 +157,9 @@
    },
    "outputs": [],
    "source": [
-<<<<<<< HEAD
-    "url_tang = \"https://osf.io/sujvp/download/\"\n",
-    "tang_dD = pd.read_csv(pooch.retrieve(url_tang, known_hash=None))\n",
-=======
     "filename_tang = \"tanganyika_dD.csv\"\n",
     "url_tang = \"https://osf.io/sujvp/download/\"\n",
     "tang_dD = pd.read_csv(pooch_load(filelocation=url_tang, filename=filename_tang))\n",
->>>>>>> 816e15af
     "tang_dD.head()"
    ]
   },
@@ -518,11 +490,7 @@
     "tang_bin_1000 = ...\n",
     "\n",
     "# plot\n",
-<<<<<<< HEAD
-    "_ = ...\n",
-=======
     "fig, ax = plt.subplots()  # assign a new plot axis\n",
->>>>>>> 816e15af
     "_ = ...\n",
     "_ = ...\n",
     "_ = ...\n",
@@ -536,19 +504,11 @@
     "execution": {}
    },
    "source": [
-<<<<<<< HEAD
-    "[*Click for solution*](https://github.com/ClimateMatchAcademy/course-content/tree/main/tutorials/W1D4_Paleoclimate/solutions/W1D4_Tutorial5_Solution_17f3a2b3.py)\n",
+    "[*Click for solution*](https://github.com/ClimateMatchAcademy/course-content/tree/main/tutorials/W1D4_Paleoclimate/solutions/W1D4_Tutorial5_Solution_6e830e26.py)\n",
     "\n",
     "*Example output:*\n",
     "\n",
-    "<img alt='Solution hint' align='left' width=617.0 height=443.0 src=https://raw.githubusercontent.com/ClimateMatchAcademy/course-content/main/tutorials/W1D4_Paleoclimate/static/W1D4_Tutorial5_Solution_17f3a2b3_2.png>\n",
-=======
-    "[*Click for solution*](https://github.com/ClimateMatchAcademy/course-content/tree/main/tutorials/W1D4_Paleoclimate/solutions/W1D4_Tutorial5_Solution_6e830e26.py)\n",
-    "\n",
-    "*Example output:*\n",
-    "\n",
     "<img alt='Solution hint' align='left' width=617.0 height=443.0 src=https://raw.githubusercontent.com/ClimateMatchAcademy/course-content/main/tutorials/W1D4_Paleoclimate/static/W1D4_Tutorial5_Solution_6e830e26_1.png>\n",
->>>>>>> 816e15af
     "\n"
    ]
   },
@@ -600,15 +560,9 @@
    "outputs": [],
    "source": [
     "# Gulf of Aden\n",
-<<<<<<< HEAD
-    "url_aden = \"https://osf.io/gm2v9/download/\"\n",
-    "\n",
-    "aden_dD = pd.read_csv(pooch.retrieve(url_aden, known_hash=None))\n",
-=======
     "filename_aden = \"aden_dD.csv\"\n",
     "url_aden = \"https://osf.io/gm2v9/download/\"\n",
     "aden_dD = pd.read_csv(pooch_load(filelocation=url_aden, filename=filename_aden))\n",
->>>>>>> 816e15af
     "aden_dD.head()"
    ]
   },
@@ -626,16 +580,16 @@
       "userId": "04706287370408131987"
      },
      "user_tz": 240
-<<<<<<< HEAD
     }
    },
    "outputs": [],
    "source": [
     "# Lake Bosumtwi\n",
+    "filename_Bosumtwi = \"bosumtwi_dD.csv\"\n",
     "url_Bosumtwi = \"https://osf.io/mr7d9/download/\"\n",
-    "\n",
-    "bosumtwi_dD = pd.read_csv(pooch.retrieve(url_Bosumtwi, known_hash=None))\n",
-    "\n",
+    "bosumtwi_dD = pd.read_csv(\n",
+    "    pooch_load(filelocation=url_Bosumtwi, filename=filename_Bosumtwi)\n",
+    ")\n",
     "bosumtwi_dD.head()"
    ]
   },
@@ -658,9 +612,9 @@
    "outputs": [],
    "source": [
     "# GC27 (West African Margin)\n",
+    "filename_GC27 = \"gc27_dD.csv\"\n",
     "url_GC27 = \"https://osf.io/k6e3a/download/\"\n",
-    "\n",
-    "gc27_dD = pd.read_csv(pooch.retrieve(url_GC27, known_hash=None))\n",
+    "gc27_dD = pd.read_csv(pooch_load(filelocation=url_GC27, filename=filename_GC27))\n",
     "gc27_dD.head()"
    ]
   },
@@ -795,184 +749,10 @@
       "userId": "04706287370408131987"
      },
      "user_tz": 240
-=======
->>>>>>> 816e15af
-    }
-   },
-   "outputs": [],
-   "source": [
-<<<<<<< HEAD
-=======
-    "# Lake Bosumtwi\n",
-    "filename_Bosumtwi = \"bosumtwi_dD.csv\"\n",
-    "url_Bosumtwi = \"https://osf.io/mr7d9/download/\"\n",
-    "bosumtwi_dD = pd.read_csv(\n",
-    "    pooch_load(filelocation=url_Bosumtwi, filename=filename_Bosumtwi)\n",
-    ")\n",
-    "bosumtwi_dD.head()"
-   ]
-  },
-  {
-   "cell_type": "code",
-   "execution_count": null,
-   "metadata": {
-    "execution": {},
-    "executionInfo": {
-     "elapsed": 354,
-     "status": "ok",
-     "timestamp": 1681484237400,
-     "user": {
-      "displayName": "Sloane Garelick",
-      "userId": "04706287370408131987"
-     },
-     "user_tz": 240
-    }
-   },
-   "outputs": [],
-   "source": [
-    "# GC27 (West African Margin)\n",
-    "filename_GC27 = \"gc27_dD.csv\"\n",
-    "url_GC27 = \"https://osf.io/k6e3a/download/\"\n",
-    "gc27_dD = pd.read_csv(pooch_load(filelocation=url_GC27, filename=filename_GC27))\n",
-    "gc27_dD.head()"
-   ]
-  },
-  {
-   "attachments": {},
-   "cell_type": "markdown",
-   "metadata": {
-    "execution": {}
-   },
-   "source": [
-    "Next, let's convert each dataset into a `Series` in Pyleoclim."
-   ]
-  },
-  {
-   "cell_type": "code",
-   "execution_count": null,
-   "metadata": {
-    "execution": {}
-   },
-   "outputs": [],
-   "source": [
-    "ts_tanganyika = pyleo.Series(\n",
-    "    time=tang_dD[\"Age\"],\n",
-    "    value=tang_dD[\"dD_IVonly\"],\n",
-    "    time_name=\"Age\",\n",
-    "    time_unit=\"yr BP\",\n",
-    "    value_name=\"dDwax\",\n",
-    "    label=\"Lake Tanganyika\",\n",
-    ")\n",
-    "ts_aden = pyleo.Series(\n",
-    "    time=aden_dD[\"age_calBP\"],\n",
-    "    value=aden_dD[\"dDwaxIVcorr\"],\n",
-    "    time_name=\"Age\",\n",
-    "    time_unit=\"yr BP\",\n",
-    "    value_name=\"dDwax\",\n",
-    "    label=\"Gulf of Aden\",\n",
-    ")\n",
-    "ts_bosumtwi = pyleo.Series(\n",
-    "    time=bosumtwi_dD[\"age_calBP\"],\n",
-    "    value=bosumtwi_dD[\"d2HleafwaxC31ivc\"],\n",
-    "    time_name=\"Age\",\n",
-    "    time_unit=\"yr BP\",\n",
-    "    value_name=\"dDwax\",\n",
-    "    label=\"Lake Bosumtwi\",\n",
-    ")\n",
-    "ts_gc27 = pyleo.Series(\n",
-    "    time=gc27_dD[\"age_BP\"],\n",
-    "    value=gc27_dD[\"dDwax_iv\"],\n",
-    "    time_name=\"Age\",\n",
-    "    time_unit=\"yr BP\",\n",
-    "    value_name=\"dDwax\",\n",
-    "    label=\"GC27\",\n",
-    ")"
-   ]
-  },
-  {
-   "attachments": {},
-   "cell_type": "markdown",
-   "metadata": {
-    "execution": {}
-   },
-   "source": [
-    "Now let's set up a `MultipleSeries` using Pyleoclim with all four δD datasets. "
-   ]
-  },
-  {
-   "cell_type": "code",
-   "execution_count": null,
-   "metadata": {
-    "execution": {}
-   },
-   "outputs": [],
-   "source": [
-    "ts_list = [ts_tanganyika, ts_aden, ts_bosumtwi, ts_gc27]\n",
-    "ms_africa = pyleo.MultipleSeries(ts_list, label=\"African dDwax\")"
-   ]
-  },
-  {
-   "attachments": {},
-   "cell_type": "markdown",
-   "metadata": {
-    "execution": {}
-   },
-   "source": [
-    "We can now create a stackplot with all four δD records:"
-   ]
-  },
-  {
-   "cell_type": "code",
-   "execution_count": null,
-   "metadata": {
-    "execution": {},
-    "executionInfo": {
-     "elapsed": 756,
-     "status": "ok",
-     "timestamp": 1681484266500,
-     "user": {
-      "displayName": "Sloane Garelick",
-      "userId": "04706287370408131987"
-     },
-     "user_tz": 240
-    }
-   },
-   "outputs": [],
-   "source": [
-    "fig, ax = ms_africa.stackplot()"
-   ]
-  },
-  {
-   "attachments": {},
-   "cell_type": "markdown",
-   "metadata": {
-    "execution": {}
-   },
-   "source": [
-    "By creating a stackplot, we can visually compare between the datasets. However, the four δD records aren't the same resolution and don't span the same time interval.\n",
-    "\n",
-    "To better compare the records and assess a common trend, we can use PCA. First, we can use [`.common_time()`] to place the records on a shared time axis with a common sampling frequency. This function takes the argument `method`, which can be either `bin`, `interp`, and `gdkernel`. The binning and interpolation methods are what we just covered in the previous section. Let's set the time step to 500 years, the method to `interp`, and standarize the data:"
-   ]
-  },
-  {
-   "cell_type": "code",
-   "execution_count": null,
-   "metadata": {
-    "execution": {},
-    "executionInfo": {
-     "elapsed": 1048,
-     "status": "ok",
-     "timestamp": 1681484350993,
-     "user": {
-      "displayName": "Sloane Garelick",
-      "userId": "04706287370408131987"
-     },
-     "user_tz": 240
-    }
-   },
-   "outputs": [],
-   "source": [
->>>>>>> 816e15af
+    }
+   },
+   "outputs": [],
+   "source": [
     "africa_ct = ms_africa.common_time(method=\"interp\", step=0.5).standardize()\n",
     "fig, ax = africa_ct.stackplot()"
    ]
@@ -1127,11 +907,7 @@
     "execution": {}
    },
    "source": [
-<<<<<<< HEAD
-    "[*Click for solution*](https://github.com/ClimateMatchAcademy/course-content/tree/main/tutorials/W1D4_Paleoclimate/solutions/W1D4_Tutorial5_Solution_599669bd.py)\n",
-=======
     "[*Click for solution*](https://github.com/ClimateMatchAcademy/course-content/tree/main/tutorials/W1D4_Paleoclimate/solutions/W1D4_Tutorial5_Solution_b2ed69d2.py)\n",
->>>>>>> 816e15af
     "\n"
    ]
   },
