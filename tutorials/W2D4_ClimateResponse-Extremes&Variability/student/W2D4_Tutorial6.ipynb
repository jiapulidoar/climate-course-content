--- conflicted
+++ resolved
@@ -160,8 +160,6 @@
     "plt.style.use(\n",
     "    \"https://raw.githubusercontent.com/ClimateMatchAcademy/course-content/main/cma.mplstyle\"\n",
     ")"
-<<<<<<< HEAD
-=======
    ]
   },
   {
@@ -169,7 +167,6 @@
    "metadata": {},
    "source": [
     "##  Helper functions\n"
->>>>>>> 816e15af
    ]
   },
   {
@@ -312,8 +309,6 @@
    "source": [
     "# @title Video 1: Speaker Introduction\n",
     "# Tech team will add code to format and display the video"
-<<<<<<< HEAD
-=======
    ]
   },
   {
@@ -343,7 +338,6 @@
     "        )\n",
     "\n",
     "    return file"
->>>>>>> 816e15af
    ]
   },
   {
@@ -1045,26 +1039,6 @@
     "fig, ax = plt.subplots()\n",
     "\n",
     "# create histograms for each scenario and historical\n",
-<<<<<<< HEAD
-    "kwargs = dict(\n",
-    "    bins=np.arange(30, 100, 5),\n",
-    "    color=\"k\",\n",
-    "    element=\"step\",\n",
-    "    stat=\"density\",\n",
-    "    alpha=0.3,\n",
-    "    lw=0.5,\n",
-    "    line_kws=dict(lw=3),\n",
-    "    kde=True,\n",
-    "    ax=ax,\n",
-    ")\n",
-    "# Remember to set your labels!\n",
-    "# create histograms for each scenario and historical\n",
-    "_ = ...\n",
-    "_ = ...\n",
-    "_ = ...\n",
-    "_ = ...\n",
-    "_ = ...\n",
-=======
     "# Uncomment and complete\n",
     "# sns.histplot(\n",
     "#     ...,\n",
@@ -1131,7 +1105,6 @@
     "#     label=\"SSP-585, 2071-2100\",\n",
     "#     ax=ax,\n",
     "# )\n",
->>>>>>> 816e15af
     "\n",
     "# aesthetics\n",
     "ax.legend()\n",
@@ -1235,47 +1208,10 @@
    "source": [
     "[*Click for solution*](https://github.com/ClimateMatchAcademy/course-content/tree/main/tutorials/W2D4_ClimateResponse-Extremes&Variability/solutions/W2D4_Tutorial6_Solution_0003aabd.py)\n",
     "\n",
-<<<<<<< HEAD
-    "# make plots\n",
-    "fig, ax = plt.subplots()\n",
-    "x = np.linspace(20, 120, 1000)\n",
-    "ax.plot(\n",
-    "    x,\n",
-    "    gev.pdf(x, shape_hist, loc=loc_hist, scale=scale_hist),\n",
-    "    c=\"k\",\n",
-    "    lw=3,\n",
-    "    label=\"historical, 1850-2014\",\n",
-    ")\n",
-    "ax.plot(\n",
-    "    x,\n",
-    "    gev.pdf(x, shape_ssp126, loc=loc_ssp126, scale=scale_ssp126),\n",
-    "    c=\"C0\",\n",
-    "    lw=3,\n",
-    "    label=\"SSP-126, 2071-2100\",\n",
-    ")\n",
-    "ax.plot(\n",
-    "    x,\n",
-    "    gev.pdf(x, shape_ssp245, loc=loc_ssp245, scale=scale_ssp245),\n",
-    "    c=\"C1\",\n",
-    "    lw=3,\n",
-    "    label=\"SSP-245, 2071-2100\",\n",
-    ")\n",
-    "ax.plot(\n",
-    "    x,\n",
-    "    gev.pdf(x, shape_ssp585, loc=loc_ssp585, scale=scale_ssp585),\n",
-    "    c=\"C2\",\n",
-    "    lw=3,\n",
-    "    label=\"SSP-585, 2071-2100\",\n",
-    ")\n",
-    "ax.legend()\n",
-    "ax.set_xlabel(\"Annual Maximum Daily Precipitation (mm/day)\")\n",
-    "ax.set_ylabel(\"Density\");"
-=======
     "*Example output:*\n",
     "\n",
     "<img alt='Solution hint' align='left' width=775.0 height=575.0 src=https://raw.githubusercontent.com/ClimateMatchAcademy/course-content/main/tutorials/W2D4_ClimateResponse-Extremes&Variability/static/W2D4_Tutorial6_Solution_0003aabd_0.png>\n",
     "\n"
->>>>>>> 816e15af
    ]
   },
   {
@@ -1296,14 +1232,6 @@
     "fit_ssp585 = ...\n",
     "\n",
     "\n",
-<<<<<<< HEAD
-    "# plot return values\n",
-    "fig, ax = plt.subplots()\n",
-    "_ = ...\n",
-    "_ = ...\n",
-    "_ = ...\n",
-    "_ = ...\n",
-=======
     "# plot\n",
     "fig, ax = plt.subplots()\n",
     "# Uncomment and complete\n",
@@ -1311,7 +1239,6 @@
     "# plot_return_levels(..., c=\"C0\", label=\"SSP-126, 2071-2100\", ax=ax)\n",
     "# plot_return_levels(..., c=\"C1\", label=\"SSP-245, 2071-2100\", ax=ax)\n",
     "# plot_return_levels(..., c=\"C2\", label=\"SSP-585, 2071-2100\", ax=ax)\n",
->>>>>>> 816e15af
     "ax.set_xlim(1, 200)\n",
     "ax.set_ylim(30, 110)\n",
     "ax.set_ylabel(\"Return Level (mm/day)\")\n",
