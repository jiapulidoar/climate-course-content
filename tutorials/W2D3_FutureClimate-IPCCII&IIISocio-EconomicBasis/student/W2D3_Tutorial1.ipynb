{
 "cells": [
  {
   "cell_type": "markdown",
   "id": "0881f688",
   "metadata": {
    "execution": {}
   },
   "source": [
<<<<<<< HEAD
    "[![Open In Colab](https://colab.research.google.com/assets/colab-badge.svg)](https://colab.research.google.com/github/ClimateMatchAcademy/course-content/blob/main/tutorials/W2D3_FutureClimate-IPCCII&IIISocio-EconomicBasis/W2D3_Tutorial1.ipynb) &nbsp; <a href=\"https://kaggle.com/kernels/welcome?src=https://raw.githubusercontent.com/ClimateMatchAcademy/course-content/main/tutorials/W2D3_FutureClimate-IPCCII&IIISocio-EconomicBasis/W2D3_Tutorial1.ipynb\" target=\"_parent\"><img src=\"https://kaggle.com/static/images/open-in-kaggle.svg\" alt=\"Open in Kaggle\"/></a>"
=======
    "[![Open In Colab](https://colab.research.google.com/assets/colab-badge.svg)](https://colab.research.google.com/github/ClimateMatchAcademy/course-content/blob/main/tutorials/W2D3_FutureClimate-IPCCII&amp;IIISocio-EconomicBasis/W2D3_Tutorial1.ipynb)   <a href=\"https://kaggle.com/kernels/welcome?src=https://raw.githubusercontent.com/{ORG}/course-content/main/tutorials/W2D3_FutureClimate-IPCCII&amp;IIISocio-EconomicBasis/W2D3_Tutorial1.ipynb\" target=\"_blank\"><img alt=\"Open in Kaggle\" src=\"https://kaggle.com/static/images/open-in-kaggle.svg\"/></a>"
   ]
  },
  {
   "attachments": {},
   "cell_type": "markdown",
   "id": "1380c3b2-590b-4271-9b2a-4c9830aab5ca",
   "metadata": {
    "execution": {}
   },
   "source": [
    "# **Tutorial 1:**\n",
    "\n",
    "**Week 2, Day 3: IPCC Socio-economic Basis**\n",
    "\n",
    "**Content creators:** Maximilian Puelma Touzel\n",
    "\n",
    "**Content reviewers:** Peter Ohue, Derick Temfack, Zahra Khodakaramimaghsoud, Peizhen Yang, Younkap Nina DuplexLaura Paccini, Sloane Garelick, Abigail Bodner, Manisha Sinha, Agustina Pesce, Dionessa Biton, Cheng Zhang, Jenna Pearson, Chi Zhang, Ohad Zivan\n",
    "\n",
    "**Content editors:** Jenna Pearson, Chi Zhang, Ohad Zivan\n",
    "\n",
    "**Production editors:** Wesley Banfield, Jenna Pearson, Chi Zhang, Ohad Zivan\n",
    "\n",
    "**Our 2023 Sponsors:** NASA TOPS and Google DeepMind"
>>>>>>> 816e15af
   ]
  },
  {
   "attachments": {},
   "cell_type": "markdown",
   "id": "EQcat4kN0AyT",
   "metadata": {
    "execution": {}
   },
   "source": [
    "# **Tutorial Objectives**\n",
    "During the first week of the course, you learned about types of climate data from measurements, proxies and models, and computational tools for assessing past, present and future climate variability recorded by this data. During day one of this week, you began to explore climate model data from Earth System Models (ESMs) simulations conducted for the recent Climate Model Intercomparison Project (CMIP6) that are presented in the report from the Intergovernmental Panel on Climate Changes (IPCC). However, the dominant source of uncertainty in those projections arise from how human society responds: e.g. how our emissions reduction and renewable energy technologies develop, how coherent our global politics are, how our consumption grows etc. For these reasons, in addition to understanding the physical basis of the climate variations projected by these models, it's also important to assess the current and future socioeconomic impact of climate change and what aspects of human activity are driving emissions. This day's tutorials focus on the socioeconomic projections regarding the future of climate change and are centered around the Shared Socioeconomic Pathways (SSP) framework used by the IPCC.\n",
    "\n",
    "In this first tutorial, you will see how society can be represented by inter-related socio-economic variables and thier projections into the future. This tutorial will provide insights into the pressing socioeconomic issues related to climate change, such as resource scarcity, population dynamics, and the potential impacts of unchecked resource extraction. In particular, you will see some socioeconomic projections of the Integrated Assessment Modelling (IAM) used by the IPCC, and the influence of shared socio-economic pathways on these projections. In the bulk of the tutorial, you will use the `World3` model, a tool developed in the 1970s to analyze potential economic and population scenarios. You will use it to learn about nonlinear, coupled dynamics of various aggregated world system variables and how this model informs modern day climate challenges."
   ]
  },
  {
   "attachments": {},
   "cell_type": "markdown",
   "id": "M1V4fv311VyL",
   "metadata": {
    "execution": {},
    "tags": []
   },
   "source": [
    "# **Setup**\n",
    "\n"
   ]
  },
  {
   "cell_type": "code",
   "execution_count": null,
   "id": "8zsv1T3Z1h0m",
   "metadata": {
    "execution": {},
    "executionInfo": {
     "elapsed": 1958,
     "status": "ok",
     "timestamp": 1682540361880,
     "user": {
      "displayName": "Sloane Garelick",
      "userId": "04706287370408131987"
     },
     "user_tz": 240
    },
    "tags": []
   },
   "outputs": [],
   "source": [
    "# imports\n",
    "from IPython.display import Math\n",
    "from IPython.display import display, HTML, Image\n",
    "import seaborn as sns\n",
    "import matplotlib.pyplot as plt\n",
    "import pandas as pd\n",
    "import numpy as np\n",
    "from ipywidgets import interact\n",
    "import ipywidgets as widgets\n",
    "import pooch\n",
<<<<<<< HEAD
=======
    "import os\n",
    "import tempfile\n",
>>>>>>> 816e15af
    "import urllib\n",
    "from pyworld3 import World3\n",
    "from pyworld3.utils import plot_world_variables"
   ]
  },
  {
<<<<<<< HEAD
=======
   "cell_type": "markdown",
   "metadata": {},
   "source": [
    "##  Figure settings\n"
   ]
  },
  {
>>>>>>> 816e15af
   "cell_type": "code",
   "execution_count": null,
   "id": "0d638867-ebd9-4bcd-9470-3f900632d26a",
   "metadata": {
    "cellView": "form",
<<<<<<< HEAD
    "execution": {}
=======
    "execution": {},
    "tags": [
     "hide-input"
    ]
>>>>>>> 816e15af
   },
   "outputs": [],
   "source": [
    "# @title Figure settings\n",
    "import ipywidgets as widgets  # interactive display\n",
    "\n",
<<<<<<< HEAD
    "%config InlineBackend.figure_format = 'retina'\n",
=======
>>>>>>> 816e15af
    "plt.style.use(\n",
    "    \"https://raw.githubusercontent.com/ClimateMatchAcademy/course-content/main/cma.mplstyle\"\n",
    ")\n",
    "\n",
    "sns.set_style(\"ticks\", {\"axes.grid\": False})\n",
    "%matplotlib inline\n",
    "display(HTML(\"<style>.container { width:100% !important; }</style>\"))\n",
    "params = {\"lines.linewidth\": \"3\"}\n",
    "plt.rcParams.update(params)"
   ]
  },
  {
<<<<<<< HEAD
=======
   "cell_type": "markdown",
   "metadata": {},
   "source": [
    "##  Helper functions\n"
   ]
  },
  {
>>>>>>> 816e15af
   "cell_type": "code",
   "execution_count": null,
   "id": "NRizLOHHmofT",
   "metadata": {
    "cellView": "form",
    "execution": {},
    "executionInfo": {
     "elapsed": 240,
     "status": "ok",
     "timestamp": 1682540400735,
     "user": {
      "displayName": "Sloane Garelick",
      "userId": "04706287370408131987"
     },
     "user_tz": 240
    },
<<<<<<< HEAD
    "tags": []
=======
    "tags": [
     "hide-input"
    ]
>>>>>>> 816e15af
   },
   "outputs": [],
   "source": [
    "# @title Helper functions\n",
    "\n",
    "\n",
    "def get_IPCC_data(var_name, path):\n",
    "    IAMdf = pd.read_excel(path)\n",
    "    IAMdf.drop(\n",
    "        IAMdf.tail(2).index, inplace=True\n",
    "    )  # excel file has 2 trailing rows of notes\n",
    "    IAMdf.drop(\n",
    "        [\"Model\", \"Region\", \"Variable\", \"Unit\", \"Notes\"], axis=1, inplace=True\n",
    "    )  # remove columns we won't need\n",
    "\n",
    "    # The data is in wideform (years are columns).\n",
    "    # Longform (year of each datum as a column) is more convenient.\n",
    "    # To collapse it to longform we'll use the `pd.wide_to_long` method that requires the following reformatting\n",
    "    IAMdf.rename(\n",
    "        columns=dict(\n",
    "            zip(IAMdf.columns[1:], [var_name + str(y) for y in IAMdf.columns[1:]])\n",
    "        ),\n",
    "        inplace=True,\n",
    "    )  # add 'pop' to the year columns to tell the method which columns to map\n",
    "    IAMdf.index = IAMdf.index.set_names([\"id\"])  # name index\n",
    "    IAMdf = IAMdf.reset_index()  # make index a column\n",
    "    IAMdf = pd.wide_to_long(IAMdf, [var_name], i=\"id\", j=\"year\")\n",
    "\n",
    "    IAMdf = IAMdf.reset_index().drop(\"id\", axis=1)  # do some post mapping renaming\n",
    "    IAMdf.year = IAMdf.year.apply(int)  # turn year data from string to int\n",
    "    if var_name == \"pop\":\n",
    "        IAMdf[var_name] = 1e6 * IAMdf[var_name]  # pop is in millions\n",
    "    elif var_name == \"CO2\":\n",
    "        IAMdf[var_name] = 1e6 * IAMdf[var_name]  # CO2 is in Mt CO2/yr\n",
    "    elif var_name == \"forcing\":\n",
    "        IAMdf = IAMdf  # forcing in W/m2\n",
    "    return IAMdf\n",
    "\n",
    "\n",
    "def run_and_plot(world3, nri_factor=1, new_lifetime_industrial_capital=14):\n",
    "    # nonrenewable resources initial [resource units]\n",
    "    world3.init_world3_constants(\n",
    "        nri=nri_factor * 1e12, alic1=14, alic2=new_lifetime_industrial_capital\n",
    "    )\n",
    "    world3.init_world3_variables()\n",
    "    world3.set_world3_table_functions()\n",
    "    world3.set_world3_delay_functions()\n",
    "    world3.run_world3(fast=False)\n",
    "\n",
    "    # select model variables to plot\n",
    "    variables = [\n",
    "        world3.nrfr,\n",
    "        world3.iopc,\n",
    "        world3.fpc,\n",
    "        world3.pop,\n",
    "        world3.ppolx,\n",
    "        world3.d,\n",
    "        world3.cdr,\n",
    "    ]\n",
    "    variable_labels = [\n",
    "        \"Resource\",  # nonrenewable resource fraction remaining (NRFR)\n",
    "        \"Industry\",  # industrial output per capita [dollars/person-year] (IOPC)\n",
    "        \"Food\",  # food production per capita [vegetable-equivalent kilograms/person-year] (FPC)\n",
    "        \"Population\",  # population [persons] (POP)\n",
    "        \"Pollution\",  # index of persistent pollution (PPOLX)\n",
    "        # (fraction of peristent pollution in 1970 = 1.36e8 pollution units)\n",
    "        \"Deaths\",\n",
    "        \"Deathrate\\n/1000\",\n",
    "    ]\n",
    "    variable_limits = [\n",
    "        [0, 1],\n",
    "        [0, 1e3],\n",
    "        [0, 1e3],\n",
    "        [0, 16e9],\n",
    "        [0, 32],\n",
    "        [0, 5e8],\n",
    "        [0, 250],\n",
    "    ]  # y axis ranges\n",
    "\n",
    "    plot_world_variables(\n",
    "        world3.time,\n",
    "        variables,\n",
    "        variable_labels,\n",
    "        variable_limits,\n",
    "        img_background=None,  # ./img/fig7-7.png\",\n",
    "        figsize=[4 + len(variables), 7],\n",
    "        title=\"initial non-renewable resources=\" + str(nri_factor) + \"*1e12\",\n",
    "        grid=True,\n",
    "    )\n",
    "\n",
    "    # overlay an SSP projection\n",
    "    scenario_name = \"SSP2-Baseline\"\n",
    "    pop_path = pooch.retrieve(\"https://osf.io/download/ed9aq/\", known_hash=None)\n",
    "    IAMpopdf = get_IPCC_data(\"pop\", pop_path)\n",
    "    year_data = IAMpopdf.loc[IAMpopdf.Scenario == scenario_name, \"year\"]\n",
    "    var_data = IAMpopdf.loc[IAMpopdf.Scenario == scenario_name, \"pop\"]\n",
    "    axs = plt.gcf().axes\n",
    "    axs[variable_labels.index(\"Population\")].plot(\n",
    "        year_data, var_data, \"r--\", label=scenario_name\n",
    "    )\n",
    "    axs[variable_labels.index(\"Population\")].legend(frameon=False)"
   ]
  },
  {
<<<<<<< HEAD
=======
   "cell_type": "markdown",
   "metadata": {},
   "source": [
    "##  Video 1: Title\n"
   ]
  },
  {
>>>>>>> 816e15af
   "cell_type": "code",
   "execution_count": null,
   "id": "d6b41597-ce2d-40ec-ac52-db2e86baa6b6",
   "metadata": {
    "cellView": "form",
<<<<<<< HEAD
    "execution": {}
=======
    "execution": {},
    "tags": [
     "hide-input"
    ]
>>>>>>> 816e15af
   },
   "outputs": [],
   "source": [
    "# @title Video 1: Title\n",
    "# Tech team will add code to format and display the video"
   ]
  },
  {
<<<<<<< HEAD
=======
   "cell_type": "code",
   "execution_count": null,
   "id": "52b595d0-c860-4d9e-8fe3-648b042c96a6",
   "metadata": {
    "execution": {}
   },
   "outputs": [],
   "source": [
    "# helper functions\n",
    "\n",
    "\n",
    "def pooch_load(filelocation=None, filename=None, processor=None):\n",
    "    shared_location = \"/home/jovyan/shared/Data/tutorials/W2D3_FutureClimate-IPCCII&IIISocio-EconomicBasis\"  # this is different for each day\n",
    "    user_temp_cache = tempfile.gettempdir()\n",
    "\n",
    "    if os.path.exists(os.path.join(shared_location, filename)):\n",
    "        file = os.path.join(shared_location, filename)\n",
    "    else:\n",
    "        file = pooch.retrieve(\n",
    "            filelocation,\n",
    "            known_hash=None,\n",
    "            fname=os.path.join(user_temp_cache, filename),\n",
    "            processor=processor,\n",
    "        )\n",
    "\n",
    "    return file"
   ]
  },
  {
>>>>>>> 816e15af
   "attachments": {},
   "cell_type": "markdown",
   "id": "iA4F5e7vrud2",
   "metadata": {
    "execution": {}
   },
   "source": [
    "# **Section 1: Exploring the IPCC's Socioeconomic Scenarios**\n",
    "\n",
    "In this, and subsequent, tutorials, you will explore Integrated Assessment Models (IAMs) which are the standard class of models used to make climate change projections. IAMs couple a climate model to an economic model, allowing us to evaluate the two-way coupling between economic productivity and climate change severity. IAMs can also account for changes that result from mitigation efforts, which lessen anthropogenic emissions. In other words, IAMs are models that link human economic activity with climate change. \n",
    "\n",
    "Let's start by investigating some IAM model output, which will prepare you to explore `World3` (which gives similar socioeconomic output) later in this tutorial.\n",
    "\n",
    "All data from the main simulations of the IAMs used in the IPCC reports is freely available for viewing [here](https://tntcat.iiasa.ac.at/SspDb/dsd). The simulations are labeled by both the Shared Socioeconomic Pathway (SSP1, SSP2, SSP3, SSP4, and SSP5) and the forcing level (greenhouse gas forcing of 2.6, 7.0, 8.5 W m<sup>2</sup> etc. by 2100). The 5 SSPS are: \n",
    "- SSP1: Sustainability (Taking the Green Road)\n",
    "- SSP2: Middle of the Road\n",
    "- SSP3: Regional Rivalry (A Rocky Road)\n",
    "- SSP4: Inequality (A Road divided)\n",
    "- SSP5: Fossil-fueled Development (Taking the Highway)\n",
    "You will learn more about how these 5 SSPs were determined in future tutorials.\n",
    "\n",
    "In previous days, you have looked at climate model data for projections of sea surface temperature change under different SSPs. We saw that applying different greenhouse gas forcings to a climate model affects global temperature projections and also influences other parts of the climate system, such as precipitation. In this section, we will take a look at the modelled socio-economic impacts associated with such changes to the physical climate system.\n",
    "\n",
    "It is possible to download the IAM data if you provide an email address, but for this tutorial the following files have already been downloaded:\n",
    "\n",
    "- Climate forcing\n",
    "- World population\n",
    "- Total CO<sub>2</sub> emissions\n",
    "\n",
    "Since the files all have the same name, `iamc_db.xlsx`, we have added '_forcing', '_pop', and '_CO2' to differentiate the files and have stored them in our OSF repository. \n",
    "\n",
    "Let's load and plot this data to explore the forcing, population and CO<sub>2</sub> emissions across the different SSP scenarios. You can utilize the pre-defined plotting function from above."
   ]
  },
  {
   "cell_type": "code",
   "execution_count": null,
   "id": "MxYat-fh2ka9",
   "metadata": {
    "execution": {},
    "executionInfo": {
     "elapsed": 7367,
     "status": "ok",
     "timestamp": 1682540448015,
     "user": {
      "displayName": "Sloane Garelick",
      "userId": "04706287370408131987"
     },
     "user_tz": 240
    },
    "tags": []
   },
   "outputs": [],
   "source": [
    "var_names = [\"forcing\", \"pop\", \"CO2\"]\n",
<<<<<<< HEAD
=======
    "filenames = [\"iamc_db_forcing.xlsx\", \"iamc_db_pop.xlsx\", \"iamc_db_CO2.xlsx\"]\n",
>>>>>>> 816e15af
    "paths = [\n",
    "    \"https://osf.io/download/tkrf7/\",\n",
    "    \"https://osf.io/download/ed9aq/\",\n",
    "    \"https://osf.io/download/gcb79/\",\n",
    "]\n",
<<<<<<< HEAD
=======
    "files = [pooch_load(path, filename) for path, filename in zip(paths, filenames)]\n",
>>>>>>> 816e15af
    "axis_size = 4\n",
    "fig, ax = plt.subplots(\n",
    "    1, len(var_names), figsize=(axis_size * len(var_names), axis_size)\n",
    ")\n",
    "for ax_idx, var_name in enumerate(var_names):\n",
<<<<<<< HEAD
    "    path = pooch.retrieve(paths[ax_idx], known_hash=None)\n",
    "    data_df = get_IPCC_data(var_name, path)\n",
=======
    "    data_df = get_IPCC_data(var_name, files[ax_idx])\n",
>>>>>>> 816e15af
    "    sns.lineplot(\n",
    "        ax=ax[ax_idx], data=data_df, x=\"year\", y=var_name, hue=\"Scenario\"\n",
    "    )  # plot the data"
   ]
  },
  {
   "attachments": {},
   "cell_type": "markdown",
   "id": "2eKbbM-g6Vai",
   "metadata": {
    "execution": {}
   },
   "source": [
    "The projections in the plots you just created show changes in climate forcing (left), population (middle) and CO<sub>2</sub> emissions (right) across the five different SSP scenarios computed at thier baseline forcing level (different for each scenario), which are each represented by a distinct color in each plot.\n",
    "\n",
    "The projections for each SSP are created by optimizing economic activity within the constraint of a given level of greenhouse gas forcing at 2100. This activity drives distinct temperature changes via the emissions it produces, which are inputted into a socioeconomic model component to compute economic damages. These damages feedback into the model to limit emissions-producing economic activity. The forcing constraint ensures the amount of emissions produced is consistent for that particular scenario. In other words, the projected temperature change under different scenarios is fed to a socioeconomic model component in order to assess the socioeconomic impacts resulting from the temperature change associated with each SSP.\n",
    "\n",
    "Not every variable in IAMs is endogenous (i.e. determined by other variables in the model). Some variables, like population or technology growth, are exogeneous (i.e. variables whose time course is given to the model). In this case, the time course of population and economic growth, are derived from simple growth models. "
   ]
  },
  {
   "attachments": {},
   "cell_type": "markdown",
   "id": "874e058f",
   "metadata": {
    "execution": {}
   },
   "source": [
    "### **Question 1**\n",
    "\n",
    "1. Having watched the video on the limits of growth, why might the continued growth in both population and economy not be assured?"
   ]
  },
  {
   "cell_type": "markdown",
   "id": "34448cce-14a6-43a1-b568-9f85dac5ed7c",
   "metadata": {
    "colab_type": "text",
    "execution": {}
   },
   "source": [
    "[*Click for solution*](https://github.com/ClimateMatchAcademy/course-content/tree/main/tutorials/W2D3_FutureClimate-IPCCII&IIISocio-EconomicBasis/solutions/W2D3_Tutorial1_Solution_b081dd60.py)\n",
    "\n"
   ]
  },
  {
   "attachments": {},
   "cell_type": "markdown",
   "id": "45de06d8",
   "metadata": {
    "execution": {}
   },
   "source": [
    "# **Section 2: World Models and `World3`**\n",
    "In this section you will take a step back from IAMs and use another model class, *world models*, to first explore how socioeconomic system variables like population, capital and pollution co-vary. You've already seen world models in the video for this tutorial, but let's recap what they are and why they are interesting."
   ]
  },
  {
   "attachments": {},
   "cell_type": "markdown",
   "id": "UU_Vc35qk0hl",
   "metadata": {
    "execution": {}
   },
   "source": [
    "\n",
    "World models are computational models that incorporate natural physical limits in the economy. For example, world models can help to assess the impact of an economy based on growth-oriented extraction of a finite resource. All variables in world model are endogeneous. Recall that endogeneous variables determined by other variables in the model, rather than being given to the model. Therefore, world models are self-contained and simply run as a dynamical system: given an initial condition (a value for all variables) and the equations describing rates of change of the variables, they output the subsequent time series of these variables. The important variables in a world model are similar to those of Integrated Assessment Models: capital, production, population, pollution etc. \n",
    "\n",
    "`World3` is a world model that was developed in the 1970s and doesn't have an explicit climate component (perhaps its developers were unaware of climate change at the time, as many were back then). However, `World3` does have a *pollution* variable that is driven by industrial activity, and this pollution negatively impacts food production and directly increases mortality rates via health effects. If we were developing `World3` today with our knowledge of human-driven climate change, we would add greenhouse gas emissions as a component of the pollution variable, which is the place in `World3` representing the damaging waste of our industrial activity.  \n",
    "\n",
    "The reason we are looking at `World3` here in this first tutorial, is that:\n",
    "1. `World3` is an instructive world model of the resource depletion and pollution problem. It is essential to understand the forcings, feedbacks and results associated with these problems because they directly contribute to climate change. More specifically, understanding these problems helps us understand the socioeconomic forces driving the emissions that are the source of the climate change problem.\n",
    "2. World models provide an alternative modelling tradition not steeped in the neoclassical economics on which IAMs are based. This provides some diversity in perspective.\n",
    "\n",
    "*Note: the model in `World3` is not only wrong (i.e. missing many variables), but is a poor idealization. In other words, the `World3` model is not necessarily qualitatively predictive because it is missing some determining variables/model features (e.g. technology innovation/adaptation). It is thus almost certainly not predictive, but is still useful for thinking about 'world systems' because it includes important relationships between some key natural and socio-economic variables that we will look at here. In later tutorials, we will learn about similr critiques of elements of IAMs (e.g. for lacking important variables).*"
   ]
  },
  {
   "attachments": {},
   "cell_type": "markdown",
   "id": "TxRZr3mHIPhb",
   "metadata": {
    "execution": {}
   },
   "source": [
    "## **Section 2.1: A Complete Map of `World3`**\n",
    "\n",
    "Now that we have a basic understanding of World3, we can start to explore some more specific components and interactions of the model. \n",
    "\n",
    "Welcome to World3! Here is a stock-flow diagram of the full model:"
   ]
  },
  {
   "cell_type": "code",
   "execution_count": null,
   "id": "65f67f6e",
   "metadata": {
    "execution": {},
    "executionInfo": {
     "elapsed": 2203,
     "status": "ok",
     "timestamp": 1682540473951,
     "user": {
      "displayName": "Sloane Garelick",
      "userId": "04706287370408131987"
     },
     "user_tz": 240
    },
    "tags": []
   },
   "outputs": [],
   "source": [
    "display(Image(url=\"https://osf.io/download/hzrsn/\", width=1000, unconfined=True))\n",
    "# copyrighted image from the textbook:\n",
    "# Meadows, D.L.; Behrens, W.W.; Meadows, D.L.; Naill, R.F.; Randers, J.; Zahn, E.K.O. The Dynamics of Growth in a Finite World; Wright-Allen Press: Cambridge, MA, USA, 1974.\n",
    "# Source: https://www.mdpi.com/sustainability/sustainability-07-09864/article_deploy/html/images/sustainability-07-09864-g001.png\n",
    "# Alternate image from the precursor model: Jay Forrester's world dynamic model: https://petterholdotme.files.wordpress.com/2022/04/world-dynamics.png"
   ]
  },
  {
   "attachments": {},
   "cell_type": "markdown",
   "id": "6014eee7",
   "metadata": {
    "execution": {}
   },
   "source": [
    "### **Question 2.1**\n",
    "1. Increase the width of this image to 3000. \n",
    "2. Scroll around the larger image you just created to see what words you find in the node labels of the different parts of the model. Suggest a category label for each quadrant of the model."
   ]
  },
  {
   "cell_type": "code",
   "execution_count": null,
   "id": "4ea502f7",
   "metadata": {
    "execution": {}
   },
   "outputs": [],
   "source": [
    "#################################################\n",
    "## TODO for students: details of what they should do ##\n",
    "# Fill out function and remove\n",
    "raise NotImplementedError(\"1. Increase the width of this image to 3000.\")\n",
    "#################################################\n",
    "\n",
<<<<<<< HEAD
    "display(Image(url=\"https://osf.io/download/hzrsn/\", width=3000, unconfined=True))"
=======
    "display(Image(url=\"https://osf.io/download/hzrsn/\", width=..., unconfined=True))"
>>>>>>> 816e15af
   ]
  },
  {
   "cell_type": "markdown",
   "id": "c927cce9",
   "metadata": {
    "colab_type": "text",
    "execution": {}
   },
   "source": [
    "[*Click for solution*](https://github.com/ClimateMatchAcademy/course-content/tree/main/tutorials/W2D3_FutureClimate-IPCCII&IIISocio-EconomicBasis/solutions/W2D3_Tutorial1_Solution_3637d20e.py)\n",
    "\n"
   ]
  },
  {
   "cell_type": "markdown",
   "id": "7f840990-ce82-4a7a-b700-51a40e48177e",
   "metadata": {
    "colab_type": "text",
    "execution": {}
   },
   "source": [
    "[*Click for solution*](https://github.com/ClimateMatchAcademy/course-content/tree/main/tutorials/W2D3_FutureClimate-IPCCII&IIISocio-EconomicBasis/solutions/W2D3_Tutorial1_Solution_8b3d4f01.py)\n",
    "\n"
   ]
  },
  {
   "attachments": {},
   "cell_type": "markdown",
   "id": "5b59aa71",
   "metadata": {
    "execution": {}
   },
   "source": [
    "## **Section 2.2: A Sub-region of the Map of `World3`**\n",
    "\n",
    "Here is a reduced diagram containing only some major variables in the model and their couplings:"
   ]
  },
  {
   "cell_type": "code",
   "execution_count": null,
   "id": "d218991e",
   "metadata": {
    "execution": {},
    "executionInfo": {
     "elapsed": 603,
     "status": "ok",
     "timestamp": 1682540490373,
     "user": {
      "displayName": "Sloane Garelick",
      "userId": "04706287370408131987"
     },
     "user_tz": 240
    },
    "tags": []
   },
   "outputs": [],
   "source": [
    "display(Image(url=\"https://osf.io/download/h3mj2/\", width=250))\n",
    "# modified from another copyrighted image from Limits To Growth (1972, page 97)"
   ]
  },
  {
   "attachments": {},
   "cell_type": "markdown",
   "id": "l87rJWT5pwnG",
   "metadata": {
    "execution": {}
   },
   "source": [
    "This image can be used to follow a *pathway* describing the flow of model variable dependencies to gain insight into how the model works (note this use of the word 'pathway' is distinct from that in 'socioeconomic pathways'). When a pathway comes back to itself, this is a termed a feedback pathway (or feedback loop) by which changes can be amplified or attenuated by the way the model couples distinct variables. Recall from W1D1 that there are two types of feedbacks: positives feedbacks (change in variable A causes a change in variable B, which in turn causes a change in variable A in the same direction as the initial change) and negative feedbaks (change in variable A causes a change in variable B, which in turn causes a change in variable A in the opposite direction as the initial change). \n",
    "\n",
    "Let's look at some important feedback pathways in the model that appear in this image (also see pg. 95 of [Limits of growth](http://www.donellameadows.org/wp-content/userfiles/Limits-to-Growth-digital-scan-version.pdf)): \n",
    "- The two positive feedback loops involving births and investment generate the exponential growth behavior of population and capital, respectively.\n",
    "    - Investment drives industrial capital which drives industrial output which drives investment.\n",
    "    - Population drives births drives population.\n",
    "- The two negative feedback loops involving deaths and depreciation tend to regulate this exponential growth.\n",
    "    - Industrial capital drives up depreciation which lowers industrial capital.\n",
    "    - Population drives deaths which lowers population.\n",
    "\n",
    "There is a clear and intricate web of dependencies between these various factors. Changes in one area, such as industrial investment, can have cascading effects through this system, ultimately influencing population size, health, and wellbeing. This underscores the interconnected nature of socio-economic systems and the environment."
   ]
  },
  {
   "attachments": {},
   "cell_type": "markdown",
   "id": "bea33392",
   "metadata": {
    "execution": {}
   },
   "source": [
    "### **Questions 2.2**\n",
    "Based on the model variable dependancy pathway described above and in the image, can you describe a: \n",
    "1. *Positive* feedback loop? \n",
    "2. *Negative* feedback loop? "
   ]
  },
  {
   "cell_type": "markdown",
   "id": "94cbd780-6a62-44a3-ab81-1504b4ec0e42",
   "metadata": {
    "colab_type": "text",
    "execution": {}
   },
   "source": [
    "[*Click for solution*](https://github.com/ClimateMatchAcademy/course-content/tree/main/tutorials/W2D3_FutureClimate-IPCCII&IIISocio-EconomicBasis/solutions/W2D3_Tutorial1_Solution_9c4840e8.py)\n",
    "\n"
   ]
  },
  {
   "attachments": {},
   "cell_type": "markdown",
   "id": "ead3ede2",
   "metadata": {
    "execution": {}
   },
   "source": [
    "### A note on exponential growth in a bounded system\n",
    "Consider a bounded system undergoing only positive feedback leading to exponential growth. The characteristic duration of growth until the system state reaches the system boundary is only weakly sensitive to the size of the boundary. For example, in the context of exponential resource-driven economic growth on Earth, reaching the boundary means exhausting its accessible physical resources. Ten times more or less of the starting amount of accessible resources only changes the time at which those resources are exhausted by a factor of 2 up or down, respectively. \n",
    "\n",
    "Physics demands that behind the exponential extraction of resources is an exponential use of an energy resource. In recent times on Earth, this has been fossil fuels, which are non-renewable. Legitimate concerns of peak oil in the late 1990s were quelled by the Shale revolution in the United States and other technological advances in oil and gas exploration and exploitation. These have increased (by a factor between 2 and 4) the total amount of known reserves that can be profitably exploited. While this increase is significant on an linear scale, it is negligible on an exponential scale. Looking forward, the largest estimates for how much larger accessible oil and gas reserves will be are within an order of magnitude of current reserves. Presuming resource-driven growth economics continues, whatever accessible oil and gass is left will then be exhausted within a short period of time (e.g. within a century). \n",
    "\n",
    "Exponential growth in a bounded system will often slow as it reaches the boundary because of boundary-sized feedback effects. In our case, demand growth for fossil fuels is starting to slow with the development of renewable energy sources. There still substantial uncertainty about how these feedbacks will play out. Some questions to consider: \n",
    "- whether the transition to renewable energy sources can happen before we exhaust the associated non-renewable resources. \n",
    "- Once transitioned, whether the non-renewable resource use (e.g. of rare-earth metals) needed to sustain the renewable energy sector is sustainable in a growth-based economics\n",
    "- Once transitioned, whether this renewable energy resource might not slow, but instead accelerate the extraction of all non-renewable resources (see [Jevon's paradox](https://en.wikipedia.org/wiki/Jevons_paradox))."
   ]
  },
  {
   "attachments": {},
   "cell_type": "markdown",
   "id": "Hf3NItAL2qYj",
   "metadata": {
    "execution": {}
   },
   "source": [
    "# **Section 3: Working with `pyworld3`**"
   ]
  },
  {
   "attachments": {},
   "cell_type": "markdown",
   "id": "fef13943",
   "metadata": {
    "execution": {}
   },
   "source": [
    "In this section you will use a `python` implementation of the `World3` called `pyworld3`. This model is openly accessible [here](https://github.com/cvanwynsberghe/pyworld3).\n",
    "\n",
    "We have pre-defined a plotting function that also runs `pyworld3`, that you will use in this section. The plotting function has two inputs: \n",
    "- **nri_factor**: the initial amount of non-renewable resources. For example, this could include coal, natural gas and oil.\n",
    "- **new_lifetime_industrial_capital**: a perturbed value of the lifetime of industrial capital to which the system will be perturbed at the perturbation year. For example, this variable could be used to represent a transition from fossil fuel-burning power plants to lower-emitting technologies.\n",
    "\n",
    "In addition, you need to set the end year of the simulations you wish to conduct. In this example, you should stop the simulations at 2100, which is also when most IPCC Earth System Model projections end."
   ]
  },
  {
   "cell_type": "code",
   "execution_count": null,
   "id": "860dbb98",
   "metadata": {
    "execution": {},
    "tags": []
   },
   "outputs": [],
   "source": [
    "maxyear = 2100"
   ]
  },
  {
   "attachments": {},
   "cell_type": "markdown",
   "id": "58291cec",
   "metadata": {
    "execution": {}
   },
   "source": [
    "In this section, you will use `pyworld3` to assess changes associated with three different scenarios:\n",
    "1. **Business-As-Usual (BAU)**: assumes continued growth based on historical trends and specified amount of non-renewable resources \n",
    "2. **Abundant Resources (BAU3)**: same as BAU but with triple the amount of initial non-renewable resources \n",
    "3. **BAU3 with Active Cap on Production**: same as BAU3 but a step decrease in the lifetime of industrial capital, by imposing a reduction from 14 to 8 years in 2025.\n",
    "\n",
    "For each scenario, you will plot and assess changes in multiple variables:\n",
    "- **Death rate**: number of deaths per 1000 people\n",
    "- **Deaths**: number of deaths\n",
    "- **Pollution**: index of persistent pollution (fraction of peristent pollution in 1970 = 1.36e8 pollution units)\n",
    "- **Population**: population (people)\n",
    "- **Food**: food production per capita (vegetable-equivalent kilograms/person-year)\n",
    "- **Industry**: industrial output per capita (dollars/person-year)\n",
    "- **Resource**: nonrenewable resource fraction remaining (of 1e12 resource units). This includes all nonrenewable resources (e.g. ecosystems).\n"
   ]
  },
  {
   "attachments": {},
   "cell_type": "markdown",
   "id": "0f3c6305",
   "metadata": {
    "execution": {}
   },
   "source": [
    "## **Section 3.1: Original (Business-As-Usual - *BAU*) Scenario**"
   ]
  },
  {
   "attachments": {},
   "cell_type": "markdown",
   "id": "a7f9ca83",
   "metadata": {
    "execution": {}
   },
   "source": [
    "The Business-As-Usual (*BAU*) scenario assumes continued growth based on historical trends. In this scenario there is specified amount of accessible, remaining non-renewable resources (normalized to 1 in the plots)."
   ]
  },
  {
   "cell_type": "code",
   "execution_count": null,
   "id": "f646a99e",
   "metadata": {
    "execution": {},
    "executionInfo": {
     "elapsed": 6633,
     "status": "ok",
     "timestamp": 1681919663027,
     "user": {
      "displayName": "Maximilian Puelma Touzel",
      "userId": "09308600515315501700"
     },
     "user_tz": 240
    },
    "tags": []
   },
   "outputs": [],
   "source": [
    "world3 = World3(year_max=maxyear)  # default value for nri_factor is 1\n",
    "run_and_plot(world3)\n",
    "# plt.savefig(\"world3_timeseries_case_1.png\",transparent=True,bbox_inches=\"tight\",dpi=300)"
   ]
  },
  {
   "attachments": {},
   "cell_type": "markdown",
   "id": "b4c58f02",
   "metadata": {
    "execution": {}
   },
   "source": [
    "Initially, industrial production (rising orange), food per capita (rising green) and population (rising red) experience growth. However, as non-renewable resources start rapidly decline (falling blue), industrial production begins to decline (falling orange). This decline subsequently causes a decrease in food production (falling green), which causes an increase in the death rate (rising pink) and a decline in population (falling red) during the latter half of the 21st century. This scenario is resource-constrained because the collapse in growth that occured in the middle of the 21st century was initially driven by a decline in available resources.\n",
    "\n",
    "For comparison, the red dashed line represents the population projection for the IPCC baseline scenario of SSP2, a 'Middle of the road' scenario in which current trends continue (effecively the business-as-usual SSP scenario). Note the difference with the population projection of `world3`'s BAU scenario. While a priori unclear, the origin of this discrepancy likely arises from the different values that were chosen for the many parameters as well as which components and interactions were assumed when designing a world model or IAM. One obvious difference is the assumption of continued economic growth (decoupled from resource use) in SSP2. The large prediction uncertainty inherent in this modelling activity limits its predictive power. However, characteristic mechanisms (e.g. feedback pathways) are shared across these very different models and imply characteristic phenomena (e.g. population saturation)."
   ]
  },
  {
   "attachments": {},
   "cell_type": "markdown",
   "id": "2d246e29",
   "metadata": {
    "execution": {}
   },
   "source": [
    "## **Section 3.2: *BAU3* - An Abundant Resource Scenario**"
   ]
  },
  {
   "attachments": {},
   "cell_type": "markdown",
   "id": "5379aa24",
   "metadata": {
    "execution": {}
   },
   "source": [
    "The previous scenario was resource-constrained, as the collapse in growth was driven by the limited available resources in the middle of the 21st century. In this section you will create a scenario that is not purely resource-constrained by initializing the `pyworld3` with triple the initial non-renewable resources of the *BAU* scenario. As such, let's call this new scenario *BAU3*."
   ]
  },
  {
   "attachments": {},
   "cell_type": "markdown",
   "id": "dbc89d11-1d85-453d-8a9a-ef9fde94c0f7",
   "metadata": {
    "execution": {}
   },
   "source": [
    "### **Coding Exercise 3.2**"
   ]
  },
  {
   "attachments": {},
   "cell_type": "markdown",
   "id": "fabc9999",
   "metadata": {
    "execution": {}
   },
   "source": [
    "To create the *BAU3* scenario you will need to triple the initial resources (`nri_factor`). Tripling the initial resources could represent the effect of increased efficiency in resource extraction via approaches such as changes in crop yields (as has been observed over recent decades), or the \"learning-by-doing\" effect that productivity is achieved through practice and innovations (as seen in the economics of many energy technologies). \n",
    "\n",
    "**Based on the input parameters of the `run_and_plot()` function discussed above, run the *BAU3* scenario and plot the output.** "
   ]
  },
  {
   "cell_type": "code",
   "execution_count": null,
   "id": "79521d33",
   "metadata": {
    "execution": {}
   },
   "outputs": [],
   "source": [
    "run_and_plot(world3, nri_factor=3)\n",
    "# plt.savefig(\"world3_timeseries_case_2.png\",transparent=True,bbox_inches=\"tight\",dpi=300)"
   ]
  },
  {
   "cell_type": "markdown",
   "id": "53b96171",
   "metadata": {
    "colab_type": "text",
    "execution": {},
    "executionInfo": {
     "elapsed": 5525,
     "status": "ok",
     "timestamp": 1681919668522,
     "user": {
      "displayName": "Maximilian Puelma Touzel",
      "userId": "09308600515315501700"
     },
     "user_tz": 240
    },
    "tags": []
   },
   "source": [
    "[*Click for solution*](https://github.com/ClimateMatchAcademy/course-content/tree/main/tutorials/W2D3_FutureClimate-IPCCII&IIISocio-EconomicBasis/solutions/W2D3_Tutorial1_Solution_cf331b68.py)\n",
    "\n",
    "*Example output:*\n",
    "\n",
    "<img alt='Solution hint' align='left' width=1037.0 height=683.0 src=https://raw.githubusercontent.com/ClimateMatchAcademy/course-content/main/tutorials/W2D3_FutureClimate-IPCCII&IIISocio-EconomicBasis/static/W2D3_Tutorial1_Solution_cf331b68_1.png>\n",
    "\n"
   ]
  },
  {
   "attachments": {},
   "cell_type": "markdown",
   "id": "588eee43",
   "metadata": {
    "execution": {}
   },
   "source": [
    "Notice that the decline in industrial production (orange) still occurs in this scenario, but it is delayed by a few decades due to the larger initial resource pool (blue). However, unlike the previous case that was resource-constrained, the extended period of exponential industrial growth (orange) in this scenario leads to a significant increase in pollution (purple). As a result, the population crash (red), which is now driven by both increased pollution (purple) and diminishing resources (blue), is faster and more substantial than the *BAU* scenario's population crash.\n",
    "\n",
    "In this BAU3 scenario, the population growth and crash more closely resembles the population projection for the IPCC baseline scenario of SSP2 than the BAU scenario, but there is still a contrast between the two population projections. "
   ]
  },
  {
   "attachments": {},
   "cell_type": "markdown",
   "id": "7db71fa7",
   "metadata": {
    "execution": {}
   },
   "source": [
    "## **Section 3.3: *BAU3* with an Active Cap on Production**"
   ]
  },
  {
   "attachments": {},
   "cell_type": "markdown",
   "id": "04b5cc26",
   "metadata": {
    "execution": {}
   },
   "source": [
    "In the BAU and BAU3 scenarios, we assessed the impact of changes in initial resource availability (`nri_factor`). However, another important variable to consider is the lifetime of industrial capital (`new_lifetime_industrial_capital`). Economic growth is likely to result in increaesd energy demand, but it's essential to find a way to avoid high levels of climate warming while also meeting the growing world energy demands. To do so would require rapidly transforming current capital infrastructure in our energy system so that it relies on technologies that produce significantly less greenhouse gas emissions. For further details of IAM transitioning with reductions in lifetime capital see [Rozenberg et al. *Environ. Res. Lett.* (2015)](https://iopscience.iop.org/article/10.1088/1748-9326/10/9/095006/pdf).\n",
    "\n",
    "In this section, you will assess the effects of reducing the lifetime of industrial capital. We will use the same BAU3 scenario with triple the initial resources, but will adjust the `new_lifetime_industrial_capital` variable to reflect a reduced lifetime of industrial capital. Specifically, this scenario turn down production abruptly via a step decrease in the lifetime of industrial capital, by imposing a reduction from 14 to 8 years in 2025."
   ]
  },
  {
   "cell_type": "code",
   "execution_count": null,
   "id": "51ed70f5",
   "metadata": {
    "execution": {},
    "executionInfo": {
     "elapsed": 10307,
     "status": "ok",
     "timestamp": 1681919678822,
     "user": {
      "displayName": "Maximilian Puelma Touzel",
      "userId": "09308600515315501700"
     },
     "user_tz": 240
    },
    "tags": []
   },
   "outputs": [],
   "source": [
    "world3 = World3(pyear=2025, year_max=2100)\n",
    "run_and_plot(world3, nri_factor=3, new_lifetime_industrial_capital=8)\n",
    "# plt.savefig(\"world3_timeseries_case_3.png\",transparent=True,bbox_inches=\"tight\",dpi=300)"
   ]
  },
  {
   "attachments": {},
   "cell_type": "markdown",
   "id": "8551873d",
   "metadata": {
    "execution": {}
   },
   "source": [
    "Notice that by reducing production (orange), pollution levels are also reduced (purple), which in turn limits the decline in population to a plateau (red). This approach preserves a significant amount of non-renewable resource (blue). However, over time, the asymptotic death rate (pink) gradually increases, approaching that of the BAU3 scenario without the reduced production. As a result, the population plateau is not sustained, and the population continues to decline slowly beyond the year 2100."
   ]
  },
  {
   "attachments": {},
   "cell_type": "markdown",
   "id": "759bcdbd",
   "metadata": {
    "execution": {}
   },
   "source": [
    "Additionally, dropping industrial output (as we did in this scenario) negatively impacts our ability to develop new technologies, e.g. those needed for decarbonization (c.f. the article [Decarbonizing the downturn: Addressing climate change in an age of stagnation by Copley, 2022](https://journals.sagepub.com/doi/full/10.1177/10245294221120986). This stagnation scenario is a central challenge faced in the narrative of Shared Socio-economic Pathway 3 (SSP3 *Regional Rivary*)."
   ]
  },
  {
   "attachments": {},
   "cell_type": "markdown",
   "id": "d55e6087",
   "metadata": {
    "execution": {}
   },
   "source": [
    "### **Questions 3.3:**\n",
    "1. What scenarios might lead to a drop in the lifetime of industrial capital?\n",
    "2. What are some important features of the world, society, and/or economy that are missing in this model?"
   ]
  },
  {
   "cell_type": "markdown",
   "id": "7ecc0363-7b2a-4b9b-a5b1-f3989a4bae6f",
   "metadata": {
    "colab_type": "text",
    "execution": {}
   },
   "source": [
    "[*Click for solution*](https://github.com/ClimateMatchAcademy/course-content/tree/main/tutorials/W2D3_FutureClimate-IPCCII&IIISocio-EconomicBasis/solutions/W2D3_Tutorial1_Solution_4f5777c0.py)\n",
    "\n"
   ]
  },
  {
   "attachments": {},
   "cell_type": "markdown",
   "id": "1e328e57",
   "metadata": {
    "execution": {}
   },
   "source": [
    "## **Section 3.4: Validity and Limitations of `pyworld3`**"
   ]
  },
  {
   "attachments": {},
   "cell_type": "markdown",
   "id": "a1498d51",
   "metadata": {
    "execution": {}
   },
   "source": [
    "Validity analyses for `pyworld3` are presented in the `pyworld3` github repository. For example, shown below is the `pyworld3` standard run simulation output (shown in the same colors we've been using throughout this tutorial) compared to the original World3 model output (shown in black):"
   ]
  },
  {
<<<<<<< HEAD
   "cell_type": "code",
   "execution_count": null,
   "id": "e904c187",
   "metadata": {
    "execution": {}
   },
   "outputs": [],
   "source": [
    "display(\n",
    "    Image(\n",
    "        url=\"https://github.com/cvanwynsberghe/pyworld3/raw/main/img/result_standard_run.png\",\n",
    "        width=250,\n",
    "    )\n",
    ")"
=======
   "cell_type": "markdown",
   "id": "36924236-12d2-4063-b59f-60242179b300",
   "metadata": {
    "execution": {}
   },
   "source": [
    "![results](https://github.com/cvanwynsberghe/pyworld3/raw/main/img/result_standard_run.png)|\n",
    "-"
>>>>>>> 816e15af
   ]
  },
  {
   "attachments": {},
   "cell_type": "markdown",
   "id": "5680c6c0",
   "metadata": {
    "execution": {}
   },
   "source": [
    "Overall, the `pyworld3` simulation output replicates well the original World3 simulation.\n",
    "\n",
    "Note that there are limitations to the `world3` model that are important to remember:\n",
    "\n",
    "- There is no spatial structure. Spatial structure is important, as it allows for distinct regional solutions that aid or hinder global cooperation\n",
    "- The model ignores technology innovation, including innovations in adaptation and mitigation\n",
    "- There is an *ad hoc* relationship between economic growth, investment in health services, and changes in life expectancy\n",
    "- The model only includes a monolithic non-renewable resource (e.g. doesn't break down the resource into renewable and non-renewable classes)"
   ]
  },
  {
   "attachments": {},
   "cell_type": "markdown",
   "id": "95af03ec-7548-429c-97ac-eb111e88add4",
   "metadata": {
    "execution": {}
   },
   "source": [
    "# **Summary**\n",
    "In this tutorial, you explored a socio-economic model based on resource extraction. This is the conceptual basis of the world models within IAMs used in IPCC projections. \n",
    "\n",
    "You examined this interplay through `World3`, a *World model* which is a class of model similar to IAMs. You followed several variable dependency pathways within this model to identify some positive and negative feedback loops, and then you used this model to simulate 3 future scenarios which varied in their amount of initially available non-renewable resources and the lifetime of capital. Through these simulations you explored the factors driving current population growth, and its future projected decline or stabilization. In particular, you found rapid resource consumption can have negative impacts by exhausting these resources and/or by increasing pollution and reducing human health, thus highlighting the potential threats of unregulated resource extraction on a finite planet.\n",
    "\n",
    "Finally, you learned about some of the limitations of models like `World3`, as they don't include some important natural and socio-economic variables. By exploring these complex concepts, you are now better equipped to engage with discussions on climate change, resource management, and sustainable economic growth."
   ]
  },
  {
   "attachments": {},
   "cell_type": "markdown",
   "id": "41e7e135",
   "metadata": {
    "execution": {}
   },
   "source": [
    "# **Resources**\n",
    "\n",
    "The data for the IAMs used in this tutorial, as well as the main simulations of the IAMs used in the IPCC reports can be accessed h[here](https://tntcat.iiasa.ac.at/SspDb/dsd). \n",
    "\n",
    "The `pyworld3` model and data used in this tutorial can be accessed [here](https://github.com/cvanwynsberghe/pyworld3)."
   ]
  }
 ],
 "metadata": {
  "colab": {
   "collapsed_sections": [],
   "include_colab_link": true,
   "name": "W2D3_Tutorial1",
   "provenance": [],
   "toc_visible": true
  },
  "kernel": {
   "display_name": "Python 3",
   "language": "python",
   "name": "python3"
  },
  "kernelspec": {
   "display_name": "Python 3 (ipykernel)",
   "language": "python",
   "name": "python3"
  },
  "language_info": {
   "codemirror_mode": {
    "name": "ipython",
    "version": 3
   },
   "file_extension": ".py",
   "mimetype": "text/x-python",
   "name": "python",
   "nbconvert_exporter": "python",
   "pygments_lexer": "ipython3",
   "version": "3.10.12"
  }
 },
 "nbformat": 4,
 "nbformat_minor": 5
}<|MERGE_RESOLUTION|>--- conflicted
+++ resolved
@@ -7,9 +7,6 @@
     "execution": {}
    },
    "source": [
-<<<<<<< HEAD
-    "[![Open In Colab](https://colab.research.google.com/assets/colab-badge.svg)](https://colab.research.google.com/github/ClimateMatchAcademy/course-content/blob/main/tutorials/W2D3_FutureClimate-IPCCII&IIISocio-EconomicBasis/W2D3_Tutorial1.ipynb) &nbsp; <a href=\"https://kaggle.com/kernels/welcome?src=https://raw.githubusercontent.com/ClimateMatchAcademy/course-content/main/tutorials/W2D3_FutureClimate-IPCCII&IIISocio-EconomicBasis/W2D3_Tutorial1.ipynb\" target=\"_parent\"><img src=\"https://kaggle.com/static/images/open-in-kaggle.svg\" alt=\"Open in Kaggle\"/></a>"
-=======
     "[![Open In Colab](https://colab.research.google.com/assets/colab-badge.svg)](https://colab.research.google.com/github/ClimateMatchAcademy/course-content/blob/main/tutorials/W2D3_FutureClimate-IPCCII&amp;IIISocio-EconomicBasis/W2D3_Tutorial1.ipynb)   <a href=\"https://kaggle.com/kernels/welcome?src=https://raw.githubusercontent.com/{ORG}/course-content/main/tutorials/W2D3_FutureClimate-IPCCII&amp;IIISocio-EconomicBasis/W2D3_Tutorial1.ipynb\" target=\"_blank\"><img alt=\"Open in Kaggle\" src=\"https://kaggle.com/static/images/open-in-kaggle.svg\"/></a>"
    ]
   },
@@ -34,7 +31,6 @@
     "**Production editors:** Wesley Banfield, Jenna Pearson, Chi Zhang, Ohad Zivan\n",
     "\n",
     "**Our 2023 Sponsors:** NASA TOPS and Google DeepMind"
->>>>>>> 816e15af
    ]
   },
   {
@@ -94,19 +90,14 @@
     "from ipywidgets import interact\n",
     "import ipywidgets as widgets\n",
     "import pooch\n",
-<<<<<<< HEAD
-=======
     "import os\n",
     "import tempfile\n",
->>>>>>> 816e15af
     "import urllib\n",
     "from pyworld3 import World3\n",
     "from pyworld3.utils import plot_world_variables"
    ]
   },
   {
-<<<<<<< HEAD
-=======
    "cell_type": "markdown",
    "metadata": {},
    "source": [
@@ -114,30 +105,21 @@
    ]
   },
   {
->>>>>>> 816e15af
    "cell_type": "code",
    "execution_count": null,
    "id": "0d638867-ebd9-4bcd-9470-3f900632d26a",
    "metadata": {
     "cellView": "form",
-<<<<<<< HEAD
-    "execution": {}
-=======
     "execution": {},
     "tags": [
      "hide-input"
     ]
->>>>>>> 816e15af
    },
    "outputs": [],
    "source": [
     "# @title Figure settings\n",
     "import ipywidgets as widgets  # interactive display\n",
     "\n",
-<<<<<<< HEAD
-    "%config InlineBackend.figure_format = 'retina'\n",
-=======
->>>>>>> 816e15af
     "plt.style.use(\n",
     "    \"https://raw.githubusercontent.com/ClimateMatchAcademy/course-content/main/cma.mplstyle\"\n",
     ")\n",
@@ -150,8 +132,6 @@
    ]
   },
   {
-<<<<<<< HEAD
-=======
    "cell_type": "markdown",
    "metadata": {},
    "source": [
@@ -159,7 +139,6 @@
    ]
   },
   {
->>>>>>> 816e15af
    "cell_type": "code",
    "execution_count": null,
    "id": "NRizLOHHmofT",
@@ -176,13 +155,9 @@
      },
      "user_tz": 240
     },
-<<<<<<< HEAD
-    "tags": []
-=======
     "tags": [
      "hide-input"
     ]
->>>>>>> 816e15af
    },
    "outputs": [],
    "source": [
@@ -287,8 +262,6 @@
    ]
   },
   {
-<<<<<<< HEAD
-=======
    "cell_type": "markdown",
    "metadata": {},
    "source": [
@@ -296,20 +269,15 @@
    ]
   },
   {
->>>>>>> 816e15af
    "cell_type": "code",
    "execution_count": null,
    "id": "d6b41597-ce2d-40ec-ac52-db2e86baa6b6",
    "metadata": {
     "cellView": "form",
-<<<<<<< HEAD
-    "execution": {}
-=======
     "execution": {},
     "tags": [
      "hide-input"
     ]
->>>>>>> 816e15af
    },
    "outputs": [],
    "source": [
@@ -318,8 +286,6 @@
    ]
   },
   {
-<<<<<<< HEAD
-=======
    "cell_type": "code",
    "execution_count": null,
    "id": "52b595d0-c860-4d9e-8fe3-648b042c96a6",
@@ -349,7 +315,6 @@
    ]
   },
   {
->>>>>>> 816e15af
    "attachments": {},
    "cell_type": "markdown",
    "id": "iA4F5e7vrud2",
@@ -405,30 +370,19 @@
    "outputs": [],
    "source": [
     "var_names = [\"forcing\", \"pop\", \"CO2\"]\n",
-<<<<<<< HEAD
-=======
     "filenames = [\"iamc_db_forcing.xlsx\", \"iamc_db_pop.xlsx\", \"iamc_db_CO2.xlsx\"]\n",
->>>>>>> 816e15af
     "paths = [\n",
     "    \"https://osf.io/download/tkrf7/\",\n",
     "    \"https://osf.io/download/ed9aq/\",\n",
     "    \"https://osf.io/download/gcb79/\",\n",
     "]\n",
-<<<<<<< HEAD
-=======
     "files = [pooch_load(path, filename) for path, filename in zip(paths, filenames)]\n",
->>>>>>> 816e15af
     "axis_size = 4\n",
     "fig, ax = plt.subplots(\n",
     "    1, len(var_names), figsize=(axis_size * len(var_names), axis_size)\n",
     ")\n",
     "for ax_idx, var_name in enumerate(var_names):\n",
-<<<<<<< HEAD
-    "    path = pooch.retrieve(paths[ax_idx], known_hash=None)\n",
-    "    data_df = get_IPCC_data(var_name, path)\n",
-=======
     "    data_df = get_IPCC_data(var_name, files[ax_idx])\n",
->>>>>>> 816e15af
     "    sns.lineplot(\n",
     "        ax=ax[ax_idx], data=data_df, x=\"year\", y=var_name, hue=\"Scenario\"\n",
     "    )  # plot the data"
@@ -576,11 +530,7 @@
     "raise NotImplementedError(\"1. Increase the width of this image to 3000.\")\n",
     "#################################################\n",
     "\n",
-<<<<<<< HEAD
-    "display(Image(url=\"https://osf.io/download/hzrsn/\", width=3000, unconfined=True))"
-=======
     "display(Image(url=\"https://osf.io/download/hzrsn/\", width=..., unconfined=True))"
->>>>>>> 816e15af
    ]
   },
   {
@@ -1052,22 +1002,6 @@
    ]
   },
   {
-<<<<<<< HEAD
-   "cell_type": "code",
-   "execution_count": null,
-   "id": "e904c187",
-   "metadata": {
-    "execution": {}
-   },
-   "outputs": [],
-   "source": [
-    "display(\n",
-    "    Image(\n",
-    "        url=\"https://github.com/cvanwynsberghe/pyworld3/raw/main/img/result_standard_run.png\",\n",
-    "        width=250,\n",
-    "    )\n",
-    ")"
-=======
    "cell_type": "markdown",
    "id": "36924236-12d2-4063-b59f-60242179b300",
    "metadata": {
@@ -1076,7 +1010,6 @@
    "source": [
     "![results](https://github.com/cvanwynsberghe/pyworld3/raw/main/img/result_standard_run.png)|\n",
     "-"
->>>>>>> 816e15af
    ]
   },
   {
