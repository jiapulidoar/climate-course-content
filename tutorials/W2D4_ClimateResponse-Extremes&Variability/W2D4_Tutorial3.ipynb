--- conflicted
+++ resolved
@@ -15,7 +15,7 @@
     "execution": {}
    },
    "source": [
-    "# **Tutorial 3: Extreme Value Analysis - the GEV Distribution**\n",
+    "# Tutorial 3: Extreme Value Analysis - the GEV Distribution\n",
     "\n",
     "**Week 2, Day 4, Extremes & Vulnerability**\n",
     "\n",
@@ -116,11 +116,36 @@
   {
    "cell_type": "code",
    "execution_count": null,
+   "metadata": {},
+   "outputs": [],
+   "source": [
+    "# @title Helper functions\n",
+    "\n",
+    "\n",
+    "def pooch_load(filelocation=None, filename=None, processor=None):\n",
+    "    shared_location = \"/home/jovyan/shared/Data/tutorials/W2D4_ClimateResponse-Extremes&Variability\"  # this is different for each day\n",
+    "    user_temp_cache = tempfile.gettempdir()\n",
+    "\n",
+    "    if os.path.exists(os.path.join(shared_location, filename)):\n",
+    "        file = os.path.join(shared_location, filename)\n",
+    "    else:\n",
+    "        file = pooch.retrieve(\n",
+    "            filelocation,\n",
+    "            known_hash=None,\n",
+    "            fname=os.path.join(user_temp_cache, filename),\n",
+    "            processor=processor,\n",
+    "        )\n",
+    "\n",
+    "    return file"
+   ]
+  },
+  {
+   "cell_type": "code",
+   "execution_count": null,
    "metadata": {
     "cellView": "form",
     "execution": {},
     "tags": []
-<<<<<<< HEAD
    },
    "outputs": [],
    "source": [
@@ -191,42 +216,6 @@
     "# @markdown These are the slides for the videos in all tutorials today\n",
     "from IPython.display import IFrame\n",
     "link_id = \"3bv76\""
-=======
-   },
-   "outputs": [],
-   "source": [
-    "# @title Video 1: Speaker Introduction\n",
-    "# Tech team will add code to format and display the video"
-   ]
-  },
-  {
-   "cell_type": "code",
-   "execution_count": null,
-   "metadata": {
-    "execution": {},
-    "tags": []
-   },
-   "outputs": [],
-   "source": [
-    "# helper functions\n",
-    "\n",
-    "\n",
-    "def pooch_load(filelocation=None, filename=None, processor=None):\n",
-    "    shared_location = \"/home/jovyan/shared/Data/tutorials/W2D4_ClimateResponse-Extremes&Variability\"  # this is different for each day\n",
-    "    user_temp_cache = tempfile.gettempdir()\n",
-    "\n",
-    "    if os.path.exists(os.path.join(shared_location, filename)):\n",
-    "        file = os.path.join(shared_location, filename)\n",
-    "    else:\n",
-    "        file = pooch.retrieve(\n",
-    "            filelocation,\n",
-    "            known_hash=None,\n",
-    "            fname=os.path.join(user_temp_cache, filename),\n",
-    "            processor=processor,\n",
-    "        )\n",
-    "\n",
-    "    return file"
->>>>>>> 816e15af
    ]
   },
   {
