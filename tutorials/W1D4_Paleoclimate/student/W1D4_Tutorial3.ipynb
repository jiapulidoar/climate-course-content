{
 "cells": [
  {
<<<<<<< HEAD
   "cell_type": "markdown",
   "id": "06ddc9e3",
=======
   "attachments": {},
   "cell_type": "markdown",
>>>>>>> 816e15af
   "metadata": {
    "execution": {}
   },
   "source": [
<<<<<<< HEAD
    "[![Open In Colab](https://colab.research.google.com/assets/colab-badge.svg)](https://colab.research.google.com/github/ClimateMatchAcademy/course-content/blob/main/tutorials/W1D4_Paleoclimate/student/W1D4_Tutorial3.ipynb) &nbsp; <a href=\"https://kaggle.com/kernels/welcome?src=https://raw.githubusercontent.com/ClimateMatchAcademy/course-content/main/tutorials/W1D4_Paleoclimate/student/W1D4_Tutorial3.ipynb\" target=\"_parent\"><img src=\"https://kaggle.com/static/images/open-in-kaggle.svg\" alt=\"Open in Kaggle\"/></a>"
=======
    "[![Open In Colab](https://colab.research.google.com/assets/colab-badge.svg)](https://colab.research.google.com/github/ClimateMatchAcademy/course-content/blob/main/tutorials/W1D4_Paleoclimate/student/W1D4_Tutorial3.ipynb)   <a href=\"https://kaggle.com/kernels/welcome?src=https://raw.githubusercontent.com/{ORG}/course-content/main/tutorials/W1D4_Paleoclimate/student/W1D4_Tutorial3.ipynb\" target=\"_blank\"><img alt=\"Open in Kaggle\" src=\"https://kaggle.com/static/images/open-in-kaggle.svg\"/></a>"
>>>>>>> 816e15af
   ]
  },
  {
   "attachments": {},
   "cell_type": "markdown",
   "metadata": {
    "execution": {}
   },
   "source": [
    "# **Tutorial 3: Reconstructing Past Changes in Terrestrial Climate**\n",
    "**Week 1, Day 4, Paleoclimate**\n",
    "\n",
    "**Content creators:** Sloane Garelick\n",
    "\n",
    "**Content reviewers:** Yosmely Bermúdez, Dionessa Biton, Katrina Dobson, Maria Gonzalez, Will Gregory, Nahid Hasan, Sherry Mi, Beatriz Cosenza Muralles, Brodie Pearson, Jenna Pearson, Chi Zhang, Ohad Zivan \n",
    "\n",
    "**Content editors:** Yosmely Bermúdez, Zahra Khodakaramimaghsoud, Jenna Pearson, Agustina Pesce, Chi Zhang, Ohad Zivan\n",
    "\n",
    "**Production editors:** Wesley Banfield, Jenna Pearson, Chi Zhang, Ohad Zivan\n",
    "\n",
<<<<<<< HEAD
    "**Our 2023 Sponsors:** NASA TOPS"
=======
    "**Our 2023 Sponsors:** NASA TOPS and Google DeepMind"
>>>>>>> 816e15af
   ]
  },
  {
   "attachments": {},
   "cell_type": "markdown",
   "metadata": {
    "execution": {}
   },
   "source": [
    "# **Tutorial Objectives**\n",
    "\n",
    "In this tutorial, we’ll explore the Euro2K proxy network, which is a subset of PAGES2K, the database we explored in the first tutorial. We will specifically focus on interpreting temperature change over the past 2,000 years as recorded by proxy records from tree rings, speleothems, and lake sediments. To analyze these datasets, we will group them by archive and create time series plots to assess temperature variations.\n",
    "\n",
    "During this tutorial you will:\n",
    "\n",
    "*   Plot temperature records based on three different terrestrial proxies\n",
    "*   Assess similarities and differences between the temperature records\n",
    "\n",
    "\n",
    "\n",
    "\n"
   ]
  },
  {
   "attachments": {},
   "cell_type": "markdown",
   "metadata": {
    "execution": {}
   },
   "source": [
    "# Setup"
   ]
  },
  {
   "cell_type": "code",
   "execution_count": null,
   "metadata": {
    "execution": {}
   },
   "outputs": [],
   "source": [
    "# imports\n",
    "import pyleoclim as pyleo\n",
    "import pandas as pd\n",
    "import numpy as np\n",
    "import os\n",
    "import pooch\n",
<<<<<<< HEAD
=======
    "import tempfile\n",
>>>>>>> 816e15af
    "import matplotlib.pyplot as plt\n",
    "import cartopy\n",
    "import cartopy.crs as ccrs\n",
    "import cartopy.feature as cfeature"
   ]
  },
  {
<<<<<<< HEAD
=======
   "cell_type": "markdown",
   "metadata": {},
   "source": [
    "##  Video 1: Speaker Introduction\n"
   ]
  },
  {
   "cell_type": "markdown",
   "metadata": {},
   "source": [
    "###  Video 1: Speaker Introduction\n"
   ]
  },
  {
>>>>>>> 816e15af
   "cell_type": "code",
   "execution_count": null,
   "metadata": {
    "cellView": "form",
<<<<<<< HEAD
    "execution": {}
=======
    "execution": {},
    "tags": [
     "hide-input"
    ]
>>>>>>> 816e15af
   },
   "outputs": [],
   "source": [
    "# @title Video 1: Speaker Introduction\n",
    "# Tech team will add code to format and display the video"
   ]
  },
  {
<<<<<<< HEAD
=======
   "cell_type": "code",
   "execution_count": null,
   "metadata": {
    "execution": {}
   },
   "outputs": [],
   "source": [
    "# helper functions\n",
    "\n",
    "\n",
    "def pooch_load(filelocation=None, filename=None, processor=None):\n",
    "    shared_location = \"/home/jovyan/shared/Data/tutorials/W1D4_Paleoclimate\"  # this is different for each day\n",
    "    user_temp_cache = tempfile.gettempdir()\n",
    "\n",
    "    if os.path.exists(os.path.join(shared_location, filename)):\n",
    "        file = os.path.join(shared_location, filename)\n",
    "    else:\n",
    "        file = pooch.retrieve(\n",
    "            filelocation,\n",
    "            known_hash=None,\n",
    "            fname=os.path.join(user_temp_cache, filename),\n",
    "            processor=processor,\n",
    "        )\n",
    "\n",
    "    return file"
   ]
  },
  {
>>>>>>> 816e15af
   "attachments": {},
   "cell_type": "markdown",
   "metadata": {
    "execution": {}
   },
   "source": [
    "# Section 1: Loading Terrestrial Paleoclimate Records\n",
    "\n",
    "First, we need to download the data. Similar to Tutorial 1, the data is stored as a LiPD file, and we will be using Pyleoclim to format and interpret the data."
   ]
  },
  {
   "cell_type": "code",
   "execution_count": null,
   "metadata": {
    "execution": {}
   },
   "outputs": [],
   "source": [
    "# set the name to save the Euro2k data\n",
    "fname = \"euro2k_data\"\n",
    "\n",
    "# download the data\n",
    "lipd_file_path = pooch.retrieve(\n",
    "    url=\"https://osf.io/7ezp3/download/\",\n",
    "    known_hash=None,\n",
    "    path=\"./\",\n",
    "    fname=fname,\n",
    "    processor=pooch.Unzip(),\n",
    ")"
   ]
  },
  {
   "cell_type": "code",
   "execution_count": null,
   "metadata": {
    "execution": {}
   },
   "outputs": [],
   "source": [
    "# the LiPD object can be used to load datasets stored in the LiPD format.\n",
    "# in this first case study, we will load an entire library of LiPD files:\n",
    "d_euro = pyleo.Lipd(os.path.join(\".\", f\"{fname}.unzip\", \"Euro2k\"))"
   ]
  },
  {
   "attachments": {},
   "cell_type": "markdown",
   "metadata": {
    "execution": {}
   },
   "source": [
    "# Section 2: Temperature Reconstructions"
   ]
  },
  {
   "attachments": {},
   "cell_type": "markdown",
   "metadata": {
    "execution": {}
   },
   "source": [
    "Before plotting, let's narrow the data down a bit. We can filter all of the data so that we only keep reconstructions of temperature from terrestrial archives (e.g. tree rings, speleothems and lake sediments). This is accomplished with the function below."
   ]
  },
  {
   "cell_type": "code",
   "execution_count": null,
   "metadata": {
    "execution": {}
   },
   "outputs": [],
   "source": [
    "def filter_data(dataset, archive_type, variable_name):\n",
    "    \"\"\"\n",
    "    Return a MultipleSeries object with the variable record (variable_name) for a given archive_type and coordinates.\n",
    "    \"\"\"\n",
    "    # Create a list of dictionary that can be iterated upon using Lipd.to_tso method\n",
    "    ts_list = dataset.to_tso()\n",
    "    # Append the correct indices for a given value of archive_type and variable_name\n",
    "    indices = []\n",
    "    lat = []\n",
    "    lon = []\n",
    "    for idx, item in enumerate(ts_list):\n",
    "        # Check that it is available to avoid errors on the loop\n",
    "        if \"archiveType\" in item.keys():\n",
    "            # If it's a archive_type, then proceed to the next step\n",
    "            if item[\"archiveType\"] == archive_type:\n",
    "                if item[\"paleoData_variableName\"] == variable_name:\n",
    "                    indices.append(idx)\n",
    "    print(indices)\n",
    "    # Create a list of LipdSeries for the given indices\n",
    "    ts_list_archive_type = []\n",
    "    for indice in indices:\n",
    "        ts_list_archive_type.append(pyleo.LipdSeries(ts_list[indice]))\n",
    "\n",
    "        # save lat and lons of proxies\n",
    "        lat.append(ts_list[indice][\"geo_meanLat\"])\n",
    "        lon.append(ts_list[indice][\"geo_meanLon\"])\n",
    "\n",
    "    return pyleo.MultipleSeries(ts_list_archive_type), lat, lon"
   ]
  },
  {
   "attachments": {},
   "cell_type": "markdown",
   "metadata": {
    "execution": {}
   },
   "source": [
    "In the function above, the [`Lipd.to_tso`](https://pyleoclim-util.readthedocs.io/en/latest/core/api.html#pyleoclim.core.lipd.Lipd.to_tso) method is used to obtain a list of dictionaries that can be iterated upon. "
   ]
  },
  {
   "cell_type": "code",
   "execution_count": null,
   "metadata": {
    "execution": {}
   },
   "outputs": [],
   "source": [
    "ts_list = d_euro.to_tso()"
   ]
  },
  {
   "attachments": {},
   "cell_type": "markdown",
   "metadata": {
    "execution": {}
   },
   "source": [
    "Dictionaries are native to Python and can be explored as shown below. "
   ]
  },
  {
   "cell_type": "code",
   "execution_count": null,
   "metadata": {
    "execution": {}
   },
   "outputs": [],
   "source": [
    "# look at available entries for just one time-series\n",
    "ts_list[0].keys()"
   ]
  },
  {
   "cell_type": "code",
   "execution_count": null,
   "metadata": {
    "execution": {}
   },
   "outputs": [],
   "source": [
    "# print relevant information for all entries\n",
    "for idx, item in enumerate(ts_list):\n",
    "    print(str(idx) + \": \" + item[\"dataSetName\"] + \": \" + item[\"paleoData_variableName\"])"
   ]
  },
  {
   "attachments": {},
   "cell_type": "markdown",
   "metadata": {
    "execution": {}
   },
   "source": [
    "Now let's use our pre-defined function to create a new list that only has temperature reconstructions based on proxies from **lake sediments**:"
   ]
  },
  {
   "cell_type": "code",
   "execution_count": null,
   "metadata": {
    "execution": {},
    "executionInfo": {
     "elapsed": 163,
     "status": "ok",
     "timestamp": 1680674812384,
     "user": {
      "displayName": "Brodie Pearson",
      "userId": "05269028596972519847"
     },
     "user_tz": 420
<<<<<<< HEAD
=======
    }
   },
   "outputs": [],
   "source": [
    "ms_euro_lake, euro_lake_lat, euro_lake_lon = filter_data(\n",
    "    d_euro, \"lake sediment\", \"temperature\"\n",
    ")"
   ]
  },
  {
   "attachments": {},
   "cell_type": "markdown",
   "metadata": {
    "execution": {}
   },
   "source": [
    "And a new list that only has temperature reconstructions based on proxies from **tree rings**:"
   ]
  },
  {
   "cell_type": "code",
   "execution_count": null,
   "metadata": {
    "execution": {},
    "executionInfo": {
     "elapsed": 187,
     "status": "ok",
     "timestamp": 1680674816989,
     "user": {
      "displayName": "Brodie Pearson",
      "userId": "05269028596972519847"
     },
     "user_tz": 420
>>>>>>> 816e15af
    }
   },
   "outputs": [],
   "source": [
<<<<<<< HEAD
    "ms_euro_lake, euro_lake_lat, euro_lake_lon = filter_data(\n",
    "    d_euro, \"lake sediment\", \"temperature\"\n",
    ")"
=======
    "ms_euro_tree, euro_tree_lat, euro_tree_lon = filter_data(d_euro, \"tree\", \"temperature\")"
>>>>>>> 816e15af
   ]
  },
  {
   "attachments": {},
   "cell_type": "markdown",
   "metadata": {
    "execution": {}
   },
   "source": [
<<<<<<< HEAD
    "And a new list that only has temperature reconstructions based on proxies from **tree rings**:"
=======
    "And finally, a new list that only has temperature information based on proxies from **speleothems**:"
>>>>>>> 816e15af
   ]
  },
  {
   "cell_type": "code",
   "execution_count": null,
   "metadata": {
    "execution": {},
    "executionInfo": {
<<<<<<< HEAD
     "elapsed": 187,
     "status": "ok",
     "timestamp": 1680674816989,
=======
     "elapsed": 200,
     "status": "ok",
     "timestamp": 1680674825774,
>>>>>>> 816e15af
     "user": {
      "displayName": "Brodie Pearson",
      "userId": "05269028596972519847"
     },
     "user_tz": 420
    }
   },
   "outputs": [],
   "source": [
<<<<<<< HEAD
    "ms_euro_tree, euro_tree_lat, euro_tree_lon = filter_data(d_euro, \"tree\", \"temperature\")"
   ]
  },
  {
   "attachments": {},
   "cell_type": "markdown",
   "metadata": {
    "execution": {}
   },
   "source": [
    "And finally, a new list that only has temperature information based on proxies from **speleothems**:"
   ]
  },
  {
   "cell_type": "code",
   "execution_count": null,
   "metadata": {
    "execution": {},
    "executionInfo": {
     "elapsed": 200,
     "status": "ok",
     "timestamp": 1680674825774,
     "user": {
      "displayName": "Brodie Pearson",
      "userId": "05269028596972519847"
     },
     "user_tz": 420
    }
   },
   "outputs": [],
   "source": [
=======
>>>>>>> 816e15af
    "ms_euro_spel, euro_spel_lat, euro_spel_lon = filter_data(d_euro, \"speleothem\", \"d18O\")"
   ]
  },
  {
   "attachments": {},
   "cell_type": "markdown",
   "metadata": {
    "execution": {}
   },
   "source": [
    "## Coding Exercises 2\n",
    "\n",
    "Using the coordinate information output from the `filter_data()` function, make a plot of the locations of the proxies using the markers and colors from Tutorial 1. Note that data close together may not be very visible."
   ]
  },
  {
   "cell_type": "code",
   "execution_count": null,
   "metadata": {
    "execution": {}
   },
   "outputs": [],
   "source": [
    "# initate plot with the specific figure size\n",
    "fig = plt.figure(figsize=(9, 6))\n",
    "\n",
    "# set base map projection\n",
    "ax = plt.axes(projection=ccrs.Robinson())\n",
    "\n",
    "ax.set_global()\n",
    "\n",
    "# add land fratures using gray color\n",
    "ax.add_feature(cfeature.LAND, facecolor=\"k\")\n",
    "\n",
    "# add coastlines\n",
    "ax.add_feature(cfeature.COASTLINE)\n",
    "\n",
    "# add the proxy locations\n",
    "# Uncomment and complete following line\n",
<<<<<<< HEAD
    "# ax.scatter(...,transform=ccrs.Geodetic(),label = ...,\n",
    "#           s= 50, marker = 'd',color = [ 0.52734375, 0.8046875 , 0.97916667],edgecolor='k', zorder = 2)\n",
    "# ax.scatter(...,transform=ccrs.Geodetic(),label = ...,\n",
    "#           s= 50, marker = 'p',color = [ 0.73828125, 0.71484375, 0.41796875],edgecolor='k', zorder = 2)\n",
    "# ax.scatter(...,transform=ccrs.Geodetic(),label = ...,\n",
    "#           s= 50, marker = '8',color = [ 1, 0, 0],edgecolor='k', zorder = 2)\n",
=======
    "# ax.scatter(\n",
    "#     ...,\n",
    "#     ...,\n",
    "#     transform=ccrs.Geodetic(),\n",
    "#     label=...,\n",
    "#     s=50,\n",
    "#     marker=\"d\",\n",
    "#     color=[0.52734375, 0.8046875, 0.97916667],\n",
    "#     edgecolor=\"k\",\n",
    "#     zorder=2,\n",
    "# )\n",
    "# ax.scatter(\n",
    "#     ...,\n",
    "#     ...,\n",
    "#     transform=ccrs.Geodetic(),\n",
    "#     label=...,\n",
    "#     s=50,\n",
    "#     marker=\"p\",\n",
    "#     color=[0.73828125, 0.71484375, 0.41796875],\n",
    "#     edgecolor=\"k\",\n",
    "#     zorder=2,\n",
    "# )\n",
    "# ax.scatter(\n",
    "#     ...,\n",
    "#     ...,\n",
    "#     transform=ccrs.Geodetic(),\n",
    "#     label=...,\n",
    "#     s=50,\n",
    "#     marker=\"8\",\n",
    "#     color=[1, 0, 0],\n",
    "#     edgecolor=\"k\",\n",
    "#     zorder=2,\n",
    "# )\n",
>>>>>>> 816e15af
    "\n",
    "# change the map view to zoom in on central Pacific\n",
    "ax.set_extent((0, 360, 0, 90), crs=ccrs.PlateCarree())\n",
    "\n",
    "ax.legend(\n",
    "    scatterpoints=1,\n",
    "    bbox_to_anchor=(0, -0.4),\n",
    "    loc=\"lower left\",\n",
    "    ncol=3,\n",
    "    fontsize=15,\n",
    ")"
   ]
  },
  {
   "cell_type": "markdown",
   "metadata": {
    "colab_type": "text",
    "execution": {}
   },
   "source": [
<<<<<<< HEAD
    "[*Click for solution*](https://github.com/ClimateMatchAcademy/course-content/tree/main/tutorials/W1D4_Paleoclimate/solutions/W1D4_Tutorial3_Solution_be44e192.py)\n",
    "\n",
    "*Example output:*\n",
    "\n",
    "<img alt='Solution hint' align='left' width=717.0 height=257.0 src=https://raw.githubusercontent.com/ClimateMatchAcademy/course-content/main/tutorials/W1D4_Paleoclimate/static/W1D4_Tutorial3_Solution_be44e192_1.png>\n",
=======
    "[*Click for solution*](https://github.com/ClimateMatchAcademy/course-content/tree/main/tutorials/W1D4_Paleoclimate/solutions/W1D4_Tutorial3_Solution_733e0c12.py)\n",
    "\n",
    "*Example output:*\n",
    "\n",
    "<img alt='Solution hint' align='left' width=717.0 height=257.0 src=https://raw.githubusercontent.com/ClimateMatchAcademy/course-content/main/tutorials/W1D4_Paleoclimate/static/W1D4_Tutorial3_Solution_733e0c12_1.png>\n",
>>>>>>> 816e15af
    "\n"
   ]
  },
  {
   "attachments": {},
   "cell_type": "markdown",
   "metadata": {
    "execution": {}
   },
   "source": [
    "Since we are going to compare temperature datasets based on different terrestrial climate archives (lake sediments, tree rings and speleothems), the quantitative values of the measurements in each record will differ (i.e., the lake sediment and tree ring data are temperature in degrees C, but the speleothem data is oxygen isotopes in per mille). Therefore, to more easily and accurately compare temperature between the records, it's helpful to standardize the data as we did in tutorial 2. The `.standardize()` function removes the estimated mean of the time series and divides by its estimated standard deviation."
   ]
  },
  {
   "cell_type": "code",
   "execution_count": null,
   "metadata": {
    "execution": {}
   },
   "outputs": [],
   "source": [
    "# standardize the data\n",
    "spel_stnd = ms_euro_spel.standardize()\n",
    "lake_stnd = ms_euro_lake.standardize()\n",
    "tree_stnd = ms_euro_tree.standardize()"
   ]
  },
  {
   "attachments": {},
   "cell_type": "markdown",
   "metadata": {
    "execution": {}
   },
   "source": [
    "Now we can use Pyleoclim functions to create three stacked plots of this data with lake sediment records on top, tree ring reconstructions in the middle and speleothem records on the bottom. \n",
    "\n",
    "\n",
    "Note that the colors used for the time series in each plot are the default colors generated by the function, so the corresponding colors in each of the three plots are not relevant."
   ]
  },
  {
   "cell_type": "code",
   "execution_count": null,
   "metadata": {
    "execution": {},
    "executionInfo": {
     "elapsed": 4905,
     "status": "ok",
     "timestamp": 1680674844494,
     "user": {
      "displayName": "Brodie Pearson",
      "userId": "05269028596972519847"
     },
     "user_tz": 420
    }
   },
   "outputs": [],
   "source": [
    "# note the x axis is years before present, so read from left to right moving back in time\n",
    "\n",
    "ax = lake_stnd.stackplot(\n",
    "    label_x_loc=1.7,\n",
    "    xlim=[0, 2000],\n",
    "    v_shift_factor=1,\n",
    "    figsize=[9, 5],\n",
    "    time_unit=\"yrs BP\",\n",
    ")\n",
    "ax[0].suptitle(\"Lake Cores\", y=1.2)\n",
    "\n",
    "ax = tree_stnd.stackplot(\n",
    "    label_x_loc=1.7,\n",
    "    xlim=[0, 2000],\n",
    "    v_shift_factor=1,\n",
    "    figsize=[9, 5],\n",
    "    time_unit=\"yrs BP\",\n",
    ")\n",
    "ax[0].suptitle(\"Tree Rings\", y=1.2)\n",
    "\n",
    "# recall d18O is a proxy for SST, and that more positive d18O means colder SST\n",
    "ax = spel_stnd.stackplot(\n",
    "    label_x_loc=1.7,\n",
    "    xlim=[0, 2000],\n",
    "    v_shift_factor=1,\n",
    "    figsize=[9, 5],\n",
    "    time_unit=\"yrs BP\",\n",
    ")\n",
    "ax[0].suptitle(\"Speleothems\", y=1.2)"
   ]
  },
  {
   "attachments": {},
   "cell_type": "markdown",
   "metadata": {
    "execution": {}
   },
   "source": [
    "## Questions 2"
   ]
  },
  {
   "attachments": {},
   "cell_type": "markdown",
   "metadata": {
    "execution": {}
   },
   "source": [
    "Using the plots we just made (and recalling that all of these records are from Europe), let's make some inferences about the temperature data over the past 2,000 years:\n",
    "\n",
    "1.   Recall that &delta;<sup>18</sup>O is a proxy for SST, and that more positive &delta;<sup>18</sup>O means colder SST. Do the temperature records based on a single proxy type record similar patterns?\n",
    "2.   Do the three proxy types collectively record similar patterns? \n",
    "3.   What might be causing the more frequent variations in temperature?"
   ]
  },
  {
   "cell_type": "markdown",
   "metadata": {
    "colab_type": "text",
    "execution": {}
   },
   "source": [
    "[*Click for solution*](https://github.com/ClimateMatchAcademy/course-content/tree/main/tutorials/W1D4_Paleoclimate/solutions/W1D4_Tutorial3_Solution_cb5cb2f4.py)\n",
    "\n"
   ]
  },
  {
   "attachments": {},
   "cell_type": "markdown",
   "metadata": {
    "execution": {}
   },
   "source": [
    "# **Summary**\n",
    "In this tutorial, we explored how to use the Euro2k proxy network to investigate changes in temperature over the past 2,000 years from tree rings, speleothems, and lake sediments. To analyze these diverse datasets, we categorized them based on their archive type and constructed time series plots."
   ]
  },
  {
   "attachments": {},
   "cell_type": "markdown",
   "metadata": {
    "execution": {}
   },
   "source": [
    "# **Resources**\n",
    "\n",
    "Code for this tutorial is based on an existing notebook from LinkedEarth that provides instruction on [working with LiPD files](https://github.com/LinkedEarth/PyleoTutorials/blob/main/notebooks/L1_working_with_LiPD.ipynb). \n",
    "\n",
    "Data from the following sources are used in this tutorial:\n",
    "\n",
    "*   Euro2k database: PAGES2k Consortium., Emile-Geay, J., McKay, N. et al. A global multiproxy database for temperature reconstructions of the Common Era. Sci Data 4, 170088 (2017). https://doi.org/10.1038/sdata.2017.88"
   ]
  }
 ],
 "metadata": {
  "colab": {
   "collapsed_sections": [],
   "include_colab_link": true,
   "name": "W1D4_Tutorial3",
   "provenance": [
    {
     "file_id": "1lHuVrVtAW4fQzc0dFdlZuwY0i71KWw_t",
     "timestamp": 1677637469824
    }
   ],
   "toc_visible": true
  },
  "kernel": {
   "display_name": "Python 3",
   "language": "python",
   "name": "python3"
  },
  "kernelspec": {
   "display_name": "Python 3 (ipykernel)",
   "language": "python",
   "name": "python3"
  },
  "language_info": {
   "codemirror_mode": {
    "name": "ipython",
    "version": 3
   },
   "file_extension": ".py",
   "mimetype": "text/x-python",
   "name": "python",
   "nbconvert_exporter": "python",
   "pygments_lexer": "ipython3",
   "version": "3.10.12"
  }
 },
 "nbformat": 4,
 "nbformat_minor": 4
}<|MERGE_RESOLUTION|>--- conflicted
+++ resolved
@@ -1,22 +1,13 @@
 {
  "cells": [
   {
-<<<<<<< HEAD
-   "cell_type": "markdown",
-   "id": "06ddc9e3",
-=======
-   "attachments": {},
-   "cell_type": "markdown",
->>>>>>> 816e15af
-   "metadata": {
-    "execution": {}
-   },
-   "source": [
-<<<<<<< HEAD
-    "[![Open In Colab](https://colab.research.google.com/assets/colab-badge.svg)](https://colab.research.google.com/github/ClimateMatchAcademy/course-content/blob/main/tutorials/W1D4_Paleoclimate/student/W1D4_Tutorial3.ipynb) &nbsp; <a href=\"https://kaggle.com/kernels/welcome?src=https://raw.githubusercontent.com/ClimateMatchAcademy/course-content/main/tutorials/W1D4_Paleoclimate/student/W1D4_Tutorial3.ipynb\" target=\"_parent\"><img src=\"https://kaggle.com/static/images/open-in-kaggle.svg\" alt=\"Open in Kaggle\"/></a>"
-=======
+   "attachments": {},
+   "cell_type": "markdown",
+   "metadata": {
+    "execution": {}
+   },
+   "source": [
     "[![Open In Colab](https://colab.research.google.com/assets/colab-badge.svg)](https://colab.research.google.com/github/ClimateMatchAcademy/course-content/blob/main/tutorials/W1D4_Paleoclimate/student/W1D4_Tutorial3.ipynb)   <a href=\"https://kaggle.com/kernels/welcome?src=https://raw.githubusercontent.com/{ORG}/course-content/main/tutorials/W1D4_Paleoclimate/student/W1D4_Tutorial3.ipynb\" target=\"_blank\"><img alt=\"Open in Kaggle\" src=\"https://kaggle.com/static/images/open-in-kaggle.svg\"/></a>"
->>>>>>> 816e15af
    ]
   },
   {
@@ -37,11 +28,7 @@
     "\n",
     "**Production editors:** Wesley Banfield, Jenna Pearson, Chi Zhang, Ohad Zivan\n",
     "\n",
-<<<<<<< HEAD
-    "**Our 2023 Sponsors:** NASA TOPS"
-=======
     "**Our 2023 Sponsors:** NASA TOPS and Google DeepMind"
->>>>>>> 816e15af
    ]
   },
   {
@@ -89,10 +76,7 @@
     "import numpy as np\n",
     "import os\n",
     "import pooch\n",
-<<<<<<< HEAD
-=======
     "import tempfile\n",
->>>>>>> 816e15af
     "import matplotlib.pyplot as plt\n",
     "import cartopy\n",
     "import cartopy.crs as ccrs\n",
@@ -100,8 +84,6 @@
    ]
   },
   {
-<<<<<<< HEAD
-=======
    "cell_type": "markdown",
    "metadata": {},
    "source": [
@@ -116,19 +98,14 @@
    ]
   },
   {
->>>>>>> 816e15af
    "cell_type": "code",
    "execution_count": null,
    "metadata": {
     "cellView": "form",
-<<<<<<< HEAD
-    "execution": {}
-=======
     "execution": {},
     "tags": [
      "hide-input"
     ]
->>>>>>> 816e15af
    },
    "outputs": [],
    "source": [
@@ -137,8 +114,6 @@
    ]
   },
   {
-<<<<<<< HEAD
-=======
    "cell_type": "code",
    "execution_count": null,
    "metadata": {
@@ -167,7 +142,6 @@
    ]
   },
   {
->>>>>>> 816e15af
    "attachments": {},
    "cell_type": "markdown",
    "metadata": {
@@ -351,8 +325,6 @@
       "userId": "05269028596972519847"
      },
      "user_tz": 420
-<<<<<<< HEAD
-=======
     }
    },
    "outputs": [],
@@ -386,59 +358,10 @@
       "userId": "05269028596972519847"
      },
      "user_tz": 420
->>>>>>> 816e15af
     }
    },
    "outputs": [],
    "source": [
-<<<<<<< HEAD
-    "ms_euro_lake, euro_lake_lat, euro_lake_lon = filter_data(\n",
-    "    d_euro, \"lake sediment\", \"temperature\"\n",
-    ")"
-=======
-    "ms_euro_tree, euro_tree_lat, euro_tree_lon = filter_data(d_euro, \"tree\", \"temperature\")"
->>>>>>> 816e15af
-   ]
-  },
-  {
-   "attachments": {},
-   "cell_type": "markdown",
-   "metadata": {
-    "execution": {}
-   },
-   "source": [
-<<<<<<< HEAD
-    "And a new list that only has temperature reconstructions based on proxies from **tree rings**:"
-=======
-    "And finally, a new list that only has temperature information based on proxies from **speleothems**:"
->>>>>>> 816e15af
-   ]
-  },
-  {
-   "cell_type": "code",
-   "execution_count": null,
-   "metadata": {
-    "execution": {},
-    "executionInfo": {
-<<<<<<< HEAD
-     "elapsed": 187,
-     "status": "ok",
-     "timestamp": 1680674816989,
-=======
-     "elapsed": 200,
-     "status": "ok",
-     "timestamp": 1680674825774,
->>>>>>> 816e15af
-     "user": {
-      "displayName": "Brodie Pearson",
-      "userId": "05269028596972519847"
-     },
-     "user_tz": 420
-    }
-   },
-   "outputs": [],
-   "source": [
-<<<<<<< HEAD
     "ms_euro_tree, euro_tree_lat, euro_tree_lon = filter_data(d_euro, \"tree\", \"temperature\")"
    ]
   },
@@ -470,8 +393,6 @@
    },
    "outputs": [],
    "source": [
-=======
->>>>>>> 816e15af
     "ms_euro_spel, euro_spel_lat, euro_spel_lon = filter_data(d_euro, \"speleothem\", \"d18O\")"
    ]
   },
@@ -511,14 +432,6 @@
     "\n",
     "# add the proxy locations\n",
     "# Uncomment and complete following line\n",
-<<<<<<< HEAD
-    "# ax.scatter(...,transform=ccrs.Geodetic(),label = ...,\n",
-    "#           s= 50, marker = 'd',color = [ 0.52734375, 0.8046875 , 0.97916667],edgecolor='k', zorder = 2)\n",
-    "# ax.scatter(...,transform=ccrs.Geodetic(),label = ...,\n",
-    "#           s= 50, marker = 'p',color = [ 0.73828125, 0.71484375, 0.41796875],edgecolor='k', zorder = 2)\n",
-    "# ax.scatter(...,transform=ccrs.Geodetic(),label = ...,\n",
-    "#           s= 50, marker = '8',color = [ 1, 0, 0],edgecolor='k', zorder = 2)\n",
-=======
     "# ax.scatter(\n",
     "#     ...,\n",
     "#     ...,\n",
@@ -552,7 +465,6 @@
     "#     edgecolor=\"k\",\n",
     "#     zorder=2,\n",
     "# )\n",
->>>>>>> 816e15af
     "\n",
     "# change the map view to zoom in on central Pacific\n",
     "ax.set_extent((0, 360, 0, 90), crs=ccrs.PlateCarree())\n",
@@ -573,19 +485,11 @@
     "execution": {}
    },
    "source": [
-<<<<<<< HEAD
-    "[*Click for solution*](https://github.com/ClimateMatchAcademy/course-content/tree/main/tutorials/W1D4_Paleoclimate/solutions/W1D4_Tutorial3_Solution_be44e192.py)\n",
+    "[*Click for solution*](https://github.com/ClimateMatchAcademy/course-content/tree/main/tutorials/W1D4_Paleoclimate/solutions/W1D4_Tutorial3_Solution_733e0c12.py)\n",
     "\n",
     "*Example output:*\n",
     "\n",
-    "<img alt='Solution hint' align='left' width=717.0 height=257.0 src=https://raw.githubusercontent.com/ClimateMatchAcademy/course-content/main/tutorials/W1D4_Paleoclimate/static/W1D4_Tutorial3_Solution_be44e192_1.png>\n",
-=======
-    "[*Click for solution*](https://github.com/ClimateMatchAcademy/course-content/tree/main/tutorials/W1D4_Paleoclimate/solutions/W1D4_Tutorial3_Solution_733e0c12.py)\n",
-    "\n",
-    "*Example output:*\n",
-    "\n",
     "<img alt='Solution hint' align='left' width=717.0 height=257.0 src=https://raw.githubusercontent.com/ClimateMatchAcademy/course-content/main/tutorials/W1D4_Paleoclimate/static/W1D4_Tutorial3_Solution_733e0c12_1.png>\n",
->>>>>>> 816e15af
     "\n"
    ]
   },
